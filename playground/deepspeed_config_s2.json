{
  "zero_optimization": {
    "stage": 2,
    "offload_optimizer": {
        "device": "cpu"
    },
    "contiguous_gradients": true,
    "overlap_comm": true
  },  
<<<<<<< HEAD
  "optimizer": {
    "type": "AdamW",
    "params": {
        "lr": "auto",
        "betas": "auto",
        "eps": "auto",
        "weight_decay": "auto"
    }
},
=======
>>>>>>> ae8abd20
  "fp16": {
    "enabled": "auto"
  },
  "train_micro_batch_size_per_gpu": "auto",
  "gradient_accumulation_steps": "auto"
}<|MERGE_RESOLUTION|>--- conflicted
+++ resolved
@@ -7,18 +7,6 @@
     "contiguous_gradients": true,
     "overlap_comm": true
   },  
-<<<<<<< HEAD
-  "optimizer": {
-    "type": "AdamW",
-    "params": {
-        "lr": "auto",
-        "betas": "auto",
-        "eps": "auto",
-        "weight_decay": "auto"
-    }
-},
-=======
->>>>>>> ae8abd20
   "fp16": {
     "enabled": "auto"
   },
