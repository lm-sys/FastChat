{
<<<<<<< HEAD
    "zero_optimization": {
      "stage": 2,
      "offload_optimizer": {
          "device": "cpu"
      },
      "contiguous_gradients": true,
      "overlap_comm": true
=======
  "zero_optimization": {
    "stage": 2,
    "offload_optimizer": {
      "device": "cpu"
>>>>>>> f60b6609
    },
    "contiguous_gradients": true,
    "overlap_comm": true
  },
<<<<<<< HEAD
    "fp16": {
      "enabled": "auto"
    },
    "train_micro_batch_size_per_gpu": "auto",
    "gradient_accumulation_steps": "auto"
=======
  "train_micro_batch_size_per_gpu": "auto",
  "gradient_accumulation_steps": "auto"
>>>>>>> f60b6609
}<|MERGE_RESOLUTION|>--- conflicted
+++ resolved
@@ -1,30 +1,24 @@
 {
-<<<<<<< HEAD
-    "zero_optimization": {
-      "stage": 2,
-      "offload_optimizer": {
-          "device": "cpu"
-      },
-      "contiguous_gradients": true,
-      "overlap_comm": true
-=======
   "zero_optimization": {
     "stage": 2,
     "offload_optimizer": {
-      "device": "cpu"
->>>>>>> f60b6609
+        "device": "cpu"
     },
     "contiguous_gradients": true,
     "overlap_comm": true
+  },  
+  "optimizer": {
+    "type": "AdamW",
+    "params": {
+        "lr": "auto",
+        "betas": "auto",
+        "eps": "auto",
+        "weight_decay": "auto"
+    }
+},
+  "fp16": {
+    "enabled": "auto"
   },
-<<<<<<< HEAD
-    "fp16": {
-      "enabled": "auto"
-    },
-    "train_micro_batch_size_per_gpu": "auto",
-    "gradient_accumulation_steps": "auto"
-=======
   "train_micro_batch_size_per_gpu": "auto",
   "gradient_accumulation_steps": "auto"
->>>>>>> f60b6609
 }