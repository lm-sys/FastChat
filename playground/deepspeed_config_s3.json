{
    "fp16": {
        "enabled": "auto",
        "loss_scale": 0,
        "loss_scale_window": 1000,
        "initial_scale_power": 16,
        "hysteresis": 2,
        "min_loss_scale": 1
    },
    "zero_optimization": {
        "stage": 3,
        "offload_optimizer": {
            "device": "cpu",
            "pin_memory": true
        },
        "offload_param": {
            "device": "cpu",
            "pin_memory": true
        },
        "overlap_comm": true,
        "contiguous_gradients": true,
        "stage3_max_live_parameters" : 1e9,
        "stage3_max_reuse_distance" : 1e9,
        "stage3_prefetch_bucket_size" : 5e8,
        "stage3_param_persistence_threshold" : 1e6,
        "sub_group_size" : 1e12,
        "stage3_gather_16bit_weights_on_model_save": true
    },
<<<<<<< HEAD
    "optimizer": {
        "type": "AdamW",
        "params": {
            "lr": "auto",
            "betas": "auto",
            "eps": "auto",
            "weight_decay": "auto"
        }
    },
    "fp16": {
        "enabled": "auto"
    },
=======
>>>>>>> f60b6609
    "train_batch_size": "auto",
    "train_micro_batch_size_per_gpu": "auto",
    "gradient_accumulation_steps": "auto"
}<|MERGE_RESOLUTION|>--- conflicted
+++ resolved
@@ -26,21 +26,6 @@
         "sub_group_size" : 1e12,
         "stage3_gather_16bit_weights_on_model_save": true
     },
-<<<<<<< HEAD
-    "optimizer": {
-        "type": "AdamW",
-        "params": {
-            "lr": "auto",
-            "betas": "auto",
-            "eps": "auto",
-            "weight_decay": "auto"
-        }
-    },
-    "fp16": {
-        "enabled": "auto"
-    },
-=======
->>>>>>> f60b6609
     "train_batch_size": "auto",
     "train_micro_batch_size_per_gpu": "auto",
     "gradient_accumulation_steps": "auto"
