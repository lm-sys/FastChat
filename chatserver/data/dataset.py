--- conflicted
+++ resolved
@@ -133,26 +133,9 @@
         super(SupervisedDataset, self).__init__()
         logging.warning("Loading data...")
         list_data_dict = json.load(open(data_path, "r"))
-<<<<<<< HEAD
-        if "tokenized" in list_data_dict[-1] and list_data_dict[-1]["tokenized"]:
-            logging.warning("Using cached result.")
-            list_data_dict = list_data_dict[:-1]
-            input_ids = [v["tokenized"] for v in list_data_dict]
-            targets = []
-            for val in list_data_dict:
-                targets.append(
-                    _mask_targets(copy.deepcopy(input_ids), val["length"],
-                                  val["from"]))
-            data_dict = dict(input_ids=input_ids, labels=targets)
-        else:
-            logging.warning("Formatting inputs...")
-            sources = [example["conversations"] for example in list_data_dict]
-            data_dict = preprocess(sources, tokenizer)
-=======
         logging.warning("Formatting inputs...")
         sources = [example["conversations"] for example in list_data_dict]
         data_dict = preprocess(sources, tokenizer)
->>>>>>> 5c5569b8
 
         self.input_ids = data_dict["input_ids"]
         self.labels = data_dict["labels"]
@@ -212,15 +195,10 @@
 def make_supervised_data_module(tokenizer: transformers.PreTrainedTokenizer,
                                 data_args) -> Dict:
     """Make dataset and collator for supervised fine-tuning."""
-<<<<<<< HEAD
-    train_dataset = SupervisedDataset(tokenizer=tokenizer,
-                                      data_path=data_args.data_path)
-=======
     dataset_cls = (LazySupervisedDataset
                    if data_args.lazy_preprocess else SupervisedDataset)
     train_dataset = dataset_cls(tokenizer=tokenizer,
                                 data_path=data_args.data_path)
->>>>>>> 5c5569b8
     data_collator = DataCollatorForSupervisedDataset(tokenizer=tokenizer)
     return dict(train_dataset=train_dataset,
                 eval_dataset=None,
