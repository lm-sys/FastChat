--- conflicted
+++ resolved
@@ -1,9 +1,6 @@
 # ChatServer
 chatbot server
 
-<<<<<<< HEAD
-
-=======
 ## Install
 
 ### Method 1: From Source
@@ -25,37 +22,22 @@
 
 
 ## Training
->>>>>>> 87efbe2f
 ## Train Alpaca with SkyPilot
 1. Install skypilot and setup the credentials locally following the instructions [here](https://skypilot.readthedocs.io/en/latest/getting-started/installation.html)
 2. Launch the training job with the following line (will be launched on a single node with 4 A100-80GB GPUs)
     ```
     # WANDB API KEY is required for logging. We use the key in your local environment.
-<<<<<<< HEAD
     sky launch -c alpaca -s scripts/train-7b.yaml --env WANDB_API_KEY
     ```
     Or use spot (not managed).
     ```
     sky launch -c alpaca-spot -s --use-spot scripts/train-7b.yaml --env WANDB_API_KEY
-=======
-    sky launch -c alpaca -s scripts/train.yaml --env WANDB_API_KEY
-    ```
-    Or use spot (not managed).
-    ```
-    sky launch -c alpaca-spot -s --use-spot scripts/train.yaml --env WANDB_API_KEY
->>>>>>> 87efbe2f
     ```
     **The following still does not work at the moment as Alpaca code does not support multiple nodes.**
     We can also launch the training job with multiple nodes and different number of GPUs. We will automatically adapt the
     gradient accumulation steps to the setting (Supported max number of #nodes * #GPUs per node = 32)
     ```
-<<<<<<< HEAD
     sky launch -c alpaca-2 -s --num-nodes 2 --gpus A100-80GB:8 scripts/train-7b.yaml  --env WANDB_API_KEY
     ```
     Managed spot version TO BE ADDED.
 
-=======
-    sky launch -c alpaca-2 -s --num-nodes 2 --gpus A100-80GB:8 scripts/train.yaml  --env WANDB_API_KEY
-    ```
-    Managed spot version TO BE ADDED.
->>>>>>> 87efbe2f
