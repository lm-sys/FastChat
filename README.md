# FastChat
| [**Demo**](https://chat.lmsys.org/) | [**Arena**](https://arena.lmsys.org) | [**Discord**](https://discord.gg/h6kCZb72G7) | [**Twitter**](https://twitter.com/lmsysorg) |

An open platform for training, serving, and evaluating large language model based chatbots.

## News
- [2023/05] 🔥 We introduced **Chatbot Arena** for battles among LLMs. Check out the blog [post](https://lmsys.org/blog/2023-05-03-arena) and [demo](https://arena.lmsys.org).
- [2023/04] We released **FastChat-T5** compatible with commercial usage. Check out the [weights](#fastchat-t5) and [demo](https://chat.lmsys.org).
- [2023/03] We released **Vicuna: An Open-Source Chatbot Impressing GPT-4 with 90% ChatGPT Quality**. Check out the blog [post](https://vicuna.lmsys.org) and [demo](https://chat.lmsys.org).

<a href="https://chat.lmsys.org"><img src="assets/demo_narrow.gif" width="70%"></a>

## Contents
- [Install](#install)
- [Model Weights](#model-weights)
- [Inference with Command Line Interface](#inference-with-command-line-interface)
- [Serving with Web GUI](#serving-with-web-gui)
- [API](#api)
- [Evaluation](#evaluation)
- [Fine-tuning](#fine-tuning)

## Install

### Method 1: With pip

```bash
pip3 install fschat
```

### Method 2: From source

1. Clone this repository and navigate to the FastChat folder
```bash
git clone https://github.com/lm-sys/FastChat.git
cd FastChat
```

If you are running on Mac:
```bash
brew install rust cmake
```

2. Install Package
```bash
pip3 install --upgrade pip  # enable PEP 660 support
pip3 install -e .
```

## Model Weights
### Vicuna Weights
We release [Vicuna](https://vicuna.lmsys.org/) weights as delta weights to comply with the LLaMA model license.
You can add our delta to the original LLaMA weights to obtain the Vicuna weights. Instructions:

1. Get the original LLaMA weights in the Hugging Face format by following the instructions [here](https://huggingface.co/docs/transformers/main/model_doc/llama).
2. Use the following scripts to get Vicuna weights by applying our delta. They will automatically download delta weights from our Hugging Face [account](https://huggingface.co/lmsys).

**NOTE**:
Weights v1.1 are only compatible with ```transformers>=4.28.0``` and ``fschat >= 0.2.0``.
Please update your local packages accordingly. If you follow the above commands to do a fresh install, then you should get all the correct versions.

#### Vicuna-7B
This conversion command needs around 30 GB of CPU RAM.
See the "Low CPU Memory Conversion" section below if you do not have enough memory.
```bash
python3 -m fastchat.model.apply_delta \
    --base-model-path /path/to/llama-7b \
    --target-model-path /output/path/to/vicuna-7b \
    --delta-path lmsys/vicuna-7b-delta-v1.1
```

#### Vicuna-13B
This conversion command needs around 60 GB of CPU RAM.
See the "Low CPU Memory Conversion" section below if you do not have enough memory.
```bash
python3 -m fastchat.model.apply_delta \
    --base-model-path /path/to/llama-13b \
    --target-model-path /output/path/to/vicuna-13b \
    --delta-path lmsys/vicuna-13b-delta-v1.1
```

#### Old weights
See [docs/vicuna_weights_version.md](docs/vicuna_weights_version.md) for all versions of weights and their differences.

#### Low CPU Memory Conversion
You can try these methods to reduce the CPU RAM requirement of weight conversion.
1. Append `--low-cpu-mem` to the commands above, which will split large weight files into smaller ones and use the disk as temporary storage. This can keep the peak memory at less than 16GB.
2. Create a large swap file and rely on the operating system to automatically utilize the disk as virtual memory.

### FastChat-T5
Simply run the line below to start chatting.
It will automatically download the weights from a Hugging Face [repo](https://huggingface.co/lmsys/fastchat-t5-3b-v1.0). 

```bash
python3 -m fastchat.serve.cli --model-path lmsys/fastchat-t5-3b-v1.0
```

## Inference with Command Line Interface

(Experimental Feature: You can specify `--style rich` to enable rich text output and better text streaming quality for some non-ASCII content. This may not work properly on certain terminals.)

<a href="https://chat.lmsys.org"><img src="assets/screenshot_cli.png" width="70%"></a>

#### Supported Models
The following models are tested:
- Vicuna, Alpaca, LLaMA, Koala
- [lmsys/fastchat-t5-3b-v1.0](https://huggingface.co/lmsys/fastchat-t5)
- [BlinkDL/RWKV-4-Raven](https://huggingface.co/BlinkDL/rwkv-4-raven)
- [databricks/dolly-v2-12b](https://huggingface.co/databricks/dolly-v2-12b)
- [OpenAssistant/oasst-sft-1-pythia-12b](https://huggingface.co/OpenAssistant/oasst-sft-1-pythia-12b)
- [project-baize/baize-lora-7B](https://huggingface.co/project-baize/baize-lora-7B)
- [StabilityAI/stablelm-tuned-alpha-7b](https://huggingface.co/stabilityai/stablelm-tuned-alpha-7b)
- [THUDM/chatglm-6b](https://huggingface.co/THUDM/chatglm-6b)

#### Single GPU
The command below requires around 28GB of GPU memory for Vicuna-13B and 14GB of GPU memory for Vicuna-7B.
See the "No Enough Memory" section below if you do not have enough memory.
```
python3 -m fastchat.serve.cli --model-path /path/to/model/weights
```

#### Multiple GPUs
You can use model parallelism to aggregate GPU memory from multiple GPUs on the same machine.
```
python3 -m fastchat.serve.cli --model-path /path/to/model/weights --num-gpus 2
```

#### CPU Only
This runs on the CPU only and does not require GPU. It requires around 60GB of CPU memory for Vicuna-13B and around 30GB of CPU memory for Vicuna-7B.
```
python3 -m fastchat.serve.cli --model-path /path/to/model/weights --device cpu
```

#### Metal Backend (Mac Computers with Apple Silicon or AMD GPUs)
Use `--device mps` to enable GPU acceleration on Mac computers (requires torch >= 2.0).
Use `--load-8bit` to turn on 8-bit compression.
```
python3 -m fastchat.serve.cli --model-path /path/to/model/weights --device mps --load-8bit
```
Vicuna-7B can run on a 32GB M1 Macbook with 1 - 2 words / second.


#### No Enough Memory
If you do not have enough memory, you can enable 8-bit compression by adding `--load-8bit` to commands above.
This can reduce memory usage by around half with slightly degraded model quality.
It is compatible with the CPU, GPU, and Metal backend.
Vicuna-13B with 8-bit compression can run on a single NVIDIA 3090/4080/T4/V100(16GB) GPU.
```
python3 -m fastchat.serve.cli --model-path /path/to/model/weights --load-8bit
```

In addition to that, you can add `--cpu-offloading` to commands above to offload weights that don't fit on your GPU onto the CPU memory. This requires 8-bit compression to be enabled and the bitsandbytes package to be installed, which is only available on linux operating systems.

#### More Platforms

- [MLC LLM](https://mlc.ai/mlc-llm/), backed by [TVM Unity](https://github.com/apache/tvm/tree/unity) compiler, deploys Vicuna natively on phones, consumer-class GPUs and web browsers via Vulkan, Metal, CUDA and WebGPU.

## Serving with Web GUI

<a href="https://chat.lmsys.org"><img src="assets/screenshot_gui.png" width="70%"></a>

To serve using the web UI, you need three main components: web servers that interface with users, model workers that host one or more models, and a controller to coordinate the webserver and model workers. Here are the commands to follow in your terminal:

#### Launch the controller
```bash
python3 -m fastchat.serve.controller
```

This controller manages the distributed workers.

#### Launch the model worker
```bash
python3 -m fastchat.serve.model_worker --model-path /path/to/model/weights
```
Wait until the process finishes loading the model and you see "Uvicorn running on ...". You can launch multiple model workers to serve multiple models concurrently. The model worker will connect to the controller automatically.

To ensure that your model worker is connected to your controller properly, send a test message using the following command:
```bash
python3 -m fastchat.serve.test_message --model-name vicuna-7b
```
You will see a short output.

#### Launch the Gradio web server
```bash
python3 -m fastchat.serve.gradio_web_server
```

This is the user interface that users will interact with.

By following these steps, you will be able to serve your models using the web UI. You can open your browser and chat with a model now.


## API

<<<<<<< HEAD
### Hugging Face Generation APIs
=======
### OpenAI-Compatible RESTful APIs & SDK
See [docs/openai_api.md](docs/openai_api.md)

### Huggingface Generation APIs
>>>>>>> 68d1fdcc
See [fastchat/serve/huggingface_api.py](fastchat/serve/huggingface_api.py)


## Evaluation

Our AI-enhanced evaluation pipeline is based on GPT-4. This section provides a high-level summary of the pipeline. For detailed instructions, please refer to the [evaluation](fastchat/eval) documentation.

### Pipeline Steps

1. Generate answers from different models: Use `qa_baseline_gpt35.py` for ChatGPT, or specify the model checkpoint and run `get_model_answer.py` for Vicuna and other models.

2. Generate reviews with GPT-4: Use GPT-4 to generate reviews automatically. This step can also be performed manually if the GPT-4 API is not available to you.

3. Generate visualization data: Run `generate_webpage_data_from_table.py` to generate data for a static website, which allows you to visualize the evaluation data.

4. Visualize the data: Serve a static website under the `webpage` directory. You can use `python3 -m http.server` to serve the website locally.

### Data Format and Contribution

We use a data format encoded with JSON Lines for evaluation. The format includes information on models, prompts, reviewers, questions, answers, and reviews.

You can customize the evaluation process or contribute to our project by accessing the relevant [data](fastchat/eval/table/).

For detailed instructions, please refer to the [evaluation](fastchat/eval) documentation.

## Fine-tuning
### Data

Vicuna is created by fine-tuning a LLaMA base model using approximately 70K user-shared conversations gathered from ShareGPT.com with public APIs. To ensure data quality, we convert the HTML back to markdown and filter out some inappropriate or low-quality samples. Additionally, we divide lengthy conversations into smaller segments that fit the model's maximum context length. For detailed instructions to clean the ShareGPT data, check out [here](docs/commands/data_cleaning.md).

Due to some concerns, we may not release the ShareGPT dataset at the moment. If you would like to try the fine-tuning code, you can run it with some dummy questions in [dummy.json](playground/data/dummy.json). You can follow the same format and plug in your own data.

### Code and Hyperparameters
Our code is based on [Stanford Alpaca](https://github.com/tatsu-lab/stanford_alpaca) with additional support for multi-round conversations.
We use similar hyperparameters as the Stanford Alpaca.

| Hyperparameter | Global Batch Size | Learning rate | Epochs | Max length | Weight decay |
| --- | ---: | ---: | ---: | ---: | ---: |
| Vicuna-13B | 128 | 2e-5 | 3 | 2048 | 0 |

### Fine-tuning Vicuna-7B with Local GPUs
You can use the following command to train Vicuna-7B with 4 x A100 (40GB).
```bash
torchrun --nproc_per_node=4 --master_port=20001 fastchat/train/train_mem.py \
    --model_name_or_path ~/model_weights/llama-7b  \
    --data_path playground/data/dummy.json \
    --bf16 True \
    --output_dir output \
    --num_train_epochs 3 \
    --per_device_train_batch_size 2 \
    --per_device_eval_batch_size 2 \
    --gradient_accumulation_steps 16 \
    --evaluation_strategy "no" \
    --save_strategy "steps" \
    --save_steps 1200 \
    --save_total_limit 10 \
    --learning_rate 2e-5 \
    --weight_decay 0. \
    --warmup_ratio 0.03 \
    --lr_scheduler_type "cosine" \
    --logging_steps 1 \
    --fsdp "full_shard auto_wrap" \
    --fsdp_transformer_layer_cls_to_wrap 'LlamaDecoderLayer' \
    --tf32 True \
    --model_max_length 2048 \
    --gradient_checkpointing True \
    --lazy_preprocess True
```

If you meet out-of-memory during model saving, see solutions [here](https://github.com/pytorch/pytorch/issues/98823).

### Fine-tuning on Any Cloud with SkyPilot
[SkyPilot](https://github.com/skypilot-org/skypilot) is a framework built by UC Berkeley for easily and cost effectively running ML workloads on any cloud (AWS, GCP, Azure, Lambda, etc.). 
To use SkyPilot, install it with the following command and setup the cloud credentials locally following the instructions [here](https://skypilot.readthedocs.io/en/latest/getting-started/installation.html).
```bash
# Install skypilot from the master branch
pip install git+https://github.com/skypilot-org/skypilot.git
```
#### Vicuna
Vicuna can be trained on 8 A100 GPUs with 80GB memory. The following command will automatically launch a node satisfying the requirement, setup and run the training job on it.
```bash
sky launch -c vicuna -s scripts/train-vicuna.yaml --env WANDB_API_KEY
```
Other options are also valid:
```bash
# Launch it on managed spot to save 3x cost (train Vicuna-13B with around $300)
sky spot launch -n vicuna scripts/train-vicuna.yaml --env WANDB_API_KEY

# Train a 7B model
sky launch -c vicuna -s scripts/train-vicuna.yaml --env WANDB_API_KEY --env MODEL_SIZE=7
```
Note: Please make sure the `WANDB_API_KEY` has been setup on your local machine. You can find the API key on your [wandb profile page](https://wandb.ai/authorize). If you would like to train the model without using wandb, you can replace the `--env WANDB_API_KEY` flag with `--env WANDB_MODE=offline`.<|MERGE_RESOLUTION|>--- conflicted
+++ resolved
@@ -190,15 +190,10 @@
 
 
 ## API
-
-<<<<<<< HEAD
-### Hugging Face Generation APIs
-=======
 ### OpenAI-Compatible RESTful APIs & SDK
 See [docs/openai_api.md](docs/openai_api.md)
 
-### Huggingface Generation APIs
->>>>>>> 68d1fdcc
+### Hugging Face Generation APIs
 See [fastchat/serve/huggingface_api.py](fastchat/serve/huggingface_api.py)
 
 
