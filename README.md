# FastChat
An open platform for training, serving, and evaluating large language model based chatbots.

## Release
- 🔥 We released **Vicuna: An Open-Source Chatbot Impressing GPT-4 with 90% ChatGPT Quality**. Checkout the blog [post](https://vicuna.lmsys.org) and [demo](https://chat.lmsys.org/).


<!-- ![demo](assets/demo-narrow.gif) -->
<a href="https://chat.lmsys.org"><img src="assets/demo-narrow.gif" width="70%"></a>

Join our [Discord](https://discord.gg/h6kCZb72G7) server and follow our [Twitter](https://twitter.com/lmsysorg) to get the latest updates.

**Announcement:** Thank you for checking out our project and your interest! We plan to release the model weights once we have addressed all legal concerns and have a low-resource version of the inference code ready. Based on our current timeline, it will be available by early next week. Please stay tuned! :llama:

## Contents
- [Install](#install)
- [Serving](#serving)
- [Evaluation](#evaluation)
- [Fine-tuning](#fine-tuning)

## Install

1. Clone this repository and navigate to FastChat folder
```bash
git clone https://github.com/lm-sys/FastChat.git
cd FastChat
<<<<<<< HEAD
```

2. Install Package
```bash
=======
pip3 install --upgrade pip
>>>>>>> 223929c5
pip3 install -e .
```

3. Install the latest main branch of huggingface/transformers
```bash
pip3 install git+https://github.com/huggingface/transformers
```

## Serving
We plan to release the model weights by providing a version of delta weights that build on the original LLaMA weights, but we are still figuring out a proper way to do so.
In this example, we demonstrate the usage of our distributed serving system using OPT models.
Later, you can apply similar commands to serve Vicuna, just as shown in our demo.

### Command Line Interface
```
python3 -m fastchat.serve.cli --model-name facebook/opt-1.3b
```

### Web UI

#### Launch a controller
```bash
python3 -m fastchat.serve.controller
```

#### Launch a model worker
```bash
python3 -m fastchat.serve.model_worker --model-path facebook/opt-1.3b
```

#### Send a test message
```bash
python3 -m fastchat.serve.test_message
```

#### Launch a gradio web server.
```bash
python3 -m fastchat.serve.gradio_web_server
```
#### You can open your brower and chat with a model now.

## Evaluation

Our AI-enhanced [evaluation](fastchat/eval) pipeline is based on GPT-4. Here are some high-level instructions for using the pipeline:

First, generate answers from different models. Use `qa_baseline_gpt35.py` for ChatGPT, or specify the model checkpoint and run `model_qa.py` for Vicuna and other models.

Then, use GPT-4 to generate reviews automatically, which can be done manually if the GPT-4 API is not available to you. Once you have your evaluation data, visualize the results by running `generate_webpage_data_from_table.py`, which generates data for a static website.

Finally, serve a static website under the `webpage` directory. You can simply use `python3 -m http.server` to serve the website locally.

Besides the evaluation workflow, we also document the data format used for evaluation, which is encoded with JSON Lines and includes information on models, prompts, reviewers, questions, answers, and reviews. You can customize the evaluation process or contribute to our project by accessing relevant [data](fastchat/eval/table/).

Check [evaluation](fastchat/eval) for detailed instructions.

## Fine-tuning
### Data

Vicuna is created by fine-tuning a LLaMA base model using approximately 70K user-shared conversations gathered from ShareGPT.com with public APIs. To ensure data quality, we convert the HTML back to markdown and filter out some inappropriate or low-quality samples. Additionally, we divide lengthy conversations into smaller segments that fit the model's maximum context length.

Due to some concerns, we may not release the data at the moment. If you would like to try the fine-tuning code, you can try to run it with our [preprocessed alpaca dataset](playground/data/alpaca-data-conversation.json) (originally from [here](https://github.com/tatsu-lab/stanford_alpaca)).

### Code and Hyperparameters
We fine-tune the model using the code from [Stanford Alpaca](https://github.com/tatsu-lab/stanford_alpaca), with some modifications to support gradient checkpointing and [Flash Attention](https://github.com/HazyResearch/flash-attention). We use the similar hyperparameters as the Stanford Alpaca.

| Hyperparameter | Global Batch Size | Learning rate | Epochs | Max length | Weight decay |
| --- | ---: | ---: | ---: | ---: | ---: |
| Vicuna-13B | 128 | 2e-5 | 3 | 2048 | 0 |

### Fine-tuning on Any Cloud with SkyPilot
[SkyPilot](https://github.com/skypilot-org/skypilot) is a framework built by UC Berkeley for easily and cost effectively running ML workloads on any cloud (AWS, GCP, Azure, Lambda, etc.). 
To use SkyPilot, install it with the following command and setup the cloud credentials locally following the instructions [here](https://skypilot.readthedocs.io/en/latest/getting-started/installation.html).
```bash
# Install skypilot from the master branch
pip install git+https://github.com/skypilot-org/skypilot.git
```
#### Vicuna
Vicuna can be trained on 8 A100 GPUs with 80GB memory. The following command will automatically launch a node satisfying the requirement, setup and run the training job on it.
```bash
sky launch -c vicuna -s scripts/train-vicuna.yaml --env WANDB_API_KEY
```
Other options are also valid:
```bash
# Launch it on managed spot to save 3x cost
sky spot launch -n vicuna scripts/train-vicuna.yaml --env WANDB_API_KEY

# Train a 7B model
sky launch -c vicuna -s scripts/train-vicuna.yaml --env WANDB_API_KEY --env MODEL_SIZE=7
```
Note: Please make sure the `WANDB_API_KEY` has been setup on your local machine. You can find the API key on your [wandb profile page](https://wandb.ai/authorize). If you would like to train the model without using wandb, you can replace the `--env WANDB_API_KEY` flag with `--env WANDB_MODE=offline`.

#### Alpaca
Launch the training job with the following line (will be launched on a single node with 4 A100-80GB GPUs)
```
sky launch -c alpaca -s scripts/train-alpaca.yaml --env WANDB_API_KEY
```

### Fine-tuning with Local GPUs
Vicuna can also be trained on 8 A100 GPUs with 80GB memory with the following code. To train on less GPUs, you can reduce the `per_device_train_batch_size` and increase the `gradient_accumulation_steps` accordingly to keep the global batch size the same. To setup the environment, please see the setup section in [scripts/train-vicuna.yaml](scripts/train-vicuna.yaml).
```bash
torchrun --nnodes=1 --nproc_per_node=8 --master_port=<your_random_port> \
    fastchat/train/train_mem.py \
    --model_name_or_path <path-to-llama-model-weight> \
    --data_path <path-to-data> \
    --bf16 True \
    --output_dir ./checkpoints \
    --num_train_epochs 3 \
    --per_device_train_batch_size 4 \
    --per_device_eval_batch_size 4 \
    --gradient_accumulation_steps 1 \
    --evaluation_strategy "no" \
    --save_strategy "steps" \
    --save_steps 1200 \
    --save_total_limit 100 \
    --learning_rate 2e-5 \
    --weight_decay 0. \
    --warmup_ratio 0.03 \
    --lr_scheduler_type "cosine" \
    --logging_steps 1 \
    --fsdp "full_shard auto_wrap" \
    --fsdp_transformer_layer_cls_to_wrap 'LlamaDecoderLayer' \
    --tf32 True \
    --model_max_length 2048 \
    --gradient_checkpointing True \
    --lazy_preprocess True
```<|MERGE_RESOLUTION|>--- conflicted
+++ resolved
@@ -24,14 +24,11 @@
 ```bash
 git clone https://github.com/lm-sys/FastChat.git
 cd FastChat
-<<<<<<< HEAD
 ```
 
 2. Install Package
 ```bash
-=======
-pip3 install --upgrade pip
->>>>>>> 223929c5
+pip3 install --upgrade pip  # enable PEP 660 support
 pip3 install -e .
 ```
 
