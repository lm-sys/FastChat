--- conflicted
+++ resolved
@@ -3,7 +3,6 @@
     "model_name": "gpt-4o-2024-08-06",
     "api_type": "openai",
     "api_base": "https://api.openai.com/v1",
-<<<<<<< HEAD
     "api_key": "OPENAI_API_KEY",
     "anony_only": false,
     "recommended_config": {
@@ -13,7 +12,8 @@
     "text-arena": true,
     "vision-arena": false,
     "agent-mode": true,
-    "custom_system_prompt": true
+    "custom_system_prompt": true,
+    "tool_config_file": "tools.json"
   },
   "gpt-mini-agent": {
     "model_name": "gpt-4o-mini-2024-07-18",
@@ -50,9 +50,6 @@
     "api_type": "openai",
     "api_base": "https://api.llama-api.com",
     "api_key": "LLAMA_API_KEY",
-=======
-    "api_key": "sk-xxxxxx",
->>>>>>> 9befb689
     "anony_only": false,
     "recommended_config": {
       "temperature": 0.7,
@@ -61,6 +58,5 @@
     "text-arena": true,
     "vision-arena": false,
     "agent-mode": true,
-    "tool_config_file": "tools.json"
   }
 }