# Python
__pycache__
*.pyc
*.egg-info
dist

# Log
*.log
*.json

# Data
!**/alpaca-data-conversation.json

# Editor
.idea
*.swp

# Other
.DS_Store
wandb
output
<<<<<<< HEAD
.venv/
=======

# Data
*.pkl
>>>>>>> 8bda9049
<|MERGE_RESOLUTION|>--- conflicted
+++ resolved
@@ -19,10 +19,8 @@
 .DS_Store
 wandb
 output
-<<<<<<< HEAD
-.venv/
-=======
 
 # Data
 *.pkl
->>>>>>> 8bda9049
+
+.venv/