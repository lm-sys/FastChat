resources:
  accelerators: A100-80GB:4
  disk_size: 1000

num_nodes: 1

file_mounts:
  /artifacts:
    name: skypilot-chatbot # Change to your own bucket
    store: gcs
    mode: MOUNT
  /data/alpaca-data-conversation.json: chatserver/data/example/alpaca-data-conversation.json
  # /lamma:
  #   name: llama-ckpts # Change to the bucket that contains the LLaMA weights
  #   store: gcs
  #   mode: MOUNT

workdir: .

setup: |
  # Setup the environment
  conda create -n chatbot python=3.10 -y
  conda activate chatbot

  # Install pytorch
  pip install torch==1.13.1+cu116 torchvision==0.14.1+cu116 torchaudio==0.13.1 --extra-index-url https://download.pytorch.org/whl/cu116

  # Install huggingface with the LLaMA commit
  cd ~
  git clone https://github.com/huggingface/transformers.git
  cd transformers
  git checkout cae78c46 # pin to latest commit
  pip install .
  cd ~/sky_workdir

  # Install fastchat
  pip install -e .

  mkdir -p /artifacts/llama-hf/llama-${MODEL_SIZE}B
  if [ ! -f /artifacts/llama-hf/llama-${MODEL_SIZE}B/complete ]; then
    mkdir -p ~/llama-${MODEL_SIZE}b
    gsutil -m rsync -r /llama/${MODEL_SIZE}b/ ~/llama-${MODEL_SIZE}b
    cd ~/transformers
    python src/transformers/models/llama/convert_llama_weights_to_hf.py \
      --input_dir $HOME/llama-${MODEL_SIZE}b \
      --model_size ${MODEL_SIZE}B \
      --output_dir ~/hf-output || exit 1
    mv ~/hf-output/tokenizer/* ~/hf-output/llama-${MODEL_SIZE}b
    gsutil -m rsync -r ~/hf-output/llama-${MODEL_SIZE}b/ /artifacts/llama-hf/llama-${MODEL_SIZE}B
    touch /artifacts/llama-hf/llama-${MODEL_SIZE}B/complete
  else
    mkdir -p ~/hf-output/llama-${MODEL_SIZE}b
    gsutil -m cp -r /artifacts/llama-hf/llama-${MODEL_SIZE}B/* ~/hf-output/llama-${MODEL_SIZE}b
  fi

run: |
  conda activate chatbot
  SEQ_LEN=${SEQ_LEN:-512}
  echo "Training with seq_len=${SEQ_LEN} and model_size=${MODEL_SIZE}B"
  PER_DEVICE_BATCH_SIZE=$((2048 / $SEQ_LEN))
  NUM_NODES=`echo "$SKYPILOT_NODE_IPS" | wc -l`
  HOST_ADDR=`echo "$SKYPILOT_NODE_IPS" | head -n1`

  # Hack copy it once to make it faster later
  mkdir -p ~/.checkpoints
  CKPT_PATH=/artifacts/chatbot/${MODEL_SIZE}b/alpaca-${SEQ_LEN}
  last_ckpt=$(ls ${CKPT_PATH} | grep -E '[0-9]+' | sort -n | tail -1)
  gsutil -m rsync -r ${CKPT_PATH}/${last_ckpt}/ ~/.checkpoints 
  
  torchrun \
    --nnodes=$NUM_NODES \
    --nproc_per_node=$SKYPILOT_NUM_GPUS_PER_NODE \
    --master_port=12375 \
    --master_addr=$HOST_ADDR \
    --node_rank=${SKYPILOT_NODE_RANK} \
<<<<<<< HEAD
    chatserver/train/train.py \
=======
    fastchat/train/alpaca_train.py \
>>>>>>> 31a1b900
    --model_name_or_path ~/hf-output/llama-${MODEL_SIZE}b \
    --data_path /data/alpaca-data-conversation.json \
    --bf16 True \
    --output_dir $CKPT_PATH \
    --num_train_epochs 3 \
    --per_device_train_batch_size $PER_DEVICE_BATCH_SIZE \
    --per_device_eval_batch_size $PER_DEVICE_BATCH_SIZE \
    --gradient_accumulation_steps $((128 * 512 / $SEQ_LEN / $PER_DEVICE_BATCH_SIZE / $NUM_NODES / $SKYPILOT_NUM_GPUS_PER_NODE)) \
    --evaluation_strategy "no" \
    --save_strategy "steps" \
    --save_steps 2000 \
    --save_total_limit 1 \
    --learning_rate 2e-5 \
    --weight_decay 0. \
    --warmup_ratio 0.03 \
    --lr_scheduler_type "cosine" \
    --logging_steps 1 \
    --fsdp "full_shard auto_wrap" \
    --fsdp_transformer_layer_cls_to_wrap 'LlamaDecoderLayer' \
    --tf32 True \
    --model_max_length ${SEQ_LEN}


envs:
  MODEL_SIZE: 7
  SEQ_LEN: 512<|MERGE_RESOLUTION|>--- conflicted
+++ resolved
@@ -73,11 +73,7 @@
     --master_port=12375 \
     --master_addr=$HOST_ADDR \
     --node_rank=${SKYPILOT_NODE_RANK} \
-<<<<<<< HEAD
-    chatserver/train/train.py \
-=======
-    fastchat/train/alpaca_train.py \
->>>>>>> 31a1b900
+    fastchat/train/train.py \
     --model_name_or_path ~/hf-output/llama-${MODEL_SIZE}b \
     --data_path /data/alpaca-data-conversation.json \
     --bf16 True \
