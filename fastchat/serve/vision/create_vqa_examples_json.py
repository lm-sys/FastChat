"""
Changes proportion of examples in metadata_sampled.json

Usage:

python3 -m fastchat.serve.vision.create_vqa_examples_json
"""

import json
import argparse
import numpy as np

if __name__ == "__main__":
    parser = argparse.ArgumentParser()
    parser.add_argument("--data_dir", type=str, default="~/.cache")
    parser.add_argument("--output_dir", type=str, default="./vqa_examples")
    args = parser.parse_args()

    dataset_prop = {
        "Memes": 500,
        "Floorplan": 500,
        "Website": 500,
        "IllusionVQA": 435,
        "NewYorker": 500,
    }

    dataset_json = []
    for dataset_name in dataset_prop.keys():
        with open(f"{args.output_dir}/{dataset_name}/data.json") as f:
            data = json.load(f)
<<<<<<< HEAD
            print(f"Dataset: {dataset_name}, Number of examples: {len(data)}")
            dataset_json.extend(np.random.choice(data, dataset_prop[dataset_name]))
=======
            dataset_json.extend(
                np.random.choice(
                    data, min(dataset_prop[dataset_name], len(data)), replace=False
                )
            )
>>>>>>> ef16c16c

    with open(f"{args.output_dir}/metadata_sampled.json", "w") as f:
        json.dump(dataset_json, f, indent=4)<|MERGE_RESOLUTION|>--- conflicted
+++ resolved
@@ -28,16 +28,11 @@
     for dataset_name in dataset_prop.keys():
         with open(f"{args.output_dir}/{dataset_name}/data.json") as f:
             data = json.load(f)
-<<<<<<< HEAD
-            print(f"Dataset: {dataset_name}, Number of examples: {len(data)}")
-            dataset_json.extend(np.random.choice(data, dataset_prop[dataset_name]))
-=======
             dataset_json.extend(
                 np.random.choice(
                     data, min(dataset_prop[dataset_name], len(data)), replace=False
                 )
             )
->>>>>>> ef16c16c
 
     with open(f"{args.output_dir}/metadata_sampled.json", "w") as f:
         json.dump(dataset_json, f, indent=4)