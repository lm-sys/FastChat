"""
A model worker executes the model.
"""
import argparse
import asyncio
import json
import threading
import time
import uuid

import requests
<<<<<<< HEAD
=======
from transformers import AutoTokenizer, AutoModelForCausalLM, LlamaTokenizer
>>>>>>> 4732169b
import torch
import uvicorn
from fastapi import FastAPI, Request, BackgroundTasks
from fastapi.responses import StreamingResponse
from transformers import AutoTokenizer, AutoModelForCausalLM

from fastchat.constants import WORKER_HEART_BEAT_INTERVAL
<<<<<<< HEAD
from fastchat.utils import (build_logger, disable_torch_init, server_error_msg,
                            pretty_print_semaphore)
=======
from fastchat.serve.cli import load_model
from fastchat.utils import (build_logger, server_error_msg,
    pretty_print_semaphore)
>>>>>>> 4732169b

GB = 1 << 30

worker_id = str(uuid.uuid4())[:6]
logger = build_logger("model_worker", f"model_worker_{worker_id}.log")
global_counter = 0

model_semaphore = None


def heart_beat_worker(controller):

    while True:
        time.sleep(WORKER_HEART_BEAT_INTERVAL)
        controller.send_heart_beat()


class ModelWorker:
    def __init__(self, controller_addr, worker_addr,
                 worker_id, no_register, model_path, model_name,
                 device, num_gpus, load_8bit=False):
        self.controller_addr = controller_addr
        self.worker_addr = worker_addr
        self.worker_id = worker_id
        if model_path.endswith("/"):
            model_path = model_path[:-1]
        self.model_name = model_name or model_path.split("/")[-1]
        self.device = device

        logger.info(f"Loading the model {self.model_name} on worker {worker_id} ...")
        self.model, self.tokenizer = load_model(
            model_path, device, num_gpus, load_8bit)

        if hasattr(self.model.config, "max_sequence_length"):
            self.context_len = self.model.config.max_sequence_length
        elif hasattr(self.model.config, "max_position_embeddings"):
            self.context_len = self.model.config.max_position_embeddings
        else:
            self.context_len = 2048

        if not no_register:
            self.register_to_controller()
            self.heart_beat_thread = threading.Thread(
                target=heart_beat_worker, args=(self,))
            self.heart_beat_thread.start()

    def register_to_controller(self):
        logger.info("Register to controller")

        url = self.controller_addr + "/register_worker"
        data = {
            "worker_name": self.worker_addr,
            "check_heart_beat": True,
            "worker_status": self.get_status()
        }
        r = requests.post(url, json=data)
        assert r.status_code == 200

    def send_heart_beat(self):
        logger.info(f"Send heart beat. Models: {[self.model_name]}. "
                    f"Semaphore: {pretty_print_semaphore(model_semaphore)}. "
                    f"global_counter: {global_counter}")

        url = self.controller_addr + "/receive_heart_beat"

        while True:
            try:
                ret = requests.post(url, json={
                    "worker_name": self.worker_addr,
                    "queue_length": self.get_queue_length()}, timeout=5)
                exist = ret.json()["exist"]
                break
            except requests.exceptions.RequestException as e:
                logger.error(f"heart beat error: {e}")
            time.sleep(5)

        if not exist:
            self.register_to_controller()

    def get_queue_length(self):
        if model_semaphore is None:
            return 0
        else:
            return args.limit_model_concurrency - model_semaphore._value + len(
                model_semaphore._waiters)

    def get_status(self):
        return {
            "model_names": [self.model_name],
            "speed": 1,
            "queue_length": self.get_queue_length(),
        }

    @torch.inference_mode()
    def generate_stream(self, params):
        #cur_mem = torch.cuda.memory_allocated()
        #max_mem = torch.cuda.max_memory_allocated()
        #logging.info(f"cur mem: {cur_mem/GB:.2f} GB, max_mem: {max_mem/GB:.2f} GB")
        tokenizer, model = self.tokenizer, self.model

        prompt = params["prompt"]
        l_prompt = len(prompt)
        temperature = float(params.get("temperature", 1.0))
        max_new_tokens = min(int(params.get("max_new_tokens", 256)), 1024)
        stop_str = params.get("stop", None)

        input_ids = tokenizer(prompt).input_ids
        output_ids = list(input_ids)

        max_src_len = self.context_len - max_new_tokens - 8
        input_ids = input_ids[-max_src_len:]
        for i in range(max_new_tokens):
            if i == 0:
                out = model(
                    torch.as_tensor([input_ids], device=self.device), use_cache=True)
                logits = out.logits
                past_key_values = out.past_key_values
            else:
                attention_mask = torch.ones(
                    1, past_key_values[0][0].shape[-2] + 1, device=self.device)
                out = model(input_ids=torch.as_tensor([[token]], device=self.device),
                            use_cache=True,
                            attention_mask=attention_mask,
                            past_key_values=past_key_values)
                logits = out.logits
                past_key_values = out.past_key_values
            last_token_logits = logits[0][-1]
            if temperature < 1e-4:
                token = int(torch.argmax(last_token_logits))
            else:
                probs = torch.softmax(last_token_logits / temperature, dim=-1)
                token = int(torch.multinomial(probs, num_samples=1))

            output_ids.append(token)
<<<<<<< HEAD
            output = tokenizer.decode(output_ids, skip_special_tokens=True)
            if stop_str is not None and output.endswith(stop_str):
                output = output[:-len(stop_str)]
                stopped = True
            elif token == tokenizer.eos_token_id:
=======

            if token == tokenizer.eos_token_id:
>>>>>>> 4732169b
                stopped = True
            else:
                stopped = False

            if i % args.stream_interval == 0 or i == max_new_tokens - 1 or stopped:
                output = tokenizer.decode(output_ids, skip_special_tokens=True)
                pos = output.rfind(stop_str, l_prompt)
                if pos != -1:
                    output = output[:pos]
                    stopped = True

                ret = {
                    "text": output,
                    "error_code": 0,
                }
                yield json.dumps(ret).encode() + b"\0"

            if stopped:
                break
        del past_key_values

    def generate_stream_gate(self, params):
        try:
            for x in self.generate_stream(params):
                yield x
        except torch.cuda.OutOfMemoryError:
            ret = {
                "text": server_error_msg,
                "error_code": 1,
            }
            yield json.dumps(ret).encode() + b"\0"


app = FastAPI()


def release_model_semaphore():
    model_semaphore.release()


@app.post("/worker_generate_stream")
async def generate_stream(request: Request):
    global model_semaphore, global_counter
    global_counter += 1
    params = await request.json()

    if model_semaphore is None:
        model_semaphore = asyncio.Semaphore(args.limit_model_concurrency)
    await model_semaphore.acquire()
    generator = worker.generate_stream_gate(params)
    background_tasks = BackgroundTasks()
    background_tasks.add_task(release_model_semaphore)
    return StreamingResponse(generator, background=background_tasks)


@app.post("/worker_get_status")
async def get_status(request: Request):
    return worker.get_status()


if __name__ == "__main__":
    parser = argparse.ArgumentParser()
    parser.add_argument("--host", type=str, default="localhost")
    parser.add_argument("--port", type=int, default=21002)
    parser.add_argument("--worker-address", type=str,
        default="http://localhost:21002")
    parser.add_argument("--controller-address", type=str,
        default="http://localhost:21001")
    parser.add_argument("--model-path", type=str, default="facebook/opt-350m")
    parser.add_argument("--model-name", type=str)
    parser.add_argument("--device", type=str, choices=["cpu", "cuda", "mps"], default="cuda")
    parser.add_argument("--num-gpus", type=int, default=1)
    parser.add_argument("--load-8bit", action="store_true")
    parser.add_argument("--limit-model-concurrency", type=int, default=5)
    parser.add_argument("--stream-interval", type=int, default=2)
    parser.add_argument("--no-register", action="store_true")
    args = parser.parse_args()
    logger.info(f"args: {args}")

    worker = ModelWorker(args.controller_address,
                         args.worker_address,
                         worker_id,
                         args.no_register,
                         args.model_path,
                         args.model_name,
                         args.device,
                         args.num_gpus,
                         args.load_8bit)
    uvicorn.run(app, host=args.host, port=args.port, log_level="info")<|MERGE_RESOLUTION|>--- conflicted
+++ resolved
@@ -3,31 +3,25 @@
 """
 import argparse
 import asyncio
+import dataclasses
+import logging
 import json
+import time
+from typing import List, Union
 import threading
-import time
 import uuid
 
+from fastapi import FastAPI, Request, BackgroundTasks
+from fastapi.responses import StreamingResponse
 import requests
-<<<<<<< HEAD
-=======
 from transformers import AutoTokenizer, AutoModelForCausalLM, LlamaTokenizer
->>>>>>> 4732169b
 import torch
 import uvicorn
-from fastapi import FastAPI, Request, BackgroundTasks
-from fastapi.responses import StreamingResponse
-from transformers import AutoTokenizer, AutoModelForCausalLM
 
 from fastchat.constants import WORKER_HEART_BEAT_INTERVAL
-<<<<<<< HEAD
-from fastchat.utils import (build_logger, disable_torch_init, server_error_msg,
-                            pretty_print_semaphore)
-=======
 from fastchat.serve.cli import load_model
 from fastchat.utils import (build_logger, server_error_msg,
     pretty_print_semaphore)
->>>>>>> 4732169b
 
 GB = 1 << 30
 
@@ -162,16 +156,8 @@
                 token = int(torch.multinomial(probs, num_samples=1))
 
             output_ids.append(token)
-<<<<<<< HEAD
-            output = tokenizer.decode(output_ids, skip_special_tokens=True)
-            if stop_str is not None and output.endswith(stop_str):
-                output = output[:-len(stop_str)]
-                stopped = True
-            elif token == tokenizer.eos_token_id:
-=======
 
             if token == tokenizer.eos_token_id:
->>>>>>> 4732169b
                 stopped = True
             else:
                 stopped = False
