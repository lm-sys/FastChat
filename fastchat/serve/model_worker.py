"""
A model worker that executes the model.
"""
import argparse
import asyncio
import dataclasses
import logging
import json
import os
import time
from typing import List, Union
import threading
import uuid

from fastapi import FastAPI, Request, BackgroundTasks
from fastapi.responses import StreamingResponse, JSONResponse
import requests

from fastchat.modules.gptq import GptqConfig

try:
    from transformers import (
        AutoTokenizer,
        AutoModelForCausalLM,
        LlamaTokenizer,
        AutoModel,
    )
except ImportError:
    from transformers import (
        AutoTokenizer,
        AutoModelForCausalLM,
        LLaMATokenizer,
        AutoModel,
    )
import torch
import torch.nn.functional as F
import uvicorn

from fastchat.constants import WORKER_HEART_BEAT_INTERVAL, ErrorCode, SERVER_ERROR_MSG
from fastchat.model.model_adapter import (
    load_model,
    add_model_args,
    get_conversation_template,
)
from fastchat.model.model_chatglm import generate_stream_chatglm
from fastchat.model.model_falcon import generate_stream_falcon
from fastchat.model.model_codet5p import generate_stream_codet5p
from fastchat.serve.inference import generate_stream
from fastchat.utils import build_logger, pretty_print_semaphore, get_context_length


worker_id = str(uuid.uuid4())[:6]
logger = build_logger("model_worker", f"model_worker_{worker_id}.log")

global_counter = 0
model_semaphore = None


def heart_beat_worker(controller):
    while True:
        time.sleep(WORKER_HEART_BEAT_INTERVAL)
        controller.send_heart_beat()


<<<<<<< HEAD
def load_model(model_path, num_gpus, wbits, groupsize):
    if num_gpus == 1:
        kwargs = {}
    else:
        kwargs = {
            "device_map": "auto",
            "max_memory": {i: "13GiB" for i in range(num_gpus)},
        }

    tokenizer = AutoTokenizer.from_pretrained(model_path)
    
    if wbits > 0:
        from fastchat.serve.load_gptq_model import load_quantized

        print("Loading GPTQ quantized model...")
        model = load_quantized(model_path)
    else:
        model = AutoModelForCausalLM.from_pretrained(
            model_path, torch_dtype=torch.float16,
            low_cpu_mem_usage=True,
            **kwargs
        )

    if num_gpus == 1:
        model.cuda()

    if hasattr(model.config, "max_sequence_length"):
        context_len = model.config.max_sequence_length
    else:
        context_len = 2048

    return tokenizer, model, context_len


class ModelWorker:
    def __init__(self, controller_addr, worker_addr,
                 worker_id, no_register,
                 model_path, model_name, num_gpus,
                 wbits, groupsize):
=======
class ModelWorker:
    def __init__(
        self,
        controller_addr,
        worker_addr,
        worker_id,
        no_register,
        model_path,
        model_names,
        device,
        num_gpus,
        max_gpu_memory,
        load_8bit=False,
        cpu_offloading=False,
        gptq_config=None,
    ):
>>>>>>> e752e3e5
        self.controller_addr = controller_addr
        self.worker_addr = worker_addr
        self.worker_id = worker_id
        if model_path.endswith("/"):
            model_path = model_path[:-1]
<<<<<<< HEAD
        self.model_name = model_name or model_path.split("/")[-1]

        logger.info(f"Loading the model {self.model_name} on worker {worker_id} ...")
        self.tokenizer, self.model, self.context_len = load_model(
            model_path, num_gpus, wbits, groupsize)
=======
        self.model_names = model_names or [model_path.split("/")[-1]]
        self.device = device

        logger.info(f"Loading the model {self.model_names} on worker {worker_id} ...")
        self.model, self.tokenizer = load_model(
            model_path,
            device,
            num_gpus,
            max_gpu_memory,
            load_8bit,
            cpu_offloading,
            gptq_config,
        )
        self.conv = get_conversation_template(model_path)
        if self.tokenizer.pad_token == None:
            self.tokenizer.pad_token = self.tokenizer.eos_token
        self.context_len = get_context_length(self.model.config)

        # generate_stream
        is_chatglm = "chatglm" in str(type(self.model)).lower()
        is_falcon = "rwforcausallm" in str(type(self.model)).lower()
        is_codet5p = "codet5p" in str(type(self.model)).lower()

        if is_chatglm:
            self.generate_stream_func = generate_stream_chatglm
        elif is_falcon:
            self.generate_stream_func = generate_stream_falcon
        elif is_codet5p:
            self.generate_stream_func = generate_stream_codet5p
        else:
            self.generate_stream_func = generate_stream
>>>>>>> e752e3e5

        if not no_register:
            self.register_to_controller()
            self.heart_beat_thread = threading.Thread(
                target=heart_beat_worker, args=(self,)
            )
            self.heart_beat_thread.start()

    def register_to_controller(self):
        logger.info("Register to controller")

        url = self.controller_addr + "/register_worker"
        data = {
            "worker_name": self.worker_addr,
            "check_heart_beat": True,
            "worker_status": self.get_status(),
        }
        r = requests.post(url, json=data)
        assert r.status_code == 200

    def send_heart_beat(self):
        logger.info(
            f"Send heart beat. Models: {self.model_names}. "
            f"Semaphore: {pretty_print_semaphore(model_semaphore)}. "
            f"global_counter: {global_counter}. "
            f"worker_id: {worker_id}. "
        )

        url = self.controller_addr + "/receive_heart_beat"

        while True:
            try:
                ret = requests.post(
                    url,
                    json={
                        "worker_name": self.worker_addr,
                        "queue_length": self.get_queue_length(),
                    },
                    timeout=5,
                )
                exist = ret.json()["exist"]
                break
            except requests.exceptions.RequestException as e:
                logger.error(f"heart beat error: {e}")
            time.sleep(5)

        if not exist:
            self.register_to_controller()

    def get_queue_length(self):
        if (
            model_semaphore is None
            or model_semaphore._value is None
            or model_semaphore._waiters is None
        ):
            return 0
        else:
            return (
                args.limit_model_concurrency
                - model_semaphore._value
                + len(model_semaphore._waiters)
            )

    def get_status(self):
        return {
            "model_names": self.model_names,
            "speed": 1,
            "queue_length": self.get_queue_length(),
        }

    def count_token(self, params):
        prompt = params["prompt"]
        input_ids = self.tokenizer(prompt).input_ids
        input_echo_len = len(input_ids)

        ret = {
            "count": input_echo_len,
            "error_code": 0,
        }
        return ret

    def get_conv_template(self):
        return {"conv": self.conv}

    def generate_stream_gate(self, params):
        try:
            for output in self.generate_stream_func(
                self.model,
                self.tokenizer,
                params,
                self.device,
                self.context_len,
                args.stream_interval,
            ):
                ret = {
                    "text": output["text"],
                    "error_code": 0,
                }
                if "usage" in output:
                    ret["usage"] = output["usage"]
                if "finish_reason" in output:
                    ret["finish_reason"] = output["finish_reason"]
                if "logprobs" in output:
                    ret["logprobs"] = output["logprobs"]
                yield json.dumps(ret).encode() + b"\0"
        except torch.cuda.OutOfMemoryError as e:
            ret = {
                "text": f"{SERVER_ERROR_MSG}\n\n({e})",
                "error_code": ErrorCode.CUDA_OUT_OF_MEMORY,
            }
            yield json.dumps(ret).encode() + b"\0"
        except (ValueError, RuntimeError) as e:
            ret = {
                "text": f"{SERVER_ERROR_MSG}\n\n({e})",
                "error_code": ErrorCode.INTERNAL_ERROR,
            }
            yield json.dumps(ret).encode() + b"\0"

    def generate_gate(self, params):
        for x in self.generate_stream_gate(params):
            pass
        return json.loads(x[:-1].decode())

    @torch.inference_mode()
    def get_embeddings(self, params):
        try:
            tokenizer = self.tokenizer
            is_llama = "llama" in str(
                type(self.model)
            )  # vicuna support batch inference
            is_chatglm = "chatglm" in str(type(self.model))
            is_t5 = "t5" in str(type(self.model))
            if is_llama:
                encoding = tokenizer.batch_encode_plus(
                    params["input"], padding=True, return_tensors="pt"
                )
                input_ids = encoding["input_ids"].to(self.device)
                attention_mask = encoding["attention_mask"].to(self.device)
                model_output = self.model(
                    input_ids, attention_mask, output_hidden_states=True
                )
                data = model_output.hidden_states[-1]
                mask = attention_mask.unsqueeze(-1).expand(data.size()).float()
                masked_embeddings = data * mask
                sum_embeddings = torch.sum(masked_embeddings, dim=1)
                seq_length = torch.sum(mask, dim=1)
                embedding = sum_embeddings / seq_length
                normalized_embeddings = F.normalize(embedding, p=2, dim=1)
                ret = {
                    "embedding": normalized_embeddings.tolist(),
                    "token_num": torch.sum(attention_mask).item(),
                }
            else:
                embedding = []
                token_num = 0
                for text in params["input"]:
                    input_ids = tokenizer.encode(text, return_tensors="pt").to(
                        self.device
                    )
                    if is_t5:
                        model_output = self.model(
                            input_ids, decoder_input_ids=input_ids
                        )
                    else:
                        model_output = self.model(input_ids, output_hidden_states=True)
                    if is_chatglm:
                        data = (model_output.hidden_states[-1].transpose(0, 1))[0]
                    elif is_t5:
                        data = model_output.encoder_last_hidden_state[0]
                    else:
                        data = model_output.hidden_states[-1][0]
                    data = F.normalize(torch.mean(data, dim=0), p=2, dim=0)
                    embedding.append(data.tolist())
                    token_num += len(input_ids[0])
                ret = {
                    "embedding": embedding,
                    "token_num": token_num,
                }
        except torch.cuda.OutOfMemoryError as e:
            ret = {
                "text": f"{SERVER_ERROR_MSG}\n\n({e})",
                "error_code": ErrorCode.CUDA_OUT_OF_MEMORY,
            }
        except (ValueError, RuntimeError) as e:
            ret = {
                "text": f"{SERVER_ERROR_MSG}\n\n({e})",
                "error_code": ErrorCode.INTERNAL_ERROR,
            }
        return ret


app = FastAPI()


def release_model_semaphore():
    model_semaphore.release()


def acquire_model_semaphore():
    global model_semaphore, global_counter
    global_counter += 1
    if model_semaphore is None:
        model_semaphore = asyncio.Semaphore(args.limit_model_concurrency)
    return model_semaphore.acquire()


def create_background_tasks():
    background_tasks = BackgroundTasks()
    background_tasks.add_task(release_model_semaphore)
    return background_tasks


@app.post("/worker_generate_stream")
async def api_generate_stream(request: Request):
    params = await request.json()
    await acquire_model_semaphore()
    generator = worker.generate_stream_gate(params)
    background_tasks = create_background_tasks()
    return StreamingResponse(generator, background=background_tasks)


@app.post("/worker_generate")
async def api_generate(request: Request):
    params = await request.json()
    await acquire_model_semaphore()
    output = worker.generate_gate(params)
    release_model_semaphore()
    return JSONResponse(output)


@app.post("/worker_get_embeddings")
async def api_get_embeddings(request: Request):
    params = await request.json()
    await acquire_model_semaphore()
    embedding = worker.get_embeddings(params)
    background_tasks = create_background_tasks()
    return JSONResponse(content=embedding, background=background_tasks)


@app.post("/worker_get_status")
async def api_get_status(request: Request):
    return worker.get_status()


@app.post("/count_token")
async def api_count_token(request: Request):
    params = await request.json()
    return worker.count_token(params)


@app.post("/worker_get_conv_template")
async def api_get_conv(request: Request):
    return worker.get_conv_template()


@app.post("/model_details")
async def api_model_details(request: Request):
    return {"context_length": worker.context_len}


if __name__ == "__main__":
    parser = argparse.ArgumentParser()
    parser.add_argument("--host", type=str, default="localhost")
    parser.add_argument("--port", type=int, default=21002)
    parser.add_argument("--worker-address", type=str, default="http://localhost:21002")
    parser.add_argument(
        "--controller-address", type=str, default="http://localhost:21001"
    )
    add_model_args(parser)
    parser.add_argument(
        "--model-names",
        type=lambda s: s.split(","),
        help="Optional display comma separated names",
    )
    parser.add_argument("--limit-model-concurrency", type=int, default=5)
    parser.add_argument("--stream-interval", type=int, default=2)
    parser.add_argument("--no-register", action="store_true")
    parser.add_argument("--wbits", type=int, default = 0)
    parser.add_argument("--groupsize", type=int, default = 0)
    args = parser.parse_args()
    logger.info(f"args: {args}")

<<<<<<< HEAD
    worker = ModelWorker(args.controller_address,
                         args.worker_address,
                         worker_id,
                         args.no_register,
                         args.model_path,
                         args.model_name,
                         args.num_gpus,
                         args.wbits,
                         args.groupsize)
=======
    if args.gpus:
        if len(args.gpus.split(",")) < args.num_gpus:
            raise ValueError(
                f"Larger --num-gpus ({args.num_gpus}) than --gpus {args.gpus}!"
            )
        os.environ["CUDA_VISIBLE_DEVICES"] = args.gpus

    gptq_config = GptqConfig(
        ckpt=args.gptq_ckpt or args.model_path,
        wbits=args.gptq_wbits,
        groupsize=args.gptq_groupsize,
        act_order=args.gptq_act_order,
    )

    worker = ModelWorker(
        args.controller_address,
        args.worker_address,
        worker_id,
        args.no_register,
        args.model_path,
        args.model_names,
        args.device,
        args.num_gpus,
        args.max_gpu_memory,
        args.load_8bit,
        args.cpu_offloading,
        gptq_config,
    )
>>>>>>> e752e3e5
    uvicorn.run(app, host=args.host, port=args.port, log_level="info")<|MERGE_RESOLUTION|>--- conflicted
+++ resolved
@@ -62,47 +62,6 @@
         controller.send_heart_beat()
 
 
-<<<<<<< HEAD
-def load_model(model_path, num_gpus, wbits, groupsize):
-    if num_gpus == 1:
-        kwargs = {}
-    else:
-        kwargs = {
-            "device_map": "auto",
-            "max_memory": {i: "13GiB" for i in range(num_gpus)},
-        }
-
-    tokenizer = AutoTokenizer.from_pretrained(model_path)
-    
-    if wbits > 0:
-        from fastchat.serve.load_gptq_model import load_quantized
-
-        print("Loading GPTQ quantized model...")
-        model = load_quantized(model_path)
-    else:
-        model = AutoModelForCausalLM.from_pretrained(
-            model_path, torch_dtype=torch.float16,
-            low_cpu_mem_usage=True,
-            **kwargs
-        )
-
-    if num_gpus == 1:
-        model.cuda()
-
-    if hasattr(model.config, "max_sequence_length"):
-        context_len = model.config.max_sequence_length
-    else:
-        context_len = 2048
-
-    return tokenizer, model, context_len
-
-
-class ModelWorker:
-    def __init__(self, controller_addr, worker_addr,
-                 worker_id, no_register,
-                 model_path, model_name, num_gpus,
-                 wbits, groupsize):
-=======
 class ModelWorker:
     def __init__(
         self,
@@ -119,19 +78,11 @@
         cpu_offloading=False,
         gptq_config=None,
     ):
->>>>>>> e752e3e5
         self.controller_addr = controller_addr
         self.worker_addr = worker_addr
         self.worker_id = worker_id
         if model_path.endswith("/"):
             model_path = model_path[:-1]
-<<<<<<< HEAD
-        self.model_name = model_name or model_path.split("/")[-1]
-
-        logger.info(f"Loading the model {self.model_name} on worker {worker_id} ...")
-        self.tokenizer, self.model, self.context_len = load_model(
-            model_path, num_gpus, wbits, groupsize)
-=======
         self.model_names = model_names or [model_path.split("/")[-1]]
         self.device = device
 
@@ -163,7 +114,6 @@
             self.generate_stream_func = generate_stream_codet5p
         else:
             self.generate_stream_func = generate_stream
->>>>>>> e752e3e5
 
         if not no_register:
             self.register_to_controller()
@@ -446,17 +396,6 @@
     args = parser.parse_args()
     logger.info(f"args: {args}")
 
-<<<<<<< HEAD
-    worker = ModelWorker(args.controller_address,
-                         args.worker_address,
-                         worker_id,
-                         args.no_register,
-                         args.model_path,
-                         args.model_name,
-                         args.num_gpus,
-                         args.wbits,
-                         args.groupsize)
-=======
     if args.gpus:
         if len(args.gpus.split(",")) < args.num_gpus:
             raise ValueError(
@@ -485,5 +424,4 @@
         args.cpu_offloading,
         gptq_config,
     )
->>>>>>> e752e3e5
     uvicorn.run(app, host=args.host, port=args.port, log_level="info")