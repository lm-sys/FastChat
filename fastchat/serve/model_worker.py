--- conflicted
+++ resolved
@@ -196,31 +196,20 @@
                 if "logprobs" in output:
                     ret["logprobs"] = output["logprobs"]
                 yield json.dumps(ret).encode() + b"\0"
-        except torch.cuda.OutOfMemoryError:
-            ret = {
-                "text": server_error_msg,
+        except torch.cuda.OutOfMemoryError as e:
+            ret = {
+                "text": f"{server_error_msg} ({e})",
                 "error_code": ErrorCode.CUDA_OUT_OF_MEMORY,
             }
-<<<<<<< HEAD
-        except ValueError as e:
-            ret = {
-                "text": str(e),
+            yield json.dumps(ret).encode() + b"\0"
+        except (ValueError, RuntimeError) as e:
+            ret = {
+                "text": f"{server_error_msg} ({e})",
                 "error_code": ErrorCode.INTERNAL_ERROR,
             }
-        yield json.dumps(ret).encode() + b"\0"
-    
-    def generate_gate(self, params):
-=======
             yield json.dumps(ret).encode() + b"\0"
-        except RuntimeError as e:
-            ret = {
-                "text": f"{server_error_msg} ({e})",
-                "error_code": 11,
-            }
-            yield json.dumps(ret).encode() + b"\0"
 
     def generate_completion(self, params):
->>>>>>> 96fcc68d
         try:
             ret = {
                 "text": "",
@@ -246,9 +235,9 @@
                 "text": server_error_msg,
                 "error_code": ErrorCode.CUDA_OUT_OF_MEMORY,
             }
-        except ValueError as e:
-            ret = {
-                "text": str(e),
+        except (ValueError, RuntimeError) as e:
+            ret = {
+                "text": f"{server_error_msg} ({e})",
                 "error_code": ErrorCode.INTERNAL_ERROR,
             }
         return ret
@@ -266,18 +255,21 @@
             else:
                 data = model_output.hidden_states[-1][0]
             embedding = torch.mean(data, dim=0)
-            return json.dumps(
-                {
+            ret = {
                     "embedding": embedding.tolist(),
                     "token_num": len(self.tokenizer(params["input"]).input_ids),
-                }
-            )
+            }
         except torch.cuda.OutOfMemoryError:
             ret = {
                 "text": server_error_msg,
                 "error_code": ErrorCode.CUDA_OUT_OF_MEMORY,
             }
-            return json.dumps(ret).encode() + b"\0"
+        except (ValueError, RuntimeError) as e:
+            ret = {
+                "text": f"{server_error_msg} ({e})",
+                "error_code": ErrorCode.INTERNAL_ERROR,
+            }
+        return ret
 
 
 app = FastAPI()
@@ -309,6 +301,7 @@
     background_tasks = create_background_tasks()
     return StreamingResponse(generator, background=background_tasks)
 
+  
 @app.post("/worker_generate")
 async def api_generate(request: Request):
     params = await request.json()
@@ -317,6 +310,7 @@
     release_model_semaphore()
     return JSONResponse(output)
 
+  
 @app.post("/worker_generate_completion_stream")
 async def api_generate_completion_stream(request: Request):
     params = await request.json()
@@ -348,11 +342,13 @@
 async def api_get_status(request: Request):
     return worker.get_status()
 
+  
 @app.post("/count_token")
 async def count_token(request: Request):
     params = await request.json()
     return worker.count_token(params)
 
+  
 @app.post("/model_details")
 async def model_details(request: Request):
     return {
