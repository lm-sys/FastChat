"""
A model worker that executes the model.
"""
import argparse
import base64
import gc
import json
import os
from typing import List, Optional
import uuid

import torch
import torch.nn.functional as F
from transformers import set_seed
import uvicorn

from fastchat.constants import ErrorCode, SERVER_ERROR_MSG
from fastchat.model.model_adapter import (
    load_model,
    add_model_args,
    get_generate_stream_function,
)
from fastchat.modules.awq import AWQConfig
from fastchat.modules.exllama import ExllamaConfig
from fastchat.modules.xfastertransformer import XftConfig
from fastchat.modules.gptq import GptqConfig
from fastchat.serve.base_model_worker import BaseModelWorker, app
from fastchat.utils import (
    build_logger,
    get_context_length,
    str_to_torch_dtype,
)


worker_id = str(uuid.uuid4())[:8]
logger = build_logger("model_worker", f"model_worker_{worker_id}.log")


class ModelWorker(BaseModelWorker):
    def __init__(
        self,
        controller_addr: str,
        worker_addr: str,
        worker_id: str,
        model_path: str,
        model_names: List[str],
        limit_worker_concurrency: int,
        no_register: bool,
        device: str,
        num_gpus: int,
        max_gpu_memory: str,
        dtype: Optional[torch.dtype] = None,
        load_8bit: bool = False,
        cpu_offloading: bool = False,
        gptq_config: Optional[GptqConfig] = None,
        awq_config: Optional[AWQConfig] = None,
        exllama_config: Optional[ExllamaConfig] = None,
        xft_config: Optional[XftConfig] = None,
        stream_interval: int = 2,
        conv_template: Optional[str] = None,
        embed_in_truncate: bool = False,
        seed: Optional[int] = None,
        debug: bool = False,
        **kwargs,
    ):
        super().__init__(
            controller_addr,
            worker_addr,
            worker_id,
            model_path,
            model_names,
            limit_worker_concurrency,
            conv_template=conv_template,
        )

        logger.info(f"Loading the model {self.model_names} on worker {worker_id} ...")
        self.model, self.tokenizer = load_model(
            model_path,
            device=device,
            num_gpus=num_gpus,
            max_gpu_memory=max_gpu_memory,
            dtype=dtype,
            load_8bit=load_8bit,
            cpu_offloading=cpu_offloading,
            gptq_config=gptq_config,
            awq_config=awq_config,
            exllama_config=exllama_config,
<<<<<<< HEAD
            xft_config=xft_config,
=======
            debug=debug,
>>>>>>> 3d9430ab
        )
        self.device = device
        if self.tokenizer.pad_token == None:
            self.tokenizer.pad_token = self.tokenizer.eos_token
        self.context_len = get_context_length(self.model.config)
        self.generate_stream_func = get_generate_stream_function(self.model, model_path)
        self.stream_interval = stream_interval
        self.embed_in_truncate = embed_in_truncate
        self.seed = seed

        if not no_register:
            self.init_heart_beat()

    def generate_stream_gate(self, params):
        self.call_ct += 1

        try:
            if self.seed is not None:
                set_seed(self.seed)
            for output in self.generate_stream_func(
                self.model,
                self.tokenizer,
                params,
                self.device,
                self.context_len,
                self.stream_interval,
            ):
                ret = {
                    "text": output["text"],
                    "error_code": 0,
                }
                if "usage" in output:
                    ret["usage"] = output["usage"]
                if "finish_reason" in output:
                    ret["finish_reason"] = output["finish_reason"]
                if "logprobs" in output:
                    ret["logprobs"] = output["logprobs"]
                yield json.dumps(ret).encode() + b"\0"
        except torch.cuda.OutOfMemoryError as e:
            ret = {
                "text": f"{SERVER_ERROR_MSG}\n\n({e})",
                "error_code": ErrorCode.CUDA_OUT_OF_MEMORY,
            }
            yield json.dumps(ret).encode() + b"\0"
        except (ValueError, RuntimeError) as e:
            ret = {
                "text": f"{SERVER_ERROR_MSG}\n\n({e})",
                "error_code": ErrorCode.INTERNAL_ERROR,
            }
            yield json.dumps(ret).encode() + b"\0"

    def generate_gate(self, params):
        for x in self.generate_stream_gate(params):
            pass
        return json.loads(x[:-1].decode())

    def __process_embed_chunk(self, input_ids, attention_mask, **model_type_dict):
        if model_type_dict.get("is_bert"):
            model_output = self.model(input_ids)
            if model_type_dict.get("is_robert"):
                data = model_output.last_hidden_state
            else:
                data = model_output[0]
        elif model_type_dict.get("is_t5"):
            model_output = self.model(input_ids, decoder_input_ids=input_ids)
            data = model_output.encoder_last_hidden_state
        else:
            model_output = self.model(input_ids, output_hidden_states=True)
            if model_type_dict.get("is_chatglm"):
                data = model_output.hidden_states[-1].transpose(0, 1)
            else:
                data = model_output.hidden_states[-1]
        mask = attention_mask.unsqueeze(-1).expand(data.size()).float()
        masked_embeddings = data * mask
        sum_embeddings = torch.sum(masked_embeddings, dim=1)
        token_num = torch.sum(attention_mask).item()

        return sum_embeddings, token_num

    def __encode_base64(self, embeddings: torch.Tensor) -> List[str]:
        embeddings = embeddings.cpu()
        return [
            base64.b64encode(e.numpy().tobytes()).decode("utf-8") for e in embeddings
        ]

    @torch.inference_mode()
    def get_embeddings(self, params):
        self.call_ct += 1

        try:
            tokenizer = self.tokenizer
            ret = {"embedding": [], "token_num": 0}

            model_type_dict = {
                "is_llama": "llama" in str(type(self.model)),
                "is_t5": "t5" in str(type(self.model)),
                "is_chatglm": "chatglm" in str(type(self.model)),
                "is_bert": "bert" in str(type(self.model)),
                "is_robert": "robert" in str(type(self.model)),
            }

            if self.embed_in_truncate:
                encoding = tokenizer.batch_encode_plus(
                    params["input"],
                    padding=True,
                    truncation="longest_first",
                    return_tensors="pt",
                    max_length=self.context_len,
                )
            else:
                encoding = tokenizer.batch_encode_plus(
                    params["input"], padding=True, return_tensors="pt"
                )
            input_ids = encoding["input_ids"].to(self.device)
            attention_mask = input_ids != tokenizer.pad_token_id

            base64_encode = params.get("encoding_format", None)

            if self.embed_in_truncate:
                chunk_embeddings, token_num = self.__process_embed_chunk(
                    input_ids, attention_mask, **model_type_dict
                )
                embedding = chunk_embeddings / token_num
                normalized_embeddings = F.normalize(embedding, p=2, dim=1)
                ret["token_num"] = token_num
            else:
                all_embeddings = []
                all_token_num = 0
                for i in range(0, input_ids.size(1), self.context_len):
                    chunk_input_ids = input_ids[:, i : i + self.context_len]
                    chunk_attention_mask = attention_mask[:, i : i + self.context_len]

                    chunk_embeddings, token_num = self.__process_embed_chunk(
                        chunk_input_ids, chunk_attention_mask, **model_type_dict
                    )
                    all_embeddings.append(chunk_embeddings)
                    all_token_num += token_num

                all_embeddings_tensor = torch.stack(all_embeddings)
                embedding = torch.sum(all_embeddings_tensor, dim=0) / all_token_num
                normalized_embeddings = F.normalize(embedding, p=2, dim=1)

                ret["token_num"] = all_token_num

            if base64_encode == "base64":
                out_embeddings = self.__encode_base64(normalized_embeddings)
            else:
                out_embeddings = normalized_embeddings.tolist()
            ret["embedding"] = out_embeddings

            gc.collect()
            torch.cuda.empty_cache()
            if self.device == "xpu":
                torch.xpu.empty_cache()
            if self.device == "npu":
                torch.npu.empty_cache()
        except torch.cuda.OutOfMemoryError as e:
            ret = {
                "text": f"{SERVER_ERROR_MSG}\n\n({e})",
                "error_code": ErrorCode.CUDA_OUT_OF_MEMORY,
            }
        except (ValueError, RuntimeError) as e:
            ret = {
                "text": f"{SERVER_ERROR_MSG}\n\n({e})",
                "error_code": ErrorCode.INTERNAL_ERROR,
            }
        return ret


def create_model_worker():
    parser = argparse.ArgumentParser()
    parser.add_argument("--host", type=str, default="localhost")
    parser.add_argument("--port", type=int, default=21002)
    parser.add_argument("--worker-address", type=str, default="http://localhost:21002")
    parser.add_argument(
        "--controller-address", type=str, default="http://localhost:21001"
    )
    add_model_args(parser)
    parser.add_argument(
        "--model-names",
        type=lambda s: s.split(","),
        help="Optional display comma separated names",
    )
    parser.add_argument(
        "--conv-template", type=str, default=None, help="Conversation prompt template."
    )
    parser.add_argument("--embed-in-truncate", action="store_true")
    parser.add_argument(
        "--limit-worker-concurrency",
        type=int,
        default=5,
        help="Limit the model concurrency to prevent OOM.",
    )
    parser.add_argument("--stream-interval", type=int, default=2)
    parser.add_argument("--no-register", action="store_true")
    parser.add_argument(
        "--seed",
        type=int,
        default=None,
        help="Overwrite the random seed for each generation.",
    )
    parser.add_argument(
        "--debug", type=bool, default=False, help="Print debugging messages"
    )
    args = parser.parse_args()
    logger.info(f"args: {args}")

    if args.gpus:
        if len(args.gpus.split(",")) < args.num_gpus:
            raise ValueError(
                f"Larger --num-gpus ({args.num_gpus}) than --gpus {args.gpus}!"
            )
        os.environ["CUDA_VISIBLE_DEVICES"] = args.gpus

    gptq_config = GptqConfig(
        ckpt=args.gptq_ckpt or args.model_path,
        wbits=args.gptq_wbits,
        groupsize=args.gptq_groupsize,
        act_order=args.gptq_act_order,
    )
    awq_config = AWQConfig(
        ckpt=args.awq_ckpt or args.model_path,
        wbits=args.awq_wbits,
        groupsize=args.awq_groupsize,
    )
    if args.enable_exllama:
        exllama_config = ExllamaConfig(
            max_seq_len=args.exllama_max_seq_len,
            gpu_split=args.exllama_gpu_split,
        )
    else:
        exllama_config = None
    if args.enable_xft:
        xft_config = XftConfig(
            max_seq_len=args.xft_max_seq_len,
            data_type=args.xft_dtype,
        )
        if args.device != "cpu":
            print("xFasterTransformer now is only support CPUs. Reset device to CPU")
            args.device = "cpu"
    else:
        xft_config = None

    worker = ModelWorker(
        args.controller_address,
        args.worker_address,
        worker_id,
        args.model_path,
        args.model_names,
        args.limit_worker_concurrency,
        no_register=args.no_register,
        device=args.device,
        num_gpus=args.num_gpus,
        max_gpu_memory=args.max_gpu_memory,
        dtype=str_to_torch_dtype(args.dtype),
        load_8bit=args.load_8bit,
        cpu_offloading=args.cpu_offloading,
        gptq_config=gptq_config,
        awq_config=awq_config,
        exllama_config=exllama_config,
        xft_config=xft_config,
        stream_interval=args.stream_interval,
        conv_template=args.conv_template,
        embed_in_truncate=args.embed_in_truncate,
        seed=args.seed,
        debug=args.debug,
    )
    return args, worker


if __name__ == "__main__":
    args, worker = create_model_worker()
    uvicorn.run(app, host=args.host, port=args.port, log_level="info")<|MERGE_RESOLUTION|>--- conflicted
+++ resolved
@@ -85,11 +85,8 @@
             gptq_config=gptq_config,
             awq_config=awq_config,
             exllama_config=exllama_config,
-<<<<<<< HEAD
             xft_config=xft_config,
-=======
             debug=debug,
->>>>>>> 3d9430ab
         )
         self.device = device
         if self.tokenizer.pad_token == None:
