"""
A model worker executes the model.
"""
import argparse
import asyncio
import dataclasses
import logging
import json
import time
from typing import List, Union
import threading
import uuid

from fastapi import FastAPI, Request, BackgroundTasks
from fastapi.responses import StreamingResponse
import requests
from transformers import AutoTokenizer, AutoModelForCausalLM, LlamaTokenizer
import torch
import uvicorn

from fastchat.constants import WORKER_HEART_BEAT_INTERVAL
from fastchat.utils import (build_logger, server_error_msg,
    pretty_print_semaphore)

GB = 1 << 30

worker_id = str(uuid.uuid4())[:6]
logger = build_logger("model_worker", f"model_worker_{worker_id}.log")
global_counter = 0

model_semaphore = None


def heart_beat_worker(controller):

    while True:
        time.sleep(WORKER_HEART_BEAT_INTERVAL)
        controller.send_heart_beat()


<<<<<<< HEAD
def load_model(model_path, num_gpus, useCuda, useGptq, debugInference):
    disable_torch_init()

    if (debugInference):
        print('Loading tokenizer...')

    if useCuda and num_gpus == 1:
=======
def load_model(model_path, num_gpus):
    if num_gpus == 1:
>>>>>>> e9ce8b53
        kwargs = {}
    else:
        kwargs = {
            "device_map": "auto",
            "max_memory": {i: "13GiB" for i in range(num_gpus)},
        }

    tokenizer = AutoTokenizer.from_pretrained(model_path)
<<<<<<< HEAD
=======
    model = AutoModelForCausalLM.from_pretrained(
       model_path, torch_dtype=torch.float16, low_cpu_mem_usage=True, **kwargs)
>>>>>>> e9ce8b53

    if useCuda:
        if debugInference:
            print('Loading model (CUDA)...')
        model = AutoModelForCausalLM.from_pretrained(
            model_path, torch_dtype=torch.float16, **kwargs)
    else:
        if useGptq:
            if debugInference:
                print('Loading model (CPU-GPTQ)...')
            model = AutoModelForCausalLM.from_pretrained(
                model_path)
        else:
            if debugInference:
                print('Loading model (CPU)...')
            model = AutoModelForCausalLM.from_pretrained(
                model_path, torch_dtype=torch.float32, **kwargs)

    if debugInference:
        print('Done loading model')

    if useCuda and num_gpus == 1:
        model.cuda()

    if hasattr(model.config, "max_sequence_length"):
        context_len = model.config.max_sequence_length
    else:
        context_len = 2048

    return tokenizer, model, context_len


class ModelWorker:
    def __init__(self,
                 controller_addr,
                 worker_addr,
                 worker_id,
                 no_register,
                 model_path,
                 model_name,
                 num_gpus,
                 useCpu,
                 useGptq,
                 showTokens,
                 debugInference):
        self.controller_addr = controller_addr
        self.worker_addr = worker_addr
        self.worker_id = worker_id
        if model_path.endswith("/"):
            model_path = model_path[:-1]
        self.model_name = model_name or model_path.split("/")[-1]
        useCuda = not useCpu
        self.useCuda = useCuda
        self.useGptq = useGptq
        self.showTokens = showTokens
        self.debugInference = debugInference

        if useCuda:
            logger.info(
                f"Loading model {self.model_name} on worker {worker_id} (CUDA)...")
        else:
            logger.info(
                f"Loading model {self.model_name} on worker {worker_id} (CPU)...")
        self.tokenizer, self.model, self.context_len = load_model(
            model_path, num_gpus, useCuda, useGptq, debugInference)

        logger.info(
            f"Model loaded.")

        if not no_register:
            self.register_to_controller()
            self.heart_beat_thread = threading.Thread(
                target=heart_beat_worker, args=(self,))
            self.heart_beat_thread.start()

    def register_to_controller(self):
        logger.info("Registering to controller...")

        url = self.controller_addr + "/register_worker"
        data = {
            "worker_name": self.worker_addr,
            "check_heart_beat": True,
            "worker_status": self.get_status()
        }
        r = requests.post(url, json=data)
        assert r.status_code == 200

    def send_heart_beat(self):
        logger.info(f"Send heart beat. Models: {[self.model_name]}. "
                    f"Semaphore: {pretty_print_semaphore(model_semaphore)}. "
                    f"global_counter: {global_counter}")

        url = self.controller_addr + "/receive_heart_beat"

        while True:
            try:
                ret = requests.post(url, json={
                    "worker_name": self.worker_addr,
                    "queue_length": self.get_queue_length()}, timeout=5)
                exist = ret.json()["exist"]
                break
            except requests.exceptions.RequestException as e:
                logger.error(f"heart beat error: {e}")
            time.sleep(5)

        if not exist:
            self.register_to_controller()

    def get_queue_length(self):
        if model_semaphore is None:
            return 0
        else:
            return args.limit_model_concurrency - model_semaphore._value + len(
                model_semaphore._waiters)

    def get_status(self):
        return {
            "model_names": [self.model_name],
            "speed": 1,
            "queue_length": self.get_queue_length(),
        }

    @torch.inference_mode()
    def generate_stream(self, params):
        # cur_mem = torch.cuda.memory_allocated()
        # max_mem = torch.cuda.max_memory_allocated()
        # logging.info(f"cur mem: {cur_mem/GB:.2f} GB, max_mem: {max_mem/GB:.2f} GB")
        if self.debugInference:
            print('Generating response. CUDA',
                  self.useCuda, 'GPTQ', self.useGptq)
        else:
            logger.info("Generating response...")
        tokenizer, model = self.tokenizer, self.model

        prompt = params["prompt"]
        l_prompt = len(prompt)
        temperature = float(params.get("temperature", 1.0))
        max_new_tokens = min(int(params.get("max_new_tokens", 256)), 1024)
        stop_str = params.get("stop", None)

<<<<<<< HEAD
        if self.useGptq:
            if self.debugInference:
                print('Tokenising input (CPU-GPTQ)...')
            input_ids = tokenizer(context, return_tensors="pt").input_ids
        else:
            if self.debugInference:
                print('Tokenising input (CPU / CUDA)...')
            input_ids = tokenizer(context).input_ids
=======
        input_ids = tokenizer(prompt).input_ids
>>>>>>> e9ce8b53
        output_ids = list(input_ids)

        max_src_len = self.context_len - max_new_tokens - 8
        input_ids = input_ids[-max_src_len:]

        for i in range(max_new_tokens):
            if self.debugInference:
                print("Preparing token", i + 1, "for inferencing...")
            if i == 0:
                if self.useCuda:
                    if self.debugInference:
                        if self.showTokens:
                            print(
                                'Inferencing on input tokens (CUDA)... Tokens:', input_ids)
                        else:
                            print('Inferencing on input tokens (CUDA)...')
                    out = model(
                        torch.as_tensor([input_ids]).cuda(), use_cache=True)
                else:
                    if self.useGptq:
                        if self.debugInference:
                            if self.showTokens:
                                print(
                                    'Inferencing on input tokens (CPU-GPTQ)... Tokens:', input_ids)
                            else:
                                print(
                                    'Inferencing on input tokens (CPU-GPTQ)...')
                        out = model(input_ids, use_cache=True)
                    else:
                        if self.debugInference:
                            if self.showTokens:
                                print(
                                    'Inferencing on input tokens (CPU)... Tokens:', input_ids)
                            else:
                                print('Inferencing on input tokens (CPU)...')
                        out = model([input_ids], use_cache=True)

                logits = out.logits
                past_key_values = out.past_key_values
            else:
                if self.useCuda:
                    if self.debugInference:
                        print('Applying attention mask to token (CUDA)...')
                    attention_mask = torch.ones(
                        1, past_key_values[0][0].shape[-2] + 1, device="cuda")
                    if self.debugInference:
                        if self.showTokens:
                            print('Inferencing (CUDA)... Token:', token)
                        else:
                            print('Inferencing (CUDA)...')
                    out = model(input_ids=torch.as_tensor([[token]], device="cuda"),
                                use_cache=True,
                                attention_mask=attention_mask,
                                past_key_values=past_key_values)
                else:
                    if self.debugInference:
                        print('Applying attention mask to token (CPU)...')
                    attention_mask = torch.ones(
                        1, past_key_values[0][0].shape[-2] + 1)
                    if self.useGptq:
                        if self.debugInference:
                            if self.showTokens:
                                print('Inferencing (CPU-GPTQ)... Token:', token)
                            else:
                                print('Inferencing (CPU-GPTQ)...', token)
                        out = model(input_ids=torch.as_tensor([[token]]),
                                    use_cache=True,
                                    attention_mask=attention_mask,
                                    past_key_values=past_key_values)
                    else:
                        if self.debugInference:
                            if self.showTokens:
                                print('Inferencing (CPU)... Token:', token)
                            else:
                                print('Inferencing (CPU)...')
                        out = model(input_ids=[[token]],
                                    use_cache=True,
                                    attention_mask=attention_mask,
                                    past_key_values=past_key_values)
                logits = out.logits
                past_key_values = out.past_key_values

            last_token_logits = logits[0][-1]

            if self.debugInference:
                print('Managing temperature...')
            if temperature < 1e-4:
                token = int(torch.argmax(last_token_logits))
            else:
                probs = torch.softmax(last_token_logits / temperature, dim=-1)
                token = int(torch.multinomial(probs, num_samples=1))

            output_ids.append(token)
<<<<<<< HEAD
            if self.debugInference:
                if self.showTokens:
                    print('Decoding tokens... Tokens:', output_ids)
                else:
                    print('Decoding tokens...')
            if torch.is_tensor(output_ids[0]):
                output_idsPatched = [*output_ids[0].tolist(), *output_ids[1:]]
                if self.debugInference:
                    if self.showTokens:
                        print('Tokens were tensor patched for GPTQ... Tokens:',
                              output_idsPatched)
                    else:
                        print('Tokens were tensor patched for GPTQ...')
            else:
                output_idsPatched = output_ids

            output = tokenizer.decode(
                output_idsPatched, skip_special_tokens=True)

            if self.debugInference:
                print("Output was:", output)

            if output.endswith(stop_str):
                if self.debugInference:
                    print(
                        f"End of response string '{stop_str}' detected, stopping inference.")
                output = output[:-len(stop_str)]
                stopped = True
            elif token == tokenizer.eos_token_id:
                if self.debugInference:
                    print("Last token found, stopping inference.")
=======

            if token == tokenizer.eos_token_id:
>>>>>>> e9ce8b53
                stopped = True
            else:
                stopped = False

            if i % args.stream_interval == 0 or i == max_new_tokens - 1 or stopped:
                output = tokenizer.decode(output_ids, skip_special_tokens=True)
                pos = output.rfind(stop_str, l_prompt)
                if pos != -1:
                    output = output[:pos]
                    stopped = True

                ret = {
                    "text": output,
                    "error_code": 0,
                }
                yield json.dumps(ret).encode() + b"\0"

            if stopped:
                break

        if self.debugInference:
            print("Finished inference. Output:\n", output)
        else:
            # print used here instead of logger because it shits itself. see utils.py:35
            print("Reponse:\n", output)

        del past_key_values

    def generate_stream_gate(self, params):
        try:
            for x in self.generate_stream(params):
                yield x
        except torch.cuda.OutOfMemoryError:
            ret = {
                "text": server_error_msg,
                "error_code": 1,
            }
            yield json.dumps(ret).encode() + b"\0"


app = FastAPI()


def release_model_semaphore():
    model_semaphore.release()


@app.post("/worker_generate_stream")
async def generate_stream(request: Request):
    global model_semaphore, global_counter
    global_counter += 1
    params = await request.json()

    if model_semaphore is None:
        model_semaphore = asyncio.Semaphore(args.limit_model_concurrency)
    await model_semaphore.acquire()
    generator = worker.generate_stream_gate(params)
    background_tasks = BackgroundTasks()
    background_tasks.add_task(release_model_semaphore)
    return StreamingResponse(generator, background=background_tasks)


@app.post("/worker_get_status")
async def get_status(request: Request):
    return worker.get_status()


if __name__ == "__main__":
    parser = argparse.ArgumentParser()
    parser.add_argument("--host", type=str, default="localhost")
    parser.add_argument("--port", type=int, default=21002)
    parser.add_argument("--worker-address", type=str,
                        default="http://localhost:21002")
    parser.add_argument("--controller-address", type=str,
                        default="http://localhost:21001")
    parser.add_argument("--model-path", type=str, default="facebook/opt-350m")
    parser.add_argument("--model-name", type=str)
    parser.add_argument("--num-gpus", type=int, default=1)
    parser.add_argument("--limit-model-concurrency", type=int, default=5)
    parser.add_argument("--stream-interval", type=int, default=2)
    parser.add_argument("--no-register", action="store_true")
    parser.add_argument('--cpu', dest='useCpu', action='store_true')
    parser.add_argument('--gptq', dest='useGptq', action='store_true')
    parser.add_argument('--show-tokens', dest='showTokens',
                        action='store_true')
    parser.add_argument('--debug-inference', dest='debugInference',
                        action='store_true')
    args = parser.parse_args()
    logger.info(f"args: {args}")

    worker = ModelWorker(args.controller_address,
                         args.worker_address,
                         worker_id,
                         args.no_register,
                         args.model_path,
                         args.model_name,
                         args.num_gpus,
                         args.useCpu,
                         args.useGptq,
                         args.showTokens,
                         args.debugInference)
    uvicorn.run(app, host=args.host, port=args.port, log_level="info")<|MERGE_RESOLUTION|>--- conflicted
+++ resolved
@@ -20,7 +20,7 @@
 
 from fastchat.constants import WORKER_HEART_BEAT_INTERVAL
 from fastchat.utils import (build_logger, server_error_msg,
-    pretty_print_semaphore)
+                            pretty_print_semaphore)
 
 GB = 1 << 30
 
@@ -38,53 +38,37 @@
         controller.send_heart_beat()
 
 
-<<<<<<< HEAD
-def load_model(model_path, num_gpus, useCuda, useGptq, debugInference):
-    disable_torch_init()
+def load_model(model_path, num_gpus, device, debugInference):
 
     if (debugInference):
         print('Loading tokenizer...')
 
-    if useCuda and num_gpus == 1:
-=======
-def load_model(model_path, num_gpus):
-    if num_gpus == 1:
->>>>>>> e9ce8b53
-        kwargs = {}
+    if device == "cuda" and num_gpus == 1:
+        kwargs = {"device_map": "auto", "torch_dtype": torch.float16}
+    elif device == "cpu-gptq":
+        print('device was CPU-gptq')
+        kwargs = {
+            "low_cpu_mem_usage": True,
+            "max_memory": {0: "64GiB"},
+        }
     else:
         kwargs = {
-            "device_map": "auto",
-            "max_memory": {i: "13GiB" for i in range(num_gpus)},
+            "torch_dtype": torch.float32,
+            "low_cpu_mem_usage": True,
+            "max_memory": {0: "64GiB"},
         }
 
     tokenizer = AutoTokenizer.from_pretrained(model_path)
-<<<<<<< HEAD
-=======
+
+    if debugInference:
+        print(f'Loading model ({device})...')
     model = AutoModelForCausalLM.from_pretrained(
-       model_path, torch_dtype=torch.float16, low_cpu_mem_usage=True, **kwargs)
->>>>>>> e9ce8b53
-
-    if useCuda:
-        if debugInference:
-            print('Loading model (CUDA)...')
-        model = AutoModelForCausalLM.from_pretrained(
-            model_path, torch_dtype=torch.float16, **kwargs)
-    else:
-        if useGptq:
-            if debugInference:
-                print('Loading model (CPU-GPTQ)...')
-            model = AutoModelForCausalLM.from_pretrained(
-                model_path)
-        else:
-            if debugInference:
-                print('Loading model (CPU)...')
-            model = AutoModelForCausalLM.from_pretrained(
-                model_path, torch_dtype=torch.float32, **kwargs)
+        model_path, **kwargs)
 
     if debugInference:
         print('Done loading model')
 
-    if useCuda and num_gpus == 1:
+    if device == "cuda" and num_gpus == 1:
         model.cuda()
 
     if hasattr(model.config, "max_sequence_length"):
@@ -104,8 +88,7 @@
                  model_path,
                  model_name,
                  num_gpus,
-                 useCpu,
-                 useGptq,
+                 device,
                  showTokens,
                  debugInference):
         self.controller_addr = controller_addr
@@ -114,20 +97,18 @@
         if model_path.endswith("/"):
             model_path = model_path[:-1]
         self.model_name = model_name or model_path.split("/")[-1]
-        useCuda = not useCpu
-        self.useCuda = useCuda
-        self.useGptq = useGptq
+        self.device = device
         self.showTokens = showTokens
         self.debugInference = debugInference
 
-        if useCuda:
+        if device == "cuda":
             logger.info(
                 f"Loading model {self.model_name} on worker {worker_id} (CUDA)...")
         else:
             logger.info(
                 f"Loading model {self.model_name} on worker {worker_id} (CPU)...")
         self.tokenizer, self.model, self.context_len = load_model(
-            model_path, num_gpus, useCuda, useGptq, debugInference)
+            model_path, num_gpus, device, debugInference)
 
         logger.info(
             f"Model loaded.")
@@ -191,8 +172,7 @@
         # max_mem = torch.cuda.max_memory_allocated()
         # logging.info(f"cur mem: {cur_mem/GB:.2f} GB, max_mem: {max_mem/GB:.2f} GB")
         if self.debugInference:
-            print('Generating response. CUDA',
-                  self.useCuda, 'GPTQ', self.useGptq)
+            print('Generating response. Device:', self.device)
         else:
             logger.info("Generating response...")
         tokenizer, model = self.tokenizer, self.model
@@ -203,97 +183,63 @@
         max_new_tokens = min(int(params.get("max_new_tokens", 256)), 1024)
         stop_str = params.get("stop", None)
 
-<<<<<<< HEAD
-        if self.useGptq:
-            if self.debugInference:
-                print('Tokenising input (CPU-GPTQ)...')
-            input_ids = tokenizer(context, return_tensors="pt").input_ids
-        else:
-            if self.debugInference:
-                print('Tokenising input (CPU / CUDA)...')
-            input_ids = tokenizer(context).input_ids
-=======
-        input_ids = tokenizer(prompt).input_ids
->>>>>>> e9ce8b53
+        if self.debugInference:
+            print('Tokenising input...')
+        if self.device == "cpu-gptq":
+            input_ids = tokenizer(prompt, return_tensors="pt").input_ids
+        else:
+            input_ids = tokenizer(prompt).input_ids
+
         output_ids = list(input_ids)
 
         max_src_len = self.context_len - max_new_tokens - 8
         input_ids = input_ids[-max_src_len:]
+
+        def tokensByDevice(device, token, isBase):
+            if self.debugInference and self.showTokens:
+                print(
+                    f'{"Tokenising prompt" if isBase else "Inferencing"} using ({device})... Tokens:', token)
+            elif self.debugInference:
+                print(
+                    f'{"Tokenising prompt" if isBase else "Inferencing"} using ({device})...')
+            if device == 'cuda':
+                if isBase:
+                    return torch.as_tensor([token]).cuda()
+                else:
+                    return torch.as_tensor([[token]], device="cuda")
+            elif device == 'cpu-gptq':
+                if isBase:
+                    return token
+                else:
+                    return torch.as_tensor([[token]])
+            elif device == 'cpu':
+                if isBase:
+                    return [token]
+                else:
+                    return [[token]]
 
         for i in range(max_new_tokens):
             if self.debugInference:
                 print("Preparing token", i + 1, "for inferencing...")
             if i == 0:
-                if self.useCuda:
-                    if self.debugInference:
-                        if self.showTokens:
-                            print(
-                                'Inferencing on input tokens (CUDA)... Tokens:', input_ids)
-                        else:
-                            print('Inferencing on input tokens (CUDA)...')
-                    out = model(
-                        torch.as_tensor([input_ids]).cuda(), use_cache=True)
-                else:
-                    if self.useGptq:
-                        if self.debugInference:
-                            if self.showTokens:
-                                print(
-                                    'Inferencing on input tokens (CPU-GPTQ)... Tokens:', input_ids)
-                            else:
-                                print(
-                                    'Inferencing on input tokens (CPU-GPTQ)...')
-                        out = model(input_ids, use_cache=True)
-                    else:
-                        if self.debugInference:
-                            if self.showTokens:
-                                print(
-                                    'Inferencing on input tokens (CPU)... Tokens:', input_ids)
-                            else:
-                                print('Inferencing on input tokens (CPU)...')
-                        out = model([input_ids], use_cache=True)
-
+                out = model(input_ids=tokensByDevice(
+                    self.device, input_ids, True), use_cache=True)
                 logits = out.logits
                 past_key_values = out.past_key_values
             else:
-                if self.useCuda:
-                    if self.debugInference:
-                        print('Applying attention mask to token (CUDA)...')
+                if self.debugInference:
+                    print(
+                        f'Applying attention mask to token ({self.device})...')
+                if self.device == "cuda":
                     attention_mask = torch.ones(
                         1, past_key_values[0][0].shape[-2] + 1, device="cuda")
-                    if self.debugInference:
-                        if self.showTokens:
-                            print('Inferencing (CUDA)... Token:', token)
-                        else:
-                            print('Inferencing (CUDA)...')
-                    out = model(input_ids=torch.as_tensor([[token]], device="cuda"),
-                                use_cache=True,
-                                attention_mask=attention_mask,
-                                past_key_values=past_key_values)
                 else:
-                    if self.debugInference:
-                        print('Applying attention mask to token (CPU)...')
                     attention_mask = torch.ones(
                         1, past_key_values[0][0].shape[-2] + 1)
-                    if self.useGptq:
-                        if self.debugInference:
-                            if self.showTokens:
-                                print('Inferencing (CPU-GPTQ)... Token:', token)
-                            else:
-                                print('Inferencing (CPU-GPTQ)...', token)
-                        out = model(input_ids=torch.as_tensor([[token]]),
-                                    use_cache=True,
-                                    attention_mask=attention_mask,
-                                    past_key_values=past_key_values)
-                    else:
-                        if self.debugInference:
-                            if self.showTokens:
-                                print('Inferencing (CPU)... Token:', token)
-                            else:
-                                print('Inferencing (CPU)...')
-                        out = model(input_ids=[[token]],
-                                    use_cache=True,
-                                    attention_mask=attention_mask,
-                                    past_key_values=past_key_values)
+                out = model(input_ids=tokensByDevice(self.device, token, False),
+                            use_cache=True,
+                            attention_mask=attention_mask,
+                            past_key_values=past_key_values)
                 logits = out.logits
                 past_key_values = out.past_key_values
 
@@ -308,12 +254,6 @@
                 token = int(torch.multinomial(probs, num_samples=1))
 
             output_ids.append(token)
-<<<<<<< HEAD
-            if self.debugInference:
-                if self.showTokens:
-                    print('Decoding tokens... Tokens:', output_ids)
-                else:
-                    print('Decoding tokens...')
             if torch.is_tensor(output_ids[0]):
                 output_idsPatched = [*output_ids[0].tolist(), *output_ids[1:]]
                 if self.debugInference:
@@ -325,31 +265,29 @@
             else:
                 output_idsPatched = output_ids
 
-            output = tokenizer.decode(
-                output_idsPatched, skip_special_tokens=True)
-
-            if self.debugInference:
-                print("Output was:", output)
-
-            if output.endswith(stop_str):
-                if self.debugInference:
-                    print(
-                        f"End of response string '{stop_str}' detected, stopping inference.")
-                output = output[:-len(stop_str)]
-                stopped = True
-            elif token == tokenizer.eos_token_id:
+            # if output.endswith(stop_str):
+            #     if self.debugInference:
+            #         print(
+            #             f"End of response string '{stop_str}' detected, stopping inference.")
+            #     output = output[:-len(stop_str)]
+            #     stopped = True
+            if token == tokenizer.eos_token_id:
                 if self.debugInference:
                     print("Last token found, stopping inference.")
-=======
-
-            if token == tokenizer.eos_token_id:
->>>>>>> e9ce8b53
                 stopped = True
             else:
                 stopped = False
 
             if i % args.stream_interval == 0 or i == max_new_tokens - 1 or stopped:
-                output = tokenizer.decode(output_ids, skip_special_tokens=True)
+                if self.debugInference:
+                    if self.showTokens:
+                        print('Decoding tokens... Tokens:', output_ids)
+                    else:
+                        print('Decoding tokens...')
+                output = tokenizer.decode(
+                    output_idsPatched, skip_special_tokens=True)
+                if self.debugInference:
+                    print("Output was:", output)
                 pos = output.rfind(stop_str, l_prompt)
                 if pos != -1:
                     output = output[:pos]
@@ -425,8 +363,8 @@
     parser.add_argument("--limit-model-concurrency", type=int, default=5)
     parser.add_argument("--stream-interval", type=int, default=2)
     parser.add_argument("--no-register", action="store_true")
-    parser.add_argument('--cpu', dest='useCpu', action='store_true')
-    parser.add_argument('--gptq', dest='useGptq', action='store_true')
+    parser.add_argument("--device", type=str,
+                        choices=["cuda", "cpu", "cpu-gptq"], default="cuda")
     parser.add_argument('--show-tokens', dest='showTokens',
                         action='store_true')
     parser.add_argument('--debug-inference', dest='debugInference',
@@ -441,8 +379,7 @@
                          args.model_path,
                          args.model_name,
                          args.num_gpus,
-                         args.useCpu,
-                         args.useGptq,
+                         args.device,
                          args.showTokens,
                          args.debugInference)
     uvicorn.run(app, host=args.host, port=args.port, log_level="info")