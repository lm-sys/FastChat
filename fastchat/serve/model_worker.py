--- conflicted
+++ resolved
@@ -11,7 +11,6 @@
 from typing import List
 import threading
 import uuid
-import sys
 
 from fastapi import FastAPI, Request, BackgroundTasks
 from fastapi.responses import StreamingResponse, JSONResponse
@@ -35,25 +34,15 @@
 import torch.nn.functional as F
 import uvicorn
 
-sys.path.append('/home/minhvn/workspace/llm/FastChat/fastchat/model')
-
 from fastchat.constants import WORKER_HEART_BEAT_INTERVAL, ErrorCode, SERVER_ERROR_MSG
-from model_adapter import (
+from fastchat.model.model_adapter import (
     load_model,
     add_model_args,
     get_conversation_template,
     get_generate_stream_function,
 )
-<<<<<<< HEAD
-from chatglm_model import chatglm_generate_stream
-from falcon_model import falcon_generate_stream
-#from fastchat.serve.inference import generate_stream
-from inference import generate_stream, generate_special_stream
-from fastchat.utils import build_logger, pretty_print_semaphore
-=======
 from fastchat.modules.gptq import GptqConfig
 from fastchat.utils import build_logger, pretty_print_semaphore, get_context_length
->>>>>>> f60b6609
 
 
 worker_id = str(uuid.uuid4())[:8]
@@ -92,26 +81,7 @@
         self.call_ct = 0
         self.semaphore = None
 
-<<<<<<< HEAD
-        if hasattr(self.model.config, "max_sequence_length"):
-            self.context_len = self.model.config.max_sequence_length
-        elif hasattr(self.model.config, "max_position_embeddings"):
-            self.context_len = self.model.config.max_position_embeddings
-        else:
-            self.context_len = 2048
-
-        # generate_stream
-        is_chatglm = "chatglm" in str(type(self.model)).lower()
-        is_falcon = "rwforcausallm" in str(type(self.model)).lower()
-        if is_chatglm:
-            self.generate_stream_func = chatglm_generate_stream
-        elif is_falcon:
-            self.generate_stream_func = falcon_generate_stream
-        else:
-            self.generate_stream_func = generate_special_stream
-=======
         self.heart_beat_thread = None
->>>>>>> f60b6609
 
     def init_heart_beat(self):
         self.register_to_controller()
