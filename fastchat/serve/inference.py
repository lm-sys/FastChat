--- conflicted
+++ resolved
@@ -54,13 +54,9 @@
     prompt = params["prompt"]
     len_prompt = len(prompt)
     temperature = float(params.get("temperature", 1.0))
-<<<<<<< HEAD
-    top_p = float(params.get("top_p", 1.0))
-=======
     repetition_penalty = float(params.get("repetition_penalty", 1.0))
     top_p = float(params.get("top_p", 1.0))
     top_k = int(params.get("top_k", -1))  # -1 means disable
->>>>>>> c1985314
     max_new_tokens = int(params.get("max_new_tokens", 256))
     stop_str = params.get("stop", None)
     echo = bool(params.get("echo", True))
@@ -83,12 +79,6 @@
     input_ids = input_ids[-max_src_len:]
 
     if model.config.is_encoder_decoder:
-<<<<<<< HEAD
-        encoder_output = model.encoder(input_ids=torch.as_tensor([input_ids],
-                                                      device=device))[0]
-        start_ids = torch.as_tensor([[model.generation_config.decoder_start_token_id]],
-                     dtype=torch.int64, device=device)
-=======
         encoder_output = model.encoder(
             input_ids=torch.as_tensor([input_ids], device=device)
         )[0]
@@ -97,7 +87,6 @@
             dtype=torch.int64,
             device=device,
         )
->>>>>>> c1985314
 
     for i in range(max_new_tokens):
         if i == 0:
