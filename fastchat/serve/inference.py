"""Inference for FastChat models."""
import abc
from typing import Optional
import warnings

import torch

try:
    from transformers import (
        AutoTokenizer,
        AutoModelForCausalLM,
        LlamaTokenizer,
        LlamaForCausalLM,
        AutoModel,
        AutoModelForSeq2SeqLM,
    )
except ImportError:
<<<<<<< HEAD
    from transformers import AutoTokenizer, AutoModelForCausalLM, LLaMATokenizer, LLamaForCausalLM, AutoModel

from fastchat.conversation import conv_templates, get_default_conv_template, SeparatorStyle
from fastchat.serve.compression import compress_module, compress, CompressionConfig, get_compressed_list, apply_compressed_weight
from fastchat.serve.monkey_patch_non_inplace import replace_llama_attn_with_non_inplace_operations
=======
    from transformers import (
        AutoTokenizer,
        AutoModelForCausalLM,
        LLaMATokenizer,
        LLamaForCausalLM,
        AutoModel,
        AutoModelForSeq2SeqLM,
    )

from fastchat.conversation import (
    conv_templates,
    get_default_conv_template,
    compute_skip_echo_len,
    SeparatorStyle,
)
from fastchat.serve.compression import compress_module
from fastchat.serve.monkey_patch_non_inplace import (
    replace_llama_attn_with_non_inplace_operations,
)
>>>>>>> 5ccf8421
from fastchat.serve.serve_chatglm import chatglm_generate_stream


def raise_warning_for_old_weights(model_path, model):
    if "vicuna" in model_path.lower():
        try:
            is_vicuna = isinstance(model, LlamaForCausalLM)
        except Exception:
            is_vicuna = isinstance(model, LLamaForCausalLM)
        if is_vicuna and model.model.vocab_size > 32000:
            warnings.warn(
                "\nYou are probably using the old Vicuna-v0 model, "
                "which will generate unexpected results with the "
                "current fschat.\nYou can try one of the following methods:\n"
                "1. Upgrade your weights to the new Vicuna-v1.1: https://github.com/lm-sys/FastChat#vicuna-weights.\n"
                "2. Use the old conversation template by `python3 -m fastchat.serve.cli --model-path /path/to/vicuna-v0 --conv-template conv_one_shot`\n"
                "3. Downgrade fschat to fschat==0.1.10 (Not recommonded).\n"
            )


def get_gpu_memory(max_gpus=None):
    gpu_memory = []
    num_gpus = (
        torch.cuda.device_count()
        if max_gpus is None
        else min(max_gpus, torch.cuda.device_count())
    )

    for gpu_id in range(num_gpus):
        with torch.cuda.device(gpu_id):
            device = torch.cuda.current_device()
            gpu_properties = torch.cuda.get_device_properties(device)
            total_memory = gpu_properties.total_memory / (1024**3)
            allocated_memory = torch.cuda.memory_allocated() / (1024**3)
            available_memory = total_memory - allocated_memory
            gpu_memory.append(available_memory)
    return gpu_memory


def load_model(
    model_path, device, num_gpus, max_gpu_memory=None, load_8bit=False, debug=False
):
    if device == "cpu":
        kwargs = {}
    elif device == "cuda":
        kwargs = {"torch_dtype": torch.float16}
        if num_gpus == "auto":
            kwargs["device_map"] = "auto"
        else:
            num_gpus = int(num_gpus)
            if num_gpus != 1:
                kwargs["device_map"] = "auto"
                if max_gpu_memory is None:
                    kwargs[
                        "device_map"
                    ] = "sequential"  # This is important for not the same VRAM sizes
                    available_gpu_memory = get_gpu_memory(num_gpus)
                    kwargs["max_memory"] = {
                        i: str(int(available_gpu_memory[i] * 0.85)) + "GiB"
                        for i in range(num_gpus)
                    }
                else:
                    kwargs["max_memory"] = {i: max_gpu_memory for i in range(num_gpus)}
        print("init_kwargs", kwargs)
    elif device == "mps":
        kwargs = {"torch_dtype": torch.float16}
        # Avoid bugs in mps backend by not using in-place operations.
        replace_llama_attn_with_non_inplace_operations()
    else:
        raise ValueError(f"Invalid device: {device}")
    
    # if load_8bit:
    #     kwargs["device_map"] = "auto"
    #     kwargs["load_in_8bit"] = True


    if "chatglm" in model_path:
        tokenizer = AutoTokenizer.from_pretrained(model_path, trust_remote_code=True)
        model = AutoModel.from_pretrained(
            model_path, trust_remote_code=True, **kwargs
        ).cuda()
    elif "google/flan-t5" in model_path:
        tokenizer = AutoTokenizer.from_pretrained(model_path, use_fast=False)
        model = AutoModelForSeq2SeqLM.from_pretrained(
            model_path, low_cpu_mem_usage=True, **kwargs
        )
    elif "dolly" in model_path:
        tokenizer = AutoTokenizer.from_pretrained(model_path, use_fast=True)
        model = AutoModelForCausalLM.from_pretrained(
            model_path, low_cpu_mem_usage=True, **kwargs
        )
        # 50277 means "### End"
        tokenizer.eos_token_id = 50277
    elif "pythia" in model_path or "stablelm" in model_path:
        tokenizer = AutoTokenizer.from_pretrained(model_path, use_fast=True)
        model = AutoModelForCausalLM.from_pretrained(
            model_path, low_cpu_mem_usage=True, **kwargs
        )
    else:
        tokenizer = AutoTokenizer.from_pretrained(model_path, use_fast=False)
<<<<<<< HEAD
        # with init_empty_weights():
        model = AutoModelForCausalLM.from_pretrained(model_path,
            low_cpu_mem_usage=True, **kwargs)
=======
        model = AutoModelForCausalLM.from_pretrained(
            model_path, low_cpu_mem_usage=True, **kwargs
        )
>>>>>>> 5ccf8421
        raise_warning_for_old_weights(model_path, model)

    if load_8bit:
        compress_module(model, device)

    if (device == "cuda" and num_gpus == 1) or device == "mps":
        model.to(device)

    if debug:
        print(model)

    return model, tokenizer


def load_compress_model(model_path, device, num_gpus, max_gpu_memory="13GiB",
                        load_8bit=False, debug=False):

    # partially load model
    tokenizer = AutoTokenizer.from_pretrained(model_path, use_fast=False)
    base_pattern = os.path.join(model_path, "pytorch_model-*.bin")
    files = glob.glob(base_pattern)
    print(files)
    
    with init_empty_weights():
        config = AutoConfig.from_pretrained(model_path, low_cpu_mem_usage=True, device_map='auto',torch_dtype=torch.float16)
        model = AutoModelForCausalLM.from_config(config)
        linear_weights = get_compressed_list(model)
        print(len(linear_weights),linear_weights)


    compressed_state_dict = {}

    for file in files:
        tmp_state_dict = torch.load(file, map_location="cpu")
        for name in tqdm(tmp_state_dict):
            if name in linear_weights:
                compressed_state_dict[name] = tmp_state_dict[name].to(device)
                tensor = compressed_state_dict[name].data
                compressed_state_dict[name] = compress(tensor, default_compression_config)
            else:
                compressed_state_dict[name] = tmp_state_dict[name].to(device)
            tmp_state_dict[name] = None
            tensor = None
            gc.collect()
            torch.cuda.empty_cache()

    for name in model.state_dict():
        if name not in linear_weights:
            set_module_tensor_to_device(model, name, device, value=compressed_state_dict[name])
    apply_compressed_weight(model, compressed_state_dict, device)

    print(f"memory path: {model.get_memory_footprint()}")
    # exit()
    # print(model)

    return model, tokenizer

@torch.inference_mode()
def generate_stream(
    model, tokenizer, params, device, context_len=2048, stream_interval=2
):
    prompt = params["prompt"]
    l_prompt = len(prompt)
    temperature = float(params.get("temperature", 1.0))
    max_new_tokens = int(params.get("max_new_tokens", 256))
    stop_str = params.get("stop", None)
    stop_token_ids = params.get("stop_ids", [tokenizer.eos_token_id])

    input_ids = tokenizer(prompt).input_ids
    output_ids = list(input_ids)

    max_src_len = context_len - max_new_tokens - 8
    input_ids = input_ids[-max_src_len:]

    for i in range(max_new_tokens):
        if i == 0:
            if model.config.is_encoder_decoder:
                encoder_outputs = model.encoder(
                    input_ids=torch.as_tensor([input_ids], device=device)
                )
                out = model(
                    torch.as_tensor([input_ids], device=device),
                    decoder_input_ids=torch.as_tensor(
                        [[model.generation_config.decoder_start_token_id]],
                        device=device,
                    ),
                    encoder_outputs=encoder_outputs,
                    use_cache=True,
                )
                logits = out.logits
                past_key_values = out.past_key_values
            else:
                out = model(torch.as_tensor([input_ids], device=device), use_cache=True)
                logits = out.logits
                past_key_values = out.past_key_values
        else:
            if model.config.is_encoder_decoder:
                out = model(
                    input_ids=torch.as_tensor([input_ids], device=device),
                    use_cache=True,
                    encoder_outputs=encoder_outputs,
                    decoder_input_ids=torch.as_tensor([[token]], device=device),
                    past_key_values=past_key_values,
                )
                logits = out.logits
                past_key_values = out.past_key_values
            else:
                out = model(
                    input_ids=torch.as_tensor([[token]], device=device),
                    use_cache=True,
                    past_key_values=past_key_values,
                )
                logits = out.logits
                past_key_values = out.past_key_values

        last_token_logits = logits[0][-1]

        if device == "mps":
            # Switch to CPU by avoiding some bugs in mps backend.
            last_token_logits = last_token_logits.float().to("cpu")

        if temperature < 1e-4:
            token = int(torch.argmax(last_token_logits))
        else:
            probs = torch.softmax(last_token_logits / temperature, dim=-1)
            token = int(torch.multinomial(probs, num_samples=1))

        output_ids.append(token)

        if token in stop_token_ids:
            stopped = True
        else:
            stopped = False

        if i % stream_interval == 0 or i == max_new_tokens - 1 or stopped:
            output = tokenizer.decode(output_ids, skip_special_tokens=True)
            if stop_str:
                pos = output.rfind(stop_str, l_prompt)
                if pos != -1:
                    output = output[:pos]
                    stopped = True
            yield output

        if stopped:
            break

    del past_key_values


class ChatIO(abc.ABC):
    @abc.abstractmethod
    def prompt_for_input(self, role: str) -> str:
        """Prompt for input from a role."""

    @abc.abstractmethod
    def prompt_for_output(self, role: str):
        """Prompt for output from a role."""

    @abc.abstractmethod
    def stream_output(self, output_stream, skip_echo_len: int):
        """Stream output."""


def chat_loop(
    model_path: str,
    device: str,
    num_gpus: str,
    max_gpu_memory: str,
    load_8bit: bool,
    conv_template: Optional[str],
    temperature: float,
    max_new_tokens: int,
    chatio: ChatIO,
    debug: bool,
):
    # Model
    model, tokenizer = load_model(
        model_path, device, num_gpus, max_gpu_memory, load_8bit, debug
    )
    is_chatglm = "chatglm" in str(type(model)).lower()

    # Chat
    if conv_template:
        conv = conv_templates[conv_template].copy()
    else:
        conv = get_default_conv_template(model_path).copy()

    while True:
        try:
            inp = chatio.prompt_for_input(conv.roles[0])
        except EOFError:
            inp = ""
        if not inp:
            print("exit...")
            break

        conv.append_message(conv.roles[0], inp)
        conv.append_message(conv.roles[1], None)

        if is_chatglm:
            prompt = conv.messages[conv.offset :]
            generate_stream_func = chatglm_generate_stream
        else:
            generate_stream_func = generate_stream
            prompt = conv.get_prompt()

        skip_echo_len = compute_skip_echo_len(model_path, conv, prompt)

        params = {
            "model": model_path,
            "prompt": prompt,
            "temperature": temperature,
            "max_new_tokens": max_new_tokens,
            "stop": conv.sep if conv.sep_style == SeparatorStyle.SINGLE else None,
        }

        chatio.prompt_for_output(conv.roles[1])
        output_stream = generate_stream_func(model, tokenizer, params, device)
        outputs = chatio.stream_output(output_stream, skip_echo_len)
        # NOTE: strip is important to align with the training data.
        conv.messages[-1][-1] = outputs.strip()

        if debug:
            print("\n", {"prompt": prompt, "outputs": outputs}, "\n")<|MERGE_RESOLUTION|>--- conflicted
+++ resolved
@@ -15,13 +15,6 @@
         AutoModelForSeq2SeqLM,
     )
 except ImportError:
-<<<<<<< HEAD
-    from transformers import AutoTokenizer, AutoModelForCausalLM, LLaMATokenizer, LLamaForCausalLM, AutoModel
-
-from fastchat.conversation import conv_templates, get_default_conv_template, SeparatorStyle
-from fastchat.serve.compression import compress_module, compress, CompressionConfig, get_compressed_list, apply_compressed_weight
-from fastchat.serve.monkey_patch_non_inplace import replace_llama_attn_with_non_inplace_operations
-=======
     from transformers import (
         AutoTokenizer,
         AutoModelForCausalLM,
@@ -41,7 +34,6 @@
 from fastchat.serve.monkey_patch_non_inplace import (
     replace_llama_attn_with_non_inplace_operations,
 )
->>>>>>> 5ccf8421
 from fastchat.serve.serve_chatglm import chatglm_generate_stream
 
 
@@ -142,15 +134,9 @@
         )
     else:
         tokenizer = AutoTokenizer.from_pretrained(model_path, use_fast=False)
-<<<<<<< HEAD
-        # with init_empty_weights():
-        model = AutoModelForCausalLM.from_pretrained(model_path,
-            low_cpu_mem_usage=True, **kwargs)
-=======
         model = AutoModelForCausalLM.from_pretrained(
             model_path, low_cpu_mem_usage=True, **kwargs
         )
->>>>>>> 5ccf8421
         raise_warning_for_old_weights(model_path, model)
 
     if load_8bit:
