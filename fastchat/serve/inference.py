--- conflicted
+++ resolved
@@ -55,9 +55,6 @@
 
 @torch.inference_mode()
 def generate_stream(
-<<<<<<< HEAD
-    model, tokenizer, params, device, stream_interval=2
-=======
     model,
     tokenizer,
     params: Dict,
@@ -65,7 +62,6 @@
     context_len: int,
     stream_interval: int = 2,
     judge_sent_end: bool = False,
->>>>>>> da0641e5
 ):
     # Read parameters
     prompt = params["prompt"]
@@ -320,9 +316,6 @@
     context_len = get_context_length(model.config)
 
     # Chat
-<<<<<<< HEAD
-    conv = None
-=======
     def new_chat():
         if conv_template:
             conv = get_conv_template(conv_template)
@@ -330,15 +323,12 @@
             conv = get_conversation_template(model_path)
         return conv
 
-    conv = new_chat()
-
->>>>>>> da0641e5
+    conv = None
+
     while True:
         if not history or not conv:
-            if conv_template:
-                conv = get_conv_template(conv_template)
-            else:
-                conv = get_conversation_template(model_path)
+            conv = new_chat()
+
         try:
             inp = chatio.prompt_for_input(conv.roles[0])
         except EOFError:
