"""Inference for FastChat models."""
import abc
from typing import Optional
import warnings

import torch

try:
<<<<<<< HEAD
    from transformers import AutoTokenizer, AutoModelForCausalLM, LlamaTokenizer, AutoModel, AutoModelForSeq2SeqLM
except ImportError:
    from transformers import AutoTokenizer, AutoModelForCausalLM, LLaMATokenizer, AutoModel, AutoModelForSeq2SeqLM
=======
    from transformers import AutoTokenizer, AutoModelForCausalLM, LlamaTokenizer, LlamaForCausalLM, AutoModel, LlamaForCausalLM
except ImportError:
    from transformers import AutoTokenizer, AutoModelForCausalLM, LLaMATokenizer, LLamaForCausalLM, AutoModel
>>>>>>> eebec7e7

from fastchat.conversation import conv_templates, get_default_conv_template, SeparatorStyle
from fastchat.serve.compression import compress_module
from fastchat.serve.monkey_patch_non_inplace import replace_llama_attn_with_non_inplace_operations
from fastchat.serve.serve_chatglm import chatglm_generate_stream


def raise_warning_for_old_weights(model_path, model):
    if "vicuna" in model_path.lower():
        try:
            is_vicuna = isinstance(model, LlamaForCausalLM)
        except Exception:
            is_vicuna = isinstance(model, LLamaForCausalLM)
        if is_vicuna and model.model.vocab_size > 32000:
            warnings.warn(
                "\nYou are probably using the old Vicuna-v0 model, "
                "which will generate unexpected results with the "
                "current fschat.\nYou can try one of the following methods:\n"
                "1. Upgrade your weights to the new Vicuna-v1.1: https://github.com/lm-sys/FastChat#vicuna-weights.\n"
                "2. Use the old conversation template by `python3 -m fastchat.serve.cli --model-path /path/to/vicuna-v0 --conv-template conv_one_shot`\n"
                "3. Downgrade fschat to fschat==0.1.10 (Not recommonded).\n")


def compute_skip_echo_len(model_name, conv, prompt):
    model_name = model_name.lower()
    if "chatglm" in model_name:
        skip_echo_len = len(conv.messages[-2][1]) + 1
    elif "dolly" in model_name:
        special_toks = ["### Instruction:", "### Response:", "### End"]
        prompt_tmp = prompt
        for tok in special_toks:
            prompt_tmp = prompt_tmp.replace(tok, "")
        skip_echo_len = len(prompt_tmp)
    else:
        skip_echo_len = len(prompt) + 1 - prompt.count("</s>") * 3
    return skip_echo_len


def load_model(model_path, device, num_gpus, max_gpu_memory="13GiB",
               load_8bit=False, debug=False):
    if device == "cpu":
        kwargs = {}
    elif device == "cuda":
        kwargs = {"torch_dtype": torch.float16}
        if num_gpus == "auto":
            kwargs["device_map"] = "auto"
        else:
            num_gpus = int(num_gpus)
            if num_gpus != 1:
                kwargs.update({
                    "device_map": "auto",
                    "max_memory": {i: max_gpu_memory for i in range(num_gpus)},
                })
    elif device == "mps":
        kwargs = {"torch_dtype": torch.float16}
        # Avoid bugs in mps backend by not using in-place operations.
        replace_llama_attn_with_non_inplace_operations()
    else:
        raise ValueError(f"Invalid device: {device}")

    if "chatglm" in model_path:
        tokenizer = AutoTokenizer.from_pretrained(model_path, trust_remote_code=True)
        model = AutoModel.from_pretrained(model_path, trust_remote_code=True).half().cuda()
    elif "google/flan-t5" in model_path:
        model = AutoModelForSeq2SeqLM.from_pretrained(model_path,
                                                      low_cpu_mem_usage=True, **kwargs)
        tokenizer = AutoTokenizer.from_pretrained(model_path, use_fast=False)
    elif "dolly" in model_path:
        kwargs.update({"torch_dtype": torch.bfloat16})
        tokenizer = AutoTokenizer.from_pretrained(model_path, use_fast=True)
        # 50277 means "### End"
        tokenizer.eos_token_id = 50277
        model = AutoModelForCausalLM.from_pretrained(model_path, low_cpu_mem_usage=True, **kwargs)
    else:
        tokenizer = AutoTokenizer.from_pretrained(model_path, use_fast=False)
        model = AutoModelForCausalLM.from_pretrained(model_path,
<<<<<<< HEAD
                                                     low_cpu_mem_usage=True, **kwargs)
=======
            low_cpu_mem_usage=True, **kwargs)
        raise_warning_for_old_weights(model_path, model)
>>>>>>> eebec7e7

    if load_8bit:
        compress_module(model, device)

    if (device == "cuda" and num_gpus == 1) or device == "mps":
        model.to(device)

    if debug:
        print(model)

    return model, tokenizer


@torch.inference_mode()
def generate_stream(model, tokenizer, params, device,
                    context_len=2048, stream_interval=2):
    prompt = params["prompt"]
    l_prompt = len(prompt)
    temperature = float(params.get("temperature", 1.0))
    max_new_tokens = int(params.get("max_new_tokens", 256))
    stop_str = params.get("stop", None)
    if stop_str == tokenizer.eos_token:
        stop_str = None

    input_ids = tokenizer(prompt).input_ids
    output_ids = list(input_ids)

    max_src_len = context_len - max_new_tokens - 8
    input_ids = input_ids[-max_src_len:]

    for i in range(max_new_tokens):
        if i == 0:
            if model.config.is_encoder_decoder:
                encoder_outputs = model.encoder(
                    input_ids=torch.as_tensor([input_ids], device=device))
                out = model(
                    torch.as_tensor([input_ids], device=device),
                    decoder_input_ids=torch.as_tensor([[model.generation_config.decoder_start_token_id]],
                                                      device=device),
                    encoder_outputs=encoder_outputs,
                    use_cache=True)
                logits = out.logits
                past_key_values = out.past_key_values
            else:
                out = model(
                    torch.as_tensor([input_ids], device=device), use_cache=True)
                logits = out.logits
                past_key_values = out.past_key_values
        else:
<<<<<<< HEAD
            if model.config.is_encoder_decoder:
                out = model(input_ids=torch.as_tensor([input_ids], device=device),
                            use_cache=True,
                            encoder_outputs=encoder_outputs,
                            decoder_input_ids=torch.as_tensor([[token]], device=device),
                            past_key_values=past_key_values)
                logits = out.logits
                past_key_values = out.past_key_values
            else:
                attention_mask = torch.ones(
                    1, past_key_values[0][0].shape[-2] + 1, device=device)
                out = model(input_ids=torch.as_tensor([[token]], device=device),
                            use_cache=True,
                            attention_mask=attention_mask,
                            past_key_values=past_key_values)
                logits = out.logits
                past_key_values = out.past_key_values
=======
            out = model(input_ids=torch.as_tensor([[token]], device=device),
                        use_cache=True,
                        past_key_values=past_key_values)
            logits = out.logits
            past_key_values = out.past_key_values
>>>>>>> eebec7e7

        last_token_logits = logits[0][-1]

        if device == "mps":
            # Switch to CPU by avoiding some bugs in mps backend.
            last_token_logits = last_token_logits.float().to("cpu")

        if temperature < 1e-4:
            token = int(torch.argmax(last_token_logits))
        else:
            probs = torch.softmax(last_token_logits / temperature, dim=-1)
            token = int(torch.multinomial(probs, num_samples=1))

        output_ids.append(token)

        if token == tokenizer.eos_token_id:
            stopped = True
        else:
            stopped = False

        if i % stream_interval == 0 or i == max_new_tokens - 1 or stopped:
            output = tokenizer.decode(output_ids, skip_special_tokens=True)
            if stop_str:
                pos = output.rfind(stop_str, l_prompt)
                if pos != -1:
                    output = output[:pos]
                    stopped = True
            yield output

        if stopped:
            break

    del past_key_values


class ChatIO(abc.ABC):
    @abc.abstractmethod
    def prompt_for_input(self, role: str) -> str:
        """Prompt for input from a role."""

    @abc.abstractmethod
    def prompt_for_output(self, role: str):
        """Prompt for output from a role."""

    @abc.abstractmethod
    def stream_output(self, output_stream, skip_echo_len: int):
        """Stream output."""


def chat_loop(model_path: str, device: str, num_gpus: str,
              max_gpu_memory: str, load_8bit: bool,
              conv_template: Optional[str], temperature: float,
              max_new_tokens: int, chatio: ChatIO,
              debug: bool):
    # Model
    model, tokenizer = load_model(model_path, device,
<<<<<<< HEAD
                                  num_gpus, load_8bit, debug)
=======
        num_gpus, max_gpu_memory, load_8bit, debug)
>>>>>>> eebec7e7
    is_chatglm = "chatglm" in str(type(model)).lower()

    # Chat
    if conv_template:
        conv = conv_templates[conv_template].copy()
    else:
        conv = get_default_conv_template(model_path).copy()

    while True:
        try:
            inp = chatio.prompt_for_input(conv.roles[0])
        except EOFError:
            inp = ""
        if not inp:
            print("exit...")
            break

        conv.append_message(conv.roles[0], inp)
        conv.append_message(conv.roles[1], None)

        if is_chatglm:
            prompt = conv.messages[conv.offset:]
            generate_stream_func = chatglm_generate_stream
        else:
            generate_stream_func = generate_stream
            prompt = conv.get_prompt()

        skip_echo_len = compute_skip_echo_len(model_path, conv, prompt)

        params = {
            "model": model_path,
            "prompt": prompt,
            "temperature": temperature,
            "max_new_tokens": max_new_tokens,
            "stop": conv.sep if conv.sep_style == SeparatorStyle.SINGLE else conv.sep2,
        }

        chatio.prompt_for_output(conv.roles[1])
        output_stream = generate_stream_func(model, tokenizer, params, device)
        outputs = chatio.stream_output(output_stream, skip_echo_len)
        # NOTE: strip is important to align with the training data.
        conv.messages[-1][-1] = outputs.strip()

        if debug:
            print("\n", {"prompt": prompt, "outputs": outputs}, "\n")<|MERGE_RESOLUTION|>--- conflicted
+++ resolved
@@ -6,15 +6,9 @@
 import torch
 
 try:
-<<<<<<< HEAD
-    from transformers import AutoTokenizer, AutoModelForCausalLM, LlamaTokenizer, AutoModel, AutoModelForSeq2SeqLM
+    from transformers import AutoTokenizer, AutoModelForCausalLM, LlamaTokenizer, LlamaForCausalLM, AutoModel, AutoModelForSeq2SeqLM
 except ImportError:
-    from transformers import AutoTokenizer, AutoModelForCausalLM, LLaMATokenizer, AutoModel, AutoModelForSeq2SeqLM
-=======
-    from transformers import AutoTokenizer, AutoModelForCausalLM, LlamaTokenizer, LlamaForCausalLM, AutoModel, LlamaForCausalLM
-except ImportError:
-    from transformers import AutoTokenizer, AutoModelForCausalLM, LLaMATokenizer, LLamaForCausalLM, AutoModel
->>>>>>> eebec7e7
+    from transformers import AutoTokenizer, AutoModelForCausalLM, LLaMATokenizer, LLamaForCausalLM, AutoModel, AutoModelForSeq2SeqLM
 
 from fastchat.conversation import conv_templates, get_default_conv_template, SeparatorStyle
 from fastchat.serve.compression import compress_module
@@ -91,12 +85,8 @@
     else:
         tokenizer = AutoTokenizer.from_pretrained(model_path, use_fast=False)
         model = AutoModelForCausalLM.from_pretrained(model_path,
-<<<<<<< HEAD
-                                                     low_cpu_mem_usage=True, **kwargs)
-=======
             low_cpu_mem_usage=True, **kwargs)
         raise_warning_for_old_weights(model_path, model)
->>>>>>> eebec7e7
 
     if load_8bit:
         compress_module(model, device)
@@ -146,7 +136,6 @@
                 logits = out.logits
                 past_key_values = out.past_key_values
         else:
-<<<<<<< HEAD
             if model.config.is_encoder_decoder:
                 out = model(input_ids=torch.as_tensor([input_ids], device=device),
                             use_cache=True,
@@ -156,21 +145,11 @@
                 logits = out.logits
                 past_key_values = out.past_key_values
             else:
-                attention_mask = torch.ones(
-                    1, past_key_values[0][0].shape[-2] + 1, device=device)
                 out = model(input_ids=torch.as_tensor([[token]], device=device),
                             use_cache=True,
-                            attention_mask=attention_mask,
                             past_key_values=past_key_values)
                 logits = out.logits
                 past_key_values = out.past_key_values
-=======
-            out = model(input_ids=torch.as_tensor([[token]], device=device),
-                        use_cache=True,
-                        past_key_values=past_key_values)
-            logits = out.logits
-            past_key_values = out.past_key_values
->>>>>>> eebec7e7
 
         last_token_logits = logits[0][-1]
 
@@ -227,11 +206,7 @@
               debug: bool):
     # Model
     model, tokenizer = load_model(model_path, device,
-<<<<<<< HEAD
-                                  num_gpus, load_8bit, debug)
-=======
         num_gpus, max_gpu_memory, load_8bit, debug)
->>>>>>> eebec7e7
     is_chatglm = "chatglm" in str(type(model)).lower()
 
     # Chat
