--- conflicted
+++ resolved
@@ -5,11 +5,7 @@
 
 import torch
 try:
-<<<<<<< HEAD
-    from transformers import AutoTokenizer, AutoModelForCausalLM, LlamaTokenizer, LlamaForCausalLM, AutoModel, LlamaForCausalLM, AutoConfig 
-=======
     from transformers import AutoTokenizer, AutoModelForCausalLM, LlamaTokenizer, LlamaForCausalLM, AutoModel, LlamaForCausalLM
->>>>>>> eebec7e7
 except ImportError:
     from transformers import AutoTokenizer, AutoModelForCausalLM, LLaMATokenizer, LLamaForCausalLM, AutoModel
 
@@ -17,20 +13,8 @@
 from fastchat.serve.compression import compress_module, compress, CompressionConfig, get_compressed_list, apply_compressed_weight
 from fastchat.serve.monkey_patch_non_inplace import replace_llama_attn_with_non_inplace_operations
 from fastchat.serve.serve_chatglm import chatglm_generate_stream
-import glob
-import os
-import gc
-from tqdm import tqdm
-from accelerate import init_empty_weights, load_checkpoint_and_dispatch
-from accelerate.utils import set_module_tensor_to_device
-
-default_compression_config = CompressionConfig(
-    num_bits=8, group_size=256, group_dim=1, symmetric=True, enabled=True)
-
-<<<<<<< HEAD
-
-=======
->>>>>>> eebec7e7
+
+
 def raise_warning_for_old_weights(model_path, model):
     if "vicuna" in model_path.lower():
         try:
@@ -61,11 +45,7 @@
         skip_echo_len = len(prompt) + 1 - prompt.count("</s>") * 3
     return skip_echo_len
 
-<<<<<<< HEAD
-@profile
-=======
-
->>>>>>> eebec7e7
+
 def load_model(model_path, device, num_gpus, max_gpu_memory="13GiB",
                load_8bit=False, debug=False):
     if device == "cpu":
@@ -248,13 +228,7 @@
               max_new_tokens: int, chatio: ChatIO,
               debug: bool):
     # Model
-<<<<<<< HEAD
-    # model, tokenizer = load_model(model_path, device,
-    #     num_gpus, max_gpu_memory, load_8bit, debug)
-    model, tokenizer = load_compress_model(model_path, device,
-=======
     model, tokenizer = load_model(model_path, device,
->>>>>>> eebec7e7
         num_gpus, max_gpu_memory, load_8bit, debug)
     is_chatglm = "chatglm" in str(type(model)).lower()
 
