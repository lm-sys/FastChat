"""Inference for FastChat models."""
import abc
from typing import Optional
import warnings

import torch

try:
<<<<<<< HEAD
    from transformers import AutoTokenizer, AutoModelForCausalLM, LlamaTokenizer, LlamaForCausalLM, AutoModel, LlamaForCausalLM, AutoConfig 
except ImportError:
    from transformers import AutoTokenizer, AutoModelForCausalLM, LLaMATokenizer, LLamaForCausalLM, AutoModel

from fastchat.conversation import conv_templates, get_default_conv_template, SeparatorStyle
from fastchat.serve.compression import load_compress_model
from fastchat.serve.monkey_patch_non_inplace import replace_llama_attn_with_non_inplace_operations
=======
    from transformers import (
        AutoTokenizer,
        AutoModelForCausalLM,
        LlamaTokenizer,
        LlamaForCausalLM,
        AutoModel,
        AutoModelForSeq2SeqLM,
    )
except ImportError:
    from transformers import (
        AutoTokenizer,
        AutoModelForCausalLM,
        LLaMATokenizer,
        LLamaForCausalLM,
        AutoModel,
        AutoModelForSeq2SeqLM,
    )

from fastchat.conversation import (
    conv_templates,
    get_default_conv_template,
    compute_skip_echo_len,
    SeparatorStyle,
)
from fastchat.serve.compression import compress_module
from fastchat.serve.monkey_patch_non_inplace import (
    replace_llama_attn_with_non_inplace_operations,
)
>>>>>>> 30a455db
from fastchat.serve.serve_chatglm import chatglm_generate_stream


def raise_warning_for_old_weights(model_path, model):
    if "vicuna" in model_path.lower():
        try:
            is_vicuna = isinstance(model, LlamaForCausalLM)
        except Exception:
            is_vicuna = isinstance(model, LLamaForCausalLM)
        if is_vicuna and model.model.vocab_size > 32000:
            warnings.warn(
                "\nYou are probably using the old Vicuna-v0 model, "
                "which will generate unexpected results with the "
                "current fschat.\nYou can try one of the following methods:\n"
                "1. Upgrade your weights to the new Vicuna-v1.1: https://github.com/lm-sys/FastChat#vicuna-weights.\n"
                "2. Use the old conversation template by `python3 -m fastchat.serve.cli --model-path /path/to/vicuna-v0 --conv-template conv_one_shot`\n"
                "3. Downgrade fschat to fschat==0.1.10 (Not recommonded).\n"
            )


def get_gpu_memory(max_gpus=None):
    gpu_memory = []
    num_gpus = (
        torch.cuda.device_count()
        if max_gpus is None
        else min(max_gpus, torch.cuda.device_count())
    )

    for gpu_id in range(num_gpus):
        with torch.cuda.device(gpu_id):
            device = torch.cuda.current_device()
            gpu_properties = torch.cuda.get_device_properties(device)
            total_memory = gpu_properties.total_memory / (1024**3)
            allocated_memory = torch.cuda.memory_allocated() / (1024**3)
            available_memory = total_memory - allocated_memory
            gpu_memory.append(available_memory)
    return gpu_memory


def load_model(
    model_path, device, num_gpus, max_gpu_memory=None, load_8bit=False, debug=False
):
    if device == "cpu":
        kwargs = {}
    elif device == "cuda":
        kwargs = {"torch_dtype": torch.float16}
        if num_gpus == "auto":
            kwargs["device_map"] = "auto"
        else:
            num_gpus = int(num_gpus)
            if num_gpus != 1:
                kwargs["device_map"] = "auto"
                if max_gpu_memory is None:
                    kwargs[
                        "device_map"
                    ] = "sequential"  # This is important for not the same VRAM sizes
                    available_gpu_memory = get_gpu_memory(num_gpus)
                    kwargs["max_memory"] = {
                        i: str(int(available_gpu_memory[i] * 0.85)) + "GiB"
                        for i in range(num_gpus)
                    }
                else:
                    kwargs["max_memory"] = {i: max_gpu_memory for i in range(num_gpus)}
        print("init_kwargs", kwargs)
    elif device == "mps":
        kwargs = {"torch_dtype": torch.float16}
        # Avoid bugs in mps backend by not using in-place operations.
        replace_llama_attn_with_non_inplace_operations()
    else:
        raise ValueError(f"Invalid device: {device}")
    
<<<<<<< HEAD
    if load_8bit:
        if num_gpus > 1:
            warnings.warn("8-bit quantization is not supported for multi-gpu inference.")
        else:
            return load_compress_model(model_path=model_path,device=device)
=======
    # if load_8bit:
    #     kwargs["device_map"] = "auto"
    #     kwargs["load_in_8bit"] = True

>>>>>>> 30a455db

    if "chatglm" in model_path:
        tokenizer = AutoTokenizer.from_pretrained(model_path, trust_remote_code=True)
        model = AutoModel.from_pretrained(
            model_path, trust_remote_code=True, **kwargs
        ).cuda()
    elif "google/flan-t5" in model_path:
        tokenizer = AutoTokenizer.from_pretrained(model_path, use_fast=False)
        model = AutoModelForSeq2SeqLM.from_pretrained(
            model_path, low_cpu_mem_usage=True, **kwargs
        )
    elif "dolly" in model_path:
        tokenizer = AutoTokenizer.from_pretrained(model_path, use_fast=True)
        model = AutoModelForCausalLM.from_pretrained(
            model_path, low_cpu_mem_usage=True, **kwargs
        )
        # 50277 means "### End"
        tokenizer.eos_token_id = 50277
    elif "pythia" in model_path or "stablelm" in model_path:
        tokenizer = AutoTokenizer.from_pretrained(model_path, use_fast=True)
        model = AutoModelForCausalLM.from_pretrained(
            model_path, low_cpu_mem_usage=True, **kwargs
        )
    else:
        tokenizer = AutoTokenizer.from_pretrained(model_path, use_fast=False)
        model = AutoModelForCausalLM.from_pretrained(
            model_path, low_cpu_mem_usage=True, **kwargs
        )
        raise_warning_for_old_weights(model_path, model)


    if (device == "cuda" and num_gpus == 1) or device == "mps":
        model.to(device)

    if debug:
        print(model)

    return model, tokenizer


def load_compress_model(model_path, device, num_gpus, max_gpu_memory="13GiB",
                        load_8bit=False, debug=False):

    # partially load model
    tokenizer = AutoTokenizer.from_pretrained(model_path, use_fast=False)
    base_pattern = os.path.join(model_path, "pytorch_model-*.bin")
    files = glob.glob(base_pattern)
    print(files)
    
    with init_empty_weights():
        config = AutoConfig.from_pretrained(model_path, low_cpu_mem_usage=True, device_map='auto',torch_dtype=torch.float16)
        model = AutoModelForCausalLM.from_config(config)
        linear_weights = get_compressed_list(model)
        print(len(linear_weights),linear_weights)


    compressed_state_dict = {}

    for file in files:
        tmp_state_dict = torch.load(file, map_location="cpu")
        for name in tqdm(tmp_state_dict):
            if name in linear_weights:
                compressed_state_dict[name] = tmp_state_dict[name].to(device)
                tensor = compressed_state_dict[name].data
                compressed_state_dict[name] = compress(tensor, default_compression_config)
            else:
                compressed_state_dict[name] = tmp_state_dict[name].to(device)
            tmp_state_dict[name] = None
            tensor = None
            gc.collect()
            torch.cuda.empty_cache()

    for name in model.state_dict():
        if name not in linear_weights:
            set_module_tensor_to_device(model, name, device, value=compressed_state_dict[name])
    apply_compressed_weight(model, compressed_state_dict, device)

    print(f"memory path: {model.get_memory_footprint()}")
    # exit()
    # print(model)

    return model, tokenizer

@torch.inference_mode()
def generate_stream(
    model, tokenizer, params, device, context_len=2048, stream_interval=2
):
    prompt = params["prompt"]
    l_prompt = len(prompt)
    temperature = float(params.get("temperature", 1.0))
    max_new_tokens = int(params.get("max_new_tokens", 256))
    stop_str = params.get("stop", None)
    stop_token_ids = params.get("stop_ids", [tokenizer.eos_token_id])

    input_ids = tokenizer(prompt).input_ids
    output_ids = list(input_ids)

    max_src_len = context_len - max_new_tokens - 8
    input_ids = input_ids[-max_src_len:]

    for i in range(max_new_tokens):
        if i == 0:
            if model.config.is_encoder_decoder:
                encoder_outputs = model.encoder(
                    input_ids=torch.as_tensor([input_ids], device=device)
                )
                out = model(
                    torch.as_tensor([input_ids], device=device),
                    decoder_input_ids=torch.as_tensor(
                        [[model.generation_config.decoder_start_token_id]],
                        device=device,
                    ),
                    encoder_outputs=encoder_outputs,
                    use_cache=True,
                )
                logits = out.logits
                past_key_values = out.past_key_values
            else:
                out = model(torch.as_tensor([input_ids], device=device), use_cache=True)
                logits = out.logits
                past_key_values = out.past_key_values
        else:
            if model.config.is_encoder_decoder:
                out = model(
                    input_ids=torch.as_tensor([input_ids], device=device),
                    use_cache=True,
                    encoder_outputs=encoder_outputs,
                    decoder_input_ids=torch.as_tensor([[token]], device=device),
                    past_key_values=past_key_values,
                )
                logits = out.logits
                past_key_values = out.past_key_values
            else:
                out = model(
                    input_ids=torch.as_tensor([[token]], device=device),
                    use_cache=True,
                    past_key_values=past_key_values,
                )
                logits = out.logits
                past_key_values = out.past_key_values

        last_token_logits = logits[0][-1]

        if device == "mps":
            # Switch to CPU by avoiding some bugs in mps backend.
            last_token_logits = last_token_logits.float().to("cpu")

        if temperature < 1e-4:
            token = int(torch.argmax(last_token_logits))
        else:
            probs = torch.softmax(last_token_logits / temperature, dim=-1)
            token = int(torch.multinomial(probs, num_samples=1))

        output_ids.append(token)

        if token in stop_token_ids:
            stopped = True
        else:
            stopped = False

        if i % stream_interval == 0 or i == max_new_tokens - 1 or stopped:
            output = tokenizer.decode(output_ids, skip_special_tokens=True)
            if stop_str:
                pos = output.rfind(stop_str, l_prompt)
                if pos != -1:
                    output = output[:pos]
                    stopped = True
            yield output

        if stopped:
            break

    del past_key_values


class ChatIO(abc.ABC):
    @abc.abstractmethod
    def prompt_for_input(self, role: str) -> str:
        """Prompt for input from a role."""

    @abc.abstractmethod
    def prompt_for_output(self, role: str):
        """Prompt for output from a role."""

    @abc.abstractmethod
    def stream_output(self, output_stream, skip_echo_len: int):
        """Stream output."""


def chat_loop(
    model_path: str,
    device: str,
    num_gpus: str,
    max_gpu_memory: str,
    load_8bit: bool,
    conv_template: Optional[str],
    temperature: float,
    max_new_tokens: int,
    chatio: ChatIO,
    debug: bool,
):
    # Model
    model, tokenizer = load_model(
        model_path, device, num_gpus, max_gpu_memory, load_8bit, debug
    )
    is_chatglm = "chatglm" in str(type(model)).lower()

    # Chat
    if conv_template:
        conv = conv_templates[conv_template].copy()
    else:
        conv = get_default_conv_template(model_path).copy()

    while True:
        try:
            inp = chatio.prompt_for_input(conv.roles[0])
        except EOFError:
            inp = ""
        if not inp:
            print("exit...")
            break

        conv.append_message(conv.roles[0], inp)
        conv.append_message(conv.roles[1], None)

        if is_chatglm:
            prompt = conv.messages[conv.offset :]
            generate_stream_func = chatglm_generate_stream
        else:
            generate_stream_func = generate_stream
            prompt = conv.get_prompt()

        skip_echo_len = compute_skip_echo_len(model_path, conv, prompt)

        params = {
            "model": model_path,
            "prompt": prompt,
            "temperature": temperature,
            "max_new_tokens": max_new_tokens,
            "stop": conv.sep if conv.sep_style == SeparatorStyle.SINGLE else None,
        }

        chatio.prompt_for_output(conv.roles[1])
        output_stream = generate_stream_func(model, tokenizer, params, device)
        outputs = chatio.stream_output(output_stream, skip_echo_len)
        # NOTE: strip is important to align with the training data.
        conv.messages[-1][-1] = outputs.strip()

        if debug:
            print("\n", {"prompt": prompt, "outputs": outputs}, "\n")<|MERGE_RESOLUTION|>--- conflicted
+++ resolved
@@ -6,15 +6,6 @@
 import torch
 
 try:
-<<<<<<< HEAD
-    from transformers import AutoTokenizer, AutoModelForCausalLM, LlamaTokenizer, LlamaForCausalLM, AutoModel, LlamaForCausalLM, AutoConfig 
-except ImportError:
-    from transformers import AutoTokenizer, AutoModelForCausalLM, LLaMATokenizer, LLamaForCausalLM, AutoModel
-
-from fastchat.conversation import conv_templates, get_default_conv_template, SeparatorStyle
-from fastchat.serve.compression import load_compress_model
-from fastchat.serve.monkey_patch_non_inplace import replace_llama_attn_with_non_inplace_operations
-=======
     from transformers import (
         AutoTokenizer,
         AutoModelForCausalLM,
@@ -43,7 +34,6 @@
 from fastchat.serve.monkey_patch_non_inplace import (
     replace_llama_attn_with_non_inplace_operations,
 )
->>>>>>> 30a455db
 from fastchat.serve.serve_chatglm import chatglm_generate_stream
 
 
@@ -115,18 +105,11 @@
     else:
         raise ValueError(f"Invalid device: {device}")
     
-<<<<<<< HEAD
     if load_8bit:
         if num_gpus > 1:
             warnings.warn("8-bit quantization is not supported for multi-gpu inference.")
         else:
             return load_compress_model(model_path=model_path,device=device)
-=======
-    # if load_8bit:
-    #     kwargs["device_map"] = "auto"
-    #     kwargs["load_in_8bit"] = True
-
->>>>>>> 30a455db
 
     if "chatglm" in model_path:
         tokenizer = AutoTokenizer.from_pretrained(model_path, trust_remote_code=True)
