--- conflicted
+++ resolved
@@ -144,16 +144,10 @@
         """Stream output."""
 
 
-<<<<<<< HEAD
-def chat_loop(model_name: str, device: str, num_gpus: str, load_8bit: bool,
-              conv_template: str, temperature: float, max_new_tokens: int, 
-              top_p: float, top_k: float, chatio: ChatIO, debug: bool):
-=======
 def chat_loop(model_path: str, device: str, num_gpus: str, load_8bit: bool,
-              conv_template: Optional[str], temperature: float,
-              max_new_tokens: int, chatio: ChatIO,
-              debug: bool):
->>>>>>> e112299e
+              conv_template: Optional[str], temperature: float, 
+              max_new_tokens: int, top_p: float, top_k: float, 
+              chatio: ChatIO, debug: bool):
     # Model
     model, tokenizer = load_model(model_path, device,
         num_gpus, load_8bit, debug)
