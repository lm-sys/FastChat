--- conflicted
+++ resolved
@@ -169,16 +169,12 @@
     temperature = float(params.get("temperature", 1.0))
     max_new_tokens = int(params.get("max_new_tokens", 256))
     stop_str = params.get("stop", None)
-<<<<<<< HEAD
-    stop_token_ids = params.get("stop_ids", [tokenizer.eos_token_id])
+    echo = params.get("echo", True)
+    stop_token_ids = params.get("stop_token_ids", None) or []
+    stop_token_ids.append(tokenizer.eos_token_id)
     seed = params.get("seed", None)
     if seed is not None:
         torch.manual_seed(seed)
-=======
-    echo = params.get("echo", True)
-    stop_token_ids = params.get("stop_token_ids", None) or []
-    stop_token_ids.append(tokenizer.eos_token_id)
->>>>>>> 0e958b85
 
     input_ids = tokenizer(prompt).input_ids
     input_echo_len = len(input_ids)
