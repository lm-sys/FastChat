"""Inference for FastChat models."""
import abc
import gc
import math
import sys
import time
from typing import Iterable, Optional, Dict
import warnings
import re

import psutil
import torch
from transformers import (
    AutoTokenizer,
    AutoModelForCausalLM,
    LlamaTokenizer,
    LlamaForCausalLM,
    AutoModel,
    AutoModelForSeq2SeqLM,
    T5Tokenizer,
    AutoConfig,
)
from transformers.generation.logits_process import (
    LogitsProcessorList,
    RepetitionPenaltyLogitsProcessor,
    TemperatureLogitsWarper,
    TopKLogitsWarper,
    TopPLogitsWarper,
)

sys.path.append('/home/minhvn/workspace/llm/FastChat/fastchat/')
sys.path.append('/home/minhvn/workspace/llm/FastChat/')

from fastchat.conversation import get_conv_template, SeparatorStyle
<<<<<<< HEAD

#from fastchat.model.model_adapter import load_model, get_conversation_template
#from fastchat.model.chatglm_model import chatglm_generate_stream
#from fastchat.model.falcon_model import falcon_generate_stream
=======
from fastchat.model.model_adapter import (
    load_model,
    get_conversation_template,
    get_generate_stream_function,
)
>>>>>>> f60b6609
from fastchat.modules.gptq import GptqConfig
from fastchat.utils import is_partial_stop, is_sentence_complete, get_context_length

from model.model_adapter import load_model, get_conversation_template
from model.chatglm_model import chatglm_generate_stream
from model.falcon_model import falcon_generate_stream

from api_call import extract_features


def prepare_logits_processor(
    temperature: float, repetition_penalty: float, top_p: float, top_k: int
) -> LogitsProcessorList:
    processor_list = LogitsProcessorList()
    # TemperatureLogitsWarper doesn't accept 0.0, 1.0 makes it a no-op so we skip two cases.
    if temperature >= 1e-5 and temperature != 1.0:
        processor_list.append(TemperatureLogitsWarper(temperature))
    if repetition_penalty > 1.0:
        processor_list.append(RepetitionPenaltyLogitsProcessor(repetition_penalty))
    if 1e-8 <= top_p < 1.0:
        processor_list.append(TopPLogitsWarper(top_p))
    if top_k > 0:
        processor_list.append(TopKLogitsWarper(top_k))
    return processor_list


@torch.inference_mode()
def generate_stream(
    model,
    tokenizer,
    params: Dict,
    device: str,
    context_len: int,
    stream_interval: int = 2,
    judge_sent_end: bool = False,
):
    # Read parameters
    prompt = params["prompt"]
    len_prompt = len(prompt)
    temperature = float(params.get("temperature", 1.0))
    repetition_penalty = float(params.get("repetition_penalty", 1.0))
    top_p = float(params.get("top_p", 1.0))
    top_k = int(params.get("top_k", -1))  # -1 means disable
    max_new_tokens = int(params.get("max_new_tokens", 256))
    echo = bool(params.get("echo", True))
    stop_str = params.get("stop", None)
    stop_token_ids = params.get("stop_token_ids", None) or []
    stop_token_ids.append(tokenizer.eos_token_id)

    logits_processor = prepare_logits_processor(
        temperature, repetition_penalty, top_p, top_k
    )

    input_ids = tokenizer(prompt).input_ids
    output_ids = list(input_ids)

    if model.config.is_encoder_decoder:
        max_src_len = context_len
    else:  # truncate
        max_src_len = context_len - max_new_tokens - 8

    input_ids = input_ids[-max_src_len:]
    input_echo_len = len(input_ids)

    if model.config.is_encoder_decoder:
        encoder_output = model.encoder(
            input_ids=torch.as_tensor([input_ids], device=device)
        )[0]
        start_ids = torch.as_tensor(
            [[model.generation_config.decoder_start_token_id]],
            dtype=torch.int64,
            device=device,
        )

    past_key_values = out = None
    sent_interrupt = False
    for i in range(max_new_tokens):
        if i == 0:  # prefill
            if model.config.is_encoder_decoder:
                out = model.decoder(
                    input_ids=start_ids,
                    encoder_hidden_states=encoder_output,
                    use_cache=True,
                )
                logits = model.lm_head(out[0])
            else:
                out = model(torch.as_tensor([input_ids], device=device), use_cache=True)
                logits = out.logits
            past_key_values = out.past_key_values
        else:  # decoding
            if model.config.is_encoder_decoder:
                out = model.decoder(
                    input_ids=torch.as_tensor(
                        [[token] if not sent_interrupt else output_ids], device=device
                    ),
                    encoder_hidden_states=encoder_output,
                    use_cache=True,
                    past_key_values=past_key_values if not sent_interrupt else None,
                )
                sent_interrupt = False

                logits = model.lm_head(out[0])
            else:
                out = model(
                    input_ids=torch.as_tensor(
                        [[token] if not sent_interrupt else output_ids], device=device
                    ),
                    use_cache=True,
                    past_key_values=past_key_values if not sent_interrupt else None,
                )
                sent_interrupt = False
                logits = out.logits
            past_key_values = out.past_key_values

        if logits_processor:
            if repetition_penalty > 1.0:
                tmp_output_ids = torch.as_tensor([output_ids], device=logits.device)
            else:
                tmp_output_ids = None
            last_token_logits = logits_processor(tmp_output_ids, logits[:, -1, :])[0]
        else:
            last_token_logits = logits[0, -1, :]

        if device == "mps":
            # Switch to CPU by avoiding some bugs in mps backend.
            last_token_logits = last_token_logits.float().to("cpu")

        if temperature < 1e-5 or top_p < 1e-8:  # greedy
            _, indices = torch.topk(last_token_logits, 2)
            tokens = [int(index) for index in indices.tolist()]
        else:
            probs = torch.softmax(last_token_logits, dim=-1)
            indices = torch.multinomial(probs, num_samples=2)
            tokens = [int(token) for token in indices.tolist()]
        token = tokens[0]
        output_ids.append(token)

        #print(f"INPUT_IDS: {input_ids}")
        #print(f"OUTPUT_IDS: {output_ids}")
        #print(f"OUTPUT_IDS LEN: {len(output_ids)}")

        if token in stop_token_ids:
            stopped = True
        else:
            stopped = False

        # Yield the output tokens
        if i % stream_interval == 0 or i == max_new_tokens - 1 or stopped:
            if echo:
                tmp_output_ids = output_ids
                rfind_start = len_prompt
            else:
                tmp_output_ids = output_ids[input_echo_len:]
                rfind_start = 0

            output = tokenizer.decode(
                tmp_output_ids,
                skip_special_tokens=True,
                spaces_between_special_tokens=False,
                clean_up_tokenization_spaces=True,
            )
<<<<<<< HEAD
            #print(f"At i={i}, echo= {echo}, rfind_start= {rfind_start}, input_echo_len={input_echo_len}")
            #print(f"BEFORE DECODER: {tmp_output_ids}")
            #print(f"AFTER DECODER: {output}")
=======
            # TODO: For the issue of incomplete sentences interrupting output, apply a patch and others can also modify it to a more elegant way
            if judge_sent_end and stopped and not is_sentence_complete(output):
                if len(tokens) > 1:
                    token = tokens[1]
                    output_ids[-1] = token
                else:
                    output_ids.pop()
                stopped = False
                sent_interrupt = True
>>>>>>> f60b6609

            partially_stopped = False
            if stop_str:
                if isinstance(stop_str, str):
                    pos = output.rfind(stop_str, rfind_start)
                    if pos != -1:
                        output = output[:pos]
                        stopped = True
                        print(f"STOP HERE!!!")
                    else:
                        partially_stopped = is_partial_stop(output, stop_str)
                elif isinstance(stop_str, Iterable):
                    for each_stop in stop_str:
                        pos = output.rfind(each_stop, rfind_start)
                        if pos != -1:
                            output = output[:pos]
                            stopped = True
                            break
                        else:
                            partially_stopped = is_partial_stop(output, each_stop)
                            if partially_stopped:
                                break
                else:
                    raise ValueError("Invalid stop field type.")

            # Prevent yielding partial stop sequence
            if not partially_stopped:
                yield {
                    "text": output,
                    "usage": {
                        "prompt_tokens": input_echo_len,
                        "completion_tokens": i,
                        "total_tokens": input_echo_len + i,
                    },
                    "finish_reason": None,
                }

        if stopped:
            break

    # Finish stream event, which contains finish reason
    if i == max_new_tokens - 1:
        finish_reason = "length"
    elif stopped:
        finish_reason = "stop"
    else:
        finish_reason = None

    #print(f"finish_reason: {finish_reason}")
    print(f"GENERATE STREAM: {output}")
    print("-----------" * 50)

    yield {
        "text": output,
        "usage": {
            "prompt_tokens": input_echo_len,
            "completion_tokens": i,
            "total_tokens": input_echo_len + i,
        },
        "finish_reason": finish_reason,
    }

    # Clean
    del past_key_values, out
    gc.collect()
    torch.cuda.empty_cache()

### APPLY API CALLING!
def generate_special_stream(model, tokenizer, gen_params, device, context_len=2048, stream_interval=2):
    prompt = gen_params["prompt"]
    output_stream = generate_stream(model, tokenizer, gen_params, device)
    outputs = ""
    for data in output_stream:
        if not data:
            continue
        outputs = data["text"]
    ### After iterating the output_stream generator (yield) above,
    ### it is exhausted. Need to recreate

    if "Function:" in outputs and "Observation" in outputs:
        print(f"First outputs: {outputs}\n")
        new_outputs = extract_features(outputs)
        print(f"New outputs: {new_outputs}\n")
        # Concatenate outputs with new outputs to create a 2nd inference prompt
        prompt = re.search(r".*?(?=ASSISTANT:)", prompt).group(0)
        #prompt = prompt + '\nInput:\n' + outputs + new_outputs + " \n ASSISTANT: Final Answer: "
        prompt = prompt + '\nInput:\n' + outputs + new_outputs + " \n ASSISTANT: "

        #prompt = prompt + '\nInput:\n' + outputs + new_outputs + " Final Answer: "
        print(f"Final prompt: {prompt}\n")

    # New output_stream
    gen_params["prompt"] = prompt
    output_stream = generate_stream(model, tokenizer, gen_params, device)

    gen_params = {}
    return output_stream



class ChatIO(abc.ABC):
    @abc.abstractmethod
    def prompt_for_input(self, role: str) -> str:
        """Prompt for input from a role."""

    @abc.abstractmethod
    def prompt_for_output(self, role: str):
        """Prompt for output from a role."""

    @abc.abstractmethod
    def stream_output(self, output_stream):
        """Stream output."""


def chat_loop(
    model_path: str,
    device: str,
    num_gpus: int,
    max_gpu_memory: str,
    load_8bit: bool,
    cpu_offloading: bool,
    conv_template: Optional[str],
    temperature: float,
    repetition_penalty: float,
    max_new_tokens: int,
    chatio: ChatIO,
    gptq_config: GptqConfig,
    revision: str,
    judge_sent_end: bool,
    debug: bool,
    history: bool = True,
):
    # Model
    model, tokenizer = load_model(
        model_path,
        device,
        num_gpus,
        max_gpu_memory,
        load_8bit,
        cpu_offloading,
        gptq_config,
        revision,
        debug,
    )
<<<<<<< HEAD
    print(f"Model used: {type(model)}")
    print(f"Tokenizer used: {type(tokenizer)}")

    is_chatglm = "chatglm" in str(type(model)).lower()
    is_t5 = "t5" in str(type(model)).lower()
    is_falcon = "rwforcausallm" in str(type(model)).lower()
=======
    generate_stream_func = get_generate_stream_function(model, model_path)

    model_type = str(type(model)).lower()
    is_t5 = "t5" in model_type
    is_codet5p = "codet5p" in model_type
>>>>>>> f60b6609

    # Hardcode T5's default repetition penalty to be 1.2
    if is_t5 and repetition_penalty == 1.0:
        repetition_penalty = 1.2

    # Set context length
    context_len = get_context_length(model.config)

    # Chat
    def new_chat():
        if conv_template:
            conv = get_conv_template(conv_template)
        else:
            conv = get_conversation_template(model_path)
        return conv

<<<<<<< HEAD
    #conv = new_chat()

    while True:
        conv = new_chat()
=======
    conv = None

    while True:
        if not history or not conv:
            conv = new_chat()

>>>>>>> f60b6609
        try:
            inp = chatio.prompt_for_input(conv.roles[0])
            #print(inp)
            #inp = "What position does tannm take on at the company?"
            #print(inp)
        except EOFError:
            inp = ""

        if inp == "!!exit" or not inp:
            print("exit...")
            break

        if inp == "!!reset":
            print("resetting...")
            conv = new_chat()
            continue

        conv.append_message(conv.roles[0], inp)
        conv.append_message(conv.roles[1], None)
        prompt = conv.get_prompt()

<<<<<<< HEAD
        if is_chatglm:
            generate_stream_func = chatglm_generate_stream
        elif is_falcon:
            generate_stream_func = falcon_generate_stream
        else:
            #generate_stream_func = generate_stream
            # Modify this for api call
            generate_stream_func = generate_special_stream
=======
        if is_codet5p:  # codet5p is a code completion model.
            prompt = inp
>>>>>>> f60b6609

        gen_params = {
            "model": model_path,
            "prompt": prompt,
            "temperature": temperature,
            "repetition_penalty": repetition_penalty,
            "max_new_tokens": max_new_tokens,
            "stop": conv.stop_str,
            "stop_token_ids": conv.stop_token_ids,
            "echo": False,
        }

        chatio.prompt_for_output(conv.roles[1])
<<<<<<< HEAD

        """
        output_stream = generate_stream_func(model, tokenizer, gen_params, device)
        outputs = ""
        
        for data in output_stream:
            if not data:
                continue
            outputs = data["text"]
        ### After iterating the output_stream generator (yield) above,
        ### it is exhausted. Need to recreate
    
        if "Function" in outputs and "Observation" in outputs:
            #print(f"First outputs: {outputs}")
            new_outputs = extract_features(outputs)
            # Concatenate outputs with new outputs to create a 2nd inference prompt
            prompt = prompt + '\nInput:\n' + outputs + new_outputs

        # New output_stream
        gen_params = {
            "model": model_path,
            "prompt": prompt,
            "temperature": temperature,
            "repetition_penalty": repetition_penalty,
            "max_new_tokens": max_new_tokens,
            "stop": conv.stop_str,
            "stop_token_ids": conv.stop_token_ids,
            "echo": False,
        }
        output_stream = generate_stream_func(model, tokenizer, gen_params, device)
        """
        output_stream = generate_stream_func(model, tokenizer, gen_params, device)
        final_answer = chatio.stream_output(output_stream)
            
=======
        output_stream = generate_stream_func(
            model,
            tokenizer,
            gen_params,
            device,
            context_len=context_len,
            judge_sent_end=judge_sent_end,
        )
>>>>>>> f60b6609
        t = time.time()
        duration = time.time() - t
        #outputs = chatio.stream_output((output_stream))

        # Use this to append messages to the conversation history
        conv.update_last_message(final_answer.strip())

        if debug:
            num_tokens = len(tokenizer.encode(final_answer))
            msg = {
                "conv_template": conv.name,
                "prompt": prompt,
                "outputs": final_answer,
                "speed (token/s)": round(num_tokens / duration, 2),
            }
            print(f"\n{msg}\n")<|MERGE_RESOLUTION|>--- conflicted
+++ resolved
@@ -6,7 +6,6 @@
 import time
 from typing import Iterable, Optional, Dict
 import warnings
-import re
 
 import psutil
 import torch
@@ -28,30 +27,14 @@
     TopPLogitsWarper,
 )
 
-sys.path.append('/home/minhvn/workspace/llm/FastChat/fastchat/')
-sys.path.append('/home/minhvn/workspace/llm/FastChat/')
-
 from fastchat.conversation import get_conv_template, SeparatorStyle
-<<<<<<< HEAD
-
-#from fastchat.model.model_adapter import load_model, get_conversation_template
-#from fastchat.model.chatglm_model import chatglm_generate_stream
-#from fastchat.model.falcon_model import falcon_generate_stream
-=======
 from fastchat.model.model_adapter import (
     load_model,
     get_conversation_template,
     get_generate_stream_function,
 )
->>>>>>> f60b6609
 from fastchat.modules.gptq import GptqConfig
 from fastchat.utils import is_partial_stop, is_sentence_complete, get_context_length
-
-from model.model_adapter import load_model, get_conversation_template
-from model.chatglm_model import chatglm_generate_stream
-from model.falcon_model import falcon_generate_stream
-
-from api_call import extract_features
 
 
 def prepare_logits_processor(
@@ -181,10 +164,6 @@
         token = tokens[0]
         output_ids.append(token)
 
-        #print(f"INPUT_IDS: {input_ids}")
-        #print(f"OUTPUT_IDS: {output_ids}")
-        #print(f"OUTPUT_IDS LEN: {len(output_ids)}")
-
         if token in stop_token_ids:
             stopped = True
         else:
@@ -205,11 +184,6 @@
                 spaces_between_special_tokens=False,
                 clean_up_tokenization_spaces=True,
             )
-<<<<<<< HEAD
-            #print(f"At i={i}, echo= {echo}, rfind_start= {rfind_start}, input_echo_len={input_echo_len}")
-            #print(f"BEFORE DECODER: {tmp_output_ids}")
-            #print(f"AFTER DECODER: {output}")
-=======
             # TODO: For the issue of incomplete sentences interrupting output, apply a patch and others can also modify it to a more elegant way
             if judge_sent_end and stopped and not is_sentence_complete(output):
                 if len(tokens) > 1:
@@ -219,7 +193,6 @@
                     output_ids.pop()
                 stopped = False
                 sent_interrupt = True
->>>>>>> f60b6609
 
             partially_stopped = False
             if stop_str:
@@ -228,7 +201,6 @@
                     if pos != -1:
                         output = output[:pos]
                         stopped = True
-                        print(f"STOP HERE!!!")
                     else:
                         partially_stopped = is_partial_stop(output, stop_str)
                 elif isinstance(stop_str, Iterable):
@@ -268,10 +240,6 @@
     else:
         finish_reason = None
 
-    #print(f"finish_reason: {finish_reason}")
-    print(f"GENERATE STREAM: {output}")
-    print("-----------" * 50)
-
     yield {
         "text": output,
         "usage": {
@@ -286,38 +254,6 @@
     del past_key_values, out
     gc.collect()
     torch.cuda.empty_cache()
-
-### APPLY API CALLING!
-def generate_special_stream(model, tokenizer, gen_params, device, context_len=2048, stream_interval=2):
-    prompt = gen_params["prompt"]
-    output_stream = generate_stream(model, tokenizer, gen_params, device)
-    outputs = ""
-    for data in output_stream:
-        if not data:
-            continue
-        outputs = data["text"]
-    ### After iterating the output_stream generator (yield) above,
-    ### it is exhausted. Need to recreate
-
-    if "Function:" in outputs and "Observation" in outputs:
-        print(f"First outputs: {outputs}\n")
-        new_outputs = extract_features(outputs)
-        print(f"New outputs: {new_outputs}\n")
-        # Concatenate outputs with new outputs to create a 2nd inference prompt
-        prompt = re.search(r".*?(?=ASSISTANT:)", prompt).group(0)
-        #prompt = prompt + '\nInput:\n' + outputs + new_outputs + " \n ASSISTANT: Final Answer: "
-        prompt = prompt + '\nInput:\n' + outputs + new_outputs + " \n ASSISTANT: "
-
-        #prompt = prompt + '\nInput:\n' + outputs + new_outputs + " Final Answer: "
-        print(f"Final prompt: {prompt}\n")
-
-    # New output_stream
-    gen_params["prompt"] = prompt
-    output_stream = generate_stream(model, tokenizer, gen_params, device)
-
-    gen_params = {}
-    return output_stream
-
 
 
 class ChatIO(abc.ABC):
@@ -364,20 +300,11 @@
         revision,
         debug,
     )
-<<<<<<< HEAD
-    print(f"Model used: {type(model)}")
-    print(f"Tokenizer used: {type(tokenizer)}")
-
-    is_chatglm = "chatglm" in str(type(model)).lower()
-    is_t5 = "t5" in str(type(model)).lower()
-    is_falcon = "rwforcausallm" in str(type(model)).lower()
-=======
     generate_stream_func = get_generate_stream_function(model, model_path)
 
     model_type = str(type(model)).lower()
     is_t5 = "t5" in model_type
     is_codet5p = "codet5p" in model_type
->>>>>>> f60b6609
 
     # Hardcode T5's default repetition penalty to be 1.2
     if is_t5 and repetition_penalty == 1.0:
@@ -394,24 +321,14 @@
             conv = get_conversation_template(model_path)
         return conv
 
-<<<<<<< HEAD
-    #conv = new_chat()
-
-    while True:
-        conv = new_chat()
-=======
     conv = None
 
     while True:
         if not history or not conv:
             conv = new_chat()
 
->>>>>>> f60b6609
         try:
             inp = chatio.prompt_for_input(conv.roles[0])
-            #print(inp)
-            #inp = "What position does tannm take on at the company?"
-            #print(inp)
         except EOFError:
             inp = ""
 
@@ -428,19 +345,8 @@
         conv.append_message(conv.roles[1], None)
         prompt = conv.get_prompt()
 
-<<<<<<< HEAD
-        if is_chatglm:
-            generate_stream_func = chatglm_generate_stream
-        elif is_falcon:
-            generate_stream_func = falcon_generate_stream
-        else:
-            #generate_stream_func = generate_stream
-            # Modify this for api call
-            generate_stream_func = generate_special_stream
-=======
         if is_codet5p:  # codet5p is a code completion model.
             prompt = inp
->>>>>>> f60b6609
 
         gen_params = {
             "model": model_path,
@@ -454,42 +360,6 @@
         }
 
         chatio.prompt_for_output(conv.roles[1])
-<<<<<<< HEAD
-
-        """
-        output_stream = generate_stream_func(model, tokenizer, gen_params, device)
-        outputs = ""
-        
-        for data in output_stream:
-            if not data:
-                continue
-            outputs = data["text"]
-        ### After iterating the output_stream generator (yield) above,
-        ### it is exhausted. Need to recreate
-    
-        if "Function" in outputs and "Observation" in outputs:
-            #print(f"First outputs: {outputs}")
-            new_outputs = extract_features(outputs)
-            # Concatenate outputs with new outputs to create a 2nd inference prompt
-            prompt = prompt + '\nInput:\n' + outputs + new_outputs
-
-        # New output_stream
-        gen_params = {
-            "model": model_path,
-            "prompt": prompt,
-            "temperature": temperature,
-            "repetition_penalty": repetition_penalty,
-            "max_new_tokens": max_new_tokens,
-            "stop": conv.stop_str,
-            "stop_token_ids": conv.stop_token_ids,
-            "echo": False,
-        }
-        output_stream = generate_stream_func(model, tokenizer, gen_params, device)
-        """
-        output_stream = generate_stream_func(model, tokenizer, gen_params, device)
-        final_answer = chatio.stream_output(output_stream)
-            
-=======
         output_stream = generate_stream_func(
             model,
             tokenizer,
@@ -498,20 +368,17 @@
             context_len=context_len,
             judge_sent_end=judge_sent_end,
         )
->>>>>>> f60b6609
         t = time.time()
+        outputs = chatio.stream_output(output_stream)
         duration = time.time() - t
-        #outputs = chatio.stream_output((output_stream))
-
-        # Use this to append messages to the conversation history
-        conv.update_last_message(final_answer.strip())
+        conv.update_last_message(outputs.strip())
 
         if debug:
-            num_tokens = len(tokenizer.encode(final_answer))
+            num_tokens = len(tokenizer.encode(outputs))
             msg = {
                 "conv_template": conv.name,
                 "prompt": prompt,
-                "outputs": final_answer,
+                "outputs": outputs,
                 "speed (token/s)": round(num_tokens / duration, 2),
             }
             print(f"\n{msg}\n")