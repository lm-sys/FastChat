--- conflicted
+++ resolved
@@ -199,20 +199,11 @@
 ):
     promotion = (
         """
-<<<<<<< HEAD
-- [GitHub](https://github.com/lm-sys/FastChat) | [Dataset](https://github.com/lm-sys/FastChat/blob/main/docs/dataset_release.md) | [Twitter](https://twitter.com/lmsysorg) | [Discord](https://discord.gg/HSWAKCrnFx)
-
-Note: You can only chat with one image per conversation. You can upload images less than 15MB. Click the "Random Example" button to chat with a random image.
-
-## 👇 Choose any model to chat
-"""
-=======
-- | [GitHub](https://github.com/lm-sys/FastChat) | [Twitter](https://twitter.com/lmsysorg) | [Discord](https://discord.gg/HSWAKCrnFx) |
+- [GitHub](https://github.com/lm-sys/FastChat) | [Twitter](https://twitter.com/lmsysorg) | [Discord](https://discord.gg/HSWAKCrnFx)
 
 **❗️ For research purposes, we log user prompts and images, and may release this data to the public in the future. Please do not upload any confidential or personal information.**
 
 Note: You can only chat with <span style='color: #DE3163; font-weight: bold'>one image per conversation</span>. You can upload images less than 15MB. Click the "Random Example" button to chat with a random image."""
->>>>>>> d6e34ff7
         if add_promotion_links
         else ""
     )
