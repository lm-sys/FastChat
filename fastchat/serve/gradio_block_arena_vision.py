--- conflicted
+++ resolved
@@ -16,11 +16,8 @@
 import numpy as np
 
 from fastchat.constants import (
-<<<<<<< HEAD
-=======
     TEXT_MODERATION_MSG,
     IMAGE_MODERATION_MSG,
->>>>>>> cc7ff186
     MODERATION_MSG,
     CONVERSATION_LIMIT_MSG,
     INPUT_CHAR_LEN_LIMIT,
@@ -40,10 +37,7 @@
 from fastchat.utils import (
     build_logger,
     moderation_filter,
-<<<<<<< HEAD
-=======
     image_moderation_filter,
->>>>>>> cc7ff186
 )
 
 logger = build_logger("gradio_web_server_multi", "gradio_web_server_multi.log")
@@ -146,8 +140,6 @@
     return (state, []) + (disable_btn,) * 5
 
 
-<<<<<<< HEAD
-=======
 def moderate_input(text, all_conv_text, model_list, images, ip):
     text_flagged = moderation_filter(all_conv_text, model_list)
     # flagged = moderation_filter(text, [state.model_name])
@@ -169,7 +161,6 @@
     return text, csam_flagged
 
 
->>>>>>> cc7ff186
 def add_text(state, model_selector, chat_input, request: gr.Request):
     text, images = chat_input["text"], chat_input["files"]
     ip = get_ip(request)
@@ -184,19 +175,10 @@
 
     all_conv_text = state.conv.get_prompt()
     all_conv_text = all_conv_text[-2000:] + "\nuser: " + text
-<<<<<<< HEAD
-    flagged = moderation_filter(all_conv_text, [state.model_name])
-    # flagged = moderation_filter(text, [state.model_name])
-    if flagged:
-        logger.info(f"violate moderation. ip: {ip}. text: {text}")
-        # overwrite the original text
-        text = MODERATION_MSG
-=======
 
     text, csam_flag = moderate_input(
         text, all_conv_text, [state.model_name], images, ip
     )
->>>>>>> cc7ff186
 
     if (len(state.conv.messages) - state.conv.offset) // 2 >= CONVERSATION_TURN_LIMIT:
         logger.info(f"conversation turn limit. ip: {ip}. text: {text}")
@@ -206,11 +188,7 @@
         ) * 5
 
     text = text[:INPUT_CHAR_LEN_LIMIT]  # Hard cut-off
-<<<<<<< HEAD
-    text = _prepare_text_with_image(state, text, images)
-=======
     text = _prepare_text_with_image(state, text, images, csam_flag=csam_flag)
->>>>>>> cc7ff186
     state.conv.append_message(state.conv.roles[0], text)
     state.conv.append_message(state.conv.roles[1], None)
     return (state, state.to_gradio_chatbot(), None) + (disable_btn,) * 5
@@ -223,14 +201,9 @@
         """
 - | [GitHub](https://github.com/lm-sys/FastChat) | [Twitter](https://twitter.com/lmsysorg) | [Discord](https://discord.gg/HSWAKCrnFx) |
 
-<<<<<<< HEAD
-Note: You can only chat with **one image per conversation**. You can upload images less than 15MB. Click the "Random Example" button to chat with a random image.
-"""
-=======
 **❗️ For research purposes, we log user prompts and images, and may release this data to the public in the future. Please do not upload any confidential or personal information.**
 
 Note: You can only chat with <span style='color: #DE3163; font-weight: bold'>one image per conversation</span>. You can upload images less than 15MB. Click the "Random Example" button to chat with a random image."""
->>>>>>> cc7ff186
         if add_promotion_links
         else ""
     )
@@ -296,7 +269,6 @@
         flag_btn = gr.Button(value="⚠️  Flag", interactive=False)
         regenerate_btn = gr.Button(value="🔄  Regenerate", interactive=False)
         clear_btn = gr.Button(value="🗑️  Clear", interactive=False)
-<<<<<<< HEAD
 
     cur_dir = os.path.dirname(os.path.abspath(__file__))
 
@@ -314,25 +286,6 @@
         inputs=[textbox],
     )
 
-=======
-
-    cur_dir = os.path.dirname(os.path.abspath(__file__))
-
-    examples = gr.Examples(
-        examples=[
-            {
-                "text": "How can I prepare a delicious meal using these ingredients?",
-                "files": [f"{cur_dir}/example_images/fridge.jpg"],
-            },
-            {
-                "text": "What might the woman on the right be thinking about?",
-                "files": [f"{cur_dir}/example_images/distracted.jpg"],
-            },
-        ],
-        inputs=[textbox],
-    )
-
->>>>>>> cc7ff186
     with gr.Accordion("Parameters", open=False) as parameter_row:
         temperature = gr.Slider(
             minimum=0.0,
@@ -386,13 +339,9 @@
     )
     clear_btn.click(clear_history, None, [state, chatbot, textbox] + btn_list)
 
-<<<<<<< HEAD
-    model_selector.change(clear_history, None, [state, chatbot, textbox] + btn_list)
-=======
     model_selector.change(
         clear_history, None, [state, chatbot, textbox] + btn_list
     ).then(set_visible_image, [textbox], [image_column])
->>>>>>> cc7ff186
     examples.dataset.click(clear_history_example, None, [state, chatbot] + btn_list)
 
     textbox.input(add_image, [textbox], [imagebox]).then(
