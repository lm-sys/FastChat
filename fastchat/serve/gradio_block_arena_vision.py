"""
The gradio demo server for chatting with a large multimodal model.

Usage:
python3 -m fastchat.serve.controller
python3 -m fastchat.serve.sglang_worker --model-path liuhaotian/llava-v1.5-7b --tokenizer-path llava-hf/llava-1.5-7b-hf
python3 -m fastchat.serve.gradio_web_server_multi --share --vision-arena
"""

import json
import os
import time
from typing import List, Union

import gradio as gr
from gradio.data_classes import FileData
import numpy as np

from fastchat.constants import (
    TEXT_MODERATION_MSG,
    IMAGE_MODERATION_MSG,
    MODERATION_MSG,
    CONVERSATION_LIMIT_MSG,
    INPUT_CHAR_LEN_LIMIT,
    CONVERSATION_TURN_LIMIT,
    SURVEY_LINK,
)
from fastchat.model.model_adapter import (
    get_conversation_template,
)
from fastchat.serve.gradio_global_state import Context
from fastchat.serve.gradio_web_server import (
    get_model_description_md,
    acknowledgment_md,
    bot_response,
    get_ip,
    disable_btn,
    State,
    get_conv_log_filename,
    get_remote_logger,
)
from fastchat.serve.moderation.moderator import AzureAndOpenAIContentModerator
from fastchat.serve.vision.image import ImageFormat, Image
from fastchat.utils import (
    build_logger,
)

logger = build_logger("gradio_web_server", "gradio_web_server.log")

no_change_btn = gr.Button()
enable_btn = gr.Button(interactive=True, visible=True)
disable_btn = gr.Button(interactive=False)
invisible_btn = gr.Button(interactive=False, visible=False)
visible_image_column = gr.Image(visible=True)
invisible_image_column = gr.Image(visible=False)
enable_multimodal_keep_input = gr.MultimodalTextbox(
    interactive=True,
    visible=True,
    placeholder="Enter your prompt or add image here",
)
enable_multimodal_clear_input = gr.MultimodalTextbox(
    interactive=True,
    visible=True,
    placeholder="Enter your prompt or add image here",
    value={"text": "", "files": []},
)
invisible_text = gr.Textbox(visible=False, value="", interactive=False)
visible_text = gr.Textbox(
    visible=True,
    value="",
    interactive=True,
    placeholder="👉 Enter your prompt and press ENTER",
)
disable_multimodal = gr.MultimodalTextbox(visible=False, value=None, interactive=False)


def get_vqa_sample():
    random_sample = np.random.choice(vqa_samples)
    question, path = random_sample["question"], random_sample["path"]
    res = {"text": "", "files": [path]}
    return (res, path)


def set_visible_image(textbox):
    images = textbox["files"]
    if len(images) == 0:
        return invisible_image_column
    elif len(images) > 1:
        gr.Warning(
            "We only support single image conversations. Please start a new round if you would like to chat using this image."
        )

    return visible_image_column


def set_invisible_image():
    return invisible_image_column


def add_image(textbox):
    images = textbox["files"]
    if len(images) == 0:
        return None

    return images[0]


def vote_last_response(state, vote_type, model_selector, request: gr.Request):
    filename = get_conv_log_filename(state.is_vision, state.has_csam_image)
    with open(filename, "a") as fout:
        data = {
            "tstamp": round(time.time(), 4),
            "type": vote_type,
            "model": model_selector,
            "state": state.dict(),
            "ip": get_ip(request),
        }
        fout.write(json.dumps(data) + "\n")
    get_remote_logger().log(data)


def upvote_last_response(state, model_selector, request: gr.Request):
    ip = get_ip(request)
    logger.info(f"upvote. ip: {ip}")
    vote_last_response(state, "upvote", model_selector, request)
    return (None,) + (disable_btn,) * 3


def downvote_last_response(state, model_selector, request: gr.Request):
    ip = get_ip(request)
    logger.info(f"downvote. ip: {ip}")
    vote_last_response(state, "downvote", model_selector, request)
    return (None,) + (disable_btn,) * 3


def flag_last_response(state, model_selector, request: gr.Request):
    ip = get_ip(request)
    logger.info(f"flag. ip: {ip}")
    vote_last_response(state, "flag", model_selector, request)
    return (None,) + (disable_btn,) * 3


def regenerate(state, request: gr.Request):
    ip = get_ip(request)
    logger.info(f"regenerate. ip: {ip}")
    if not state.regen_support:
        state.skip_next = True
        return (state, state.to_gradio_chatbot(), "", None) + (no_change_btn,) * 5
    state.conv.update_last_message(None)
    state.content_moderator.update_last_moderation_response(None)
    return (state, state.to_gradio_chatbot(), None) + (disable_btn,) * 5


def clear_history(request: gr.Request):
    ip = get_ip(request)
    logger.info(f"clear_history. ip: {ip}")
    state = None
<<<<<<< HEAD
    return (state, [], enable_multimodal_clear_input) + (disable_btn,) * 5
=======
    return (state, [], enable_multimodal, invisible_text, invisible_btn) + (
        disable_btn,
    ) * 5
>>>>>>> 1ccbe8ba


def clear_history_example(request: gr.Request):
    ip = get_ip(request)
    logger.info(f"clear_history_example. ip: {ip}")
    state = None
<<<<<<< HEAD
    return (state, [], enable_multimodal_keep_input) + (disable_btn,) * 5
=======
    return (state, [], enable_multimodal, invisible_text, invisible_btn) + (
        disable_btn,
    ) * 5
>>>>>>> 1ccbe8ba


# TODO(Chris): At some point, we would like this to be a live-reporting feature.
def report_csam_image(state, image):
    pass


def _prepare_text_with_image(state, text, images):
    if len(images) > 0:
        if len(state.conv.get_images()) > 0:
            # reset convo with new image
            state.conv = get_conversation_template(state.model_name)

        text = text, [images[0]]

    return text


# NOTE(chris): take multiple images later on
def convert_images_to_conversation_format(images):
    import base64

    MAX_NSFW_ENDPOINT_IMAGE_SIZE_IN_MB = 5 / 1.5
    conv_images = []
    if len(images) > 0:
        conv_image = Image(url=images[0])
        conv_image.to_conversation_format(MAX_NSFW_ENDPOINT_IMAGE_SIZE_IN_MB)
        conv_images.append(conv_image)

    return conv_images


<<<<<<< HEAD
def add_text(state, model_selector, chat_input, request: gr.Request):
    text, images = chat_input["text"], chat_input["files"]
=======
def moderate_input(state, text, all_conv_text, model_list, images, ip):
    text_flagged = moderation_filter(all_conv_text, model_list)
    # flagged = moderation_filter(text, [state.model_name])
    nsfw_flagged, csam_flagged = False, False
    if len(images) > 0:
        nsfw_flagged, csam_flagged = image_moderation_filter(images[0])

    image_flagged = nsfw_flagged or csam_flagged
    if text_flagged or image_flagged:
        logger.info(f"violate moderation. ip: {ip}. text: {all_conv_text}")
        if text_flagged and not image_flagged:
            # overwrite the original text
            text = TEXT_MODERATION_MSG
        elif not text_flagged and image_flagged:
            text = IMAGE_MODERATION_MSG
        elif text_flagged and image_flagged:
            text = MODERATION_MSG

    if csam_flagged:
        state.has_csam_image = True
        report_csam_image(state, images[0])

    return text, image_flagged, csam_flagged


def add_text(
    state,
    model_selector,
    chat_input: Union[str, dict],
    context: Context,
    request: gr.Request,
):
    if isinstance(chat_input, dict):
        text, images = chat_input["text"], chat_input["files"]
    else:
        text, images = chat_input, []

    if (
        len(images) > 0
        and model_selector in context.text_models
        and model_selector not in context.vision_models
    ):
        gr.Warning(f"{model_selector} is a text-only model. Image is ignored.")
        images = []

>>>>>>> 1ccbe8ba
    ip = get_ip(request)
    logger.info(f"add_text. ip: {ip}. len: {len(text)}")

    if state is None:
        if len(images) == 0:
            state = State(model_selector, is_vision=False)
        else:
            state = State(model_selector, is_vision=True)

    if len(text) <= 0:
        state.skip_next = True
        return (state, state.to_gradio_chatbot(), None, "", no_change_btn) + (
            no_change_btn,
        ) * 5

    all_conv_text = state.conv.get_prompt()
    all_conv_text = all_conv_text[-2000:] + "\nuser: " + text

    images = convert_images_to_conversation_format(images)

    # Use the first state to get the moderation response because this is based on user input so it is independent of the model
    moderation_type_to_response_map = (
        state.content_moderator.image_and_text_moderation_filter(
            images[0], text, [state.model_name], do_moderation=False
        )
    )
    text_flagged, nsfw_flag, csam_flag = (
        moderation_type_to_response_map["text_moderation"]["flagged"],
        moderation_type_to_response_map["nsfw_moderation"]["flagged"],
        moderation_type_to_response_map["csam_moderation"]["flagged"],
    )

    if csam_flag:
        state.has_csam_image = True

    state.content_moderator.append_moderation_response(moderation_type_to_response_map)

    if text_flagged or nsfw_flag:
        logger.info(f"violate moderation. ip: {ip}. text: {text}")
        gradio_chatbot_before_user_input = state.to_gradio_chatbot()
        post_processed_text = _prepare_text_with_image(state, text, images)
        state.conv.append_message(state.conv.roles[0], post_processed_text)
        state.skip_next = True
<<<<<<< HEAD
        gr.Warning(MODERATION_MSG)
        return (state, gradio_chatbot_before_user_input, None) + (no_change_btn,) * 5
=======
        return (
            state,
            state.to_gradio_chatbot(),
            {"text": IMAGE_MODERATION_MSG},
            "",
            no_change_btn,
        ) + (no_change_btn,) * 5
>>>>>>> 1ccbe8ba

    if (len(state.conv.messages) - state.conv.offset) // 2 >= CONVERSATION_TURN_LIMIT:
        logger.info(f"conversation turn limit. ip: {ip}. text: {text}")
        state.skip_next = True
        return (
            state,
            state.to_gradio_chatbot(),
            {"text": CONVERSATION_LIMIT_MSG},
            "",
            no_change_btn,
        ) + (no_change_btn,) * 5

    text = text[:INPUT_CHAR_LEN_LIMIT]  # Hard cut-off
    text = _prepare_text_with_image(state, text, images)
    state.conv.append_message(state.conv.roles[0], text)
    state.conv.append_message(state.conv.roles[1], None)
    return (
        state,
        state.to_gradio_chatbot(),
        disable_multimodal,
        visible_text,
        enable_btn,
    ) + (disable_btn,) * 5


def build_single_vision_language_model_ui(
    context: Context, add_promotion_links=False, random_questions=None
):
    promotion = (
        f"""
- [GitHub](https://github.com/lm-sys/FastChat) | [Dataset](https://github.com/lm-sys/FastChat/blob/main/docs/dataset_release.md) | [Twitter](https://twitter.com/lmsysorg) | [Discord](https://discord.gg/HSWAKCrnFx)

{SURVEY_LINK}

**❗️ For research purposes, we log user prompts and images, and may release this data to the public in the future. Please do not upload any confidential or personal information.**

Note: You can only chat with <span style='color: #DE3163; font-weight: bold'>one image per conversation</span>. You can upload images less than 15MB. Click the "Random Example" button to chat with a random image."""
        if add_promotion_links
        else ""
    )

    notice_markdown = f"""
# 🏔️ Chat with Large Vision-Language Models
{promotion}
"""

    state = gr.State()
    gr.Markdown(notice_markdown, elem_id="notice_markdown")
    text_and_vision_models = list(set(context.text_models + context.vision_models))
    context_state = gr.State(context)

    with gr.Group():
        with gr.Row(elem_id="model_selector_row"):
            model_selector = gr.Dropdown(
                choices=text_and_vision_models,
                value=text_and_vision_models[0]
                if len(text_and_vision_models) > 0
                else "",
                interactive=True,
                show_label=False,
                container=False,
            )

        with gr.Accordion(
            f"🔍 Expand to see the descriptions of {len(text_and_vision_models)} models",
            open=False,
        ):
            model_description_md = get_model_description_md(text_and_vision_models)
            gr.Markdown(model_description_md, elem_id="model_description_markdown")

    with gr.Row():
        with gr.Column(scale=2, visible=False) as image_column:
            imagebox = gr.Image(
                type="pil",
                show_label=False,
                interactive=False,
            )
        with gr.Column(scale=8):
            chatbot = gr.Chatbot(
                elem_id="chatbot", label="Scroll down and start chatting", height=650
            )

    with gr.Row():
        textbox = gr.Textbox(
            show_label=False,
            placeholder="👉 Enter your prompt and press ENTER",
            elem_id="input_box",
            visible=False,
        )

        send_btn = gr.Button(
            value="Send", variant="primary", scale=0, visible=False, interactive=False
        )

        multimodal_textbox = gr.MultimodalTextbox(
            file_types=["image"],
            show_label=False,
            placeholder="Enter your prompt or add image here",
            container=True,
            elem_id="input_box",
        )

    with gr.Row(elem_id="buttons"):
        if random_questions:
            global vqa_samples
            with open(random_questions, "r") as f:
                vqa_samples = json.load(f)
            random_btn = gr.Button(value="🎲 Random Example", interactive=True)
        upvote_btn = gr.Button(value="👍  Upvote", interactive=False)
        downvote_btn = gr.Button(value="👎  Downvote", interactive=False)
        flag_btn = gr.Button(value="⚠️  Flag", interactive=False)
        regenerate_btn = gr.Button(value="🔄  Regenerate", interactive=False)
        clear_btn = gr.Button(value="🗑️  Clear", interactive=False)

    with gr.Accordion("Parameters", open=False) as parameter_row:
        temperature = gr.Slider(
            minimum=0.0,
            maximum=1.0,
            value=0.2,
            step=0.1,
            interactive=True,
            label="Temperature",
        )
        top_p = gr.Slider(
            minimum=0.0,
            maximum=1.0,
            value=0.7,
            step=0.1,
            interactive=True,
            label="Top P",
        )
        max_output_tokens = gr.Slider(
            minimum=0,
            maximum=2048,
            value=1024,
            step=64,
            interactive=True,
            label="Max output tokens",
        )

    if add_promotion_links:
        gr.Markdown(acknowledgment_md, elem_id="ack_markdown")

    # Register listeners
    btn_list = [upvote_btn, downvote_btn, flag_btn, regenerate_btn, clear_btn]
    upvote_btn.click(
        upvote_last_response,
        [state, model_selector],
        [textbox, upvote_btn, downvote_btn, flag_btn],
    )
    downvote_btn.click(
        downvote_last_response,
        [state, model_selector],
        [textbox, upvote_btn, downvote_btn, flag_btn],
    )
    flag_btn.click(
        flag_last_response,
        [state, model_selector],
        [textbox, upvote_btn, downvote_btn, flag_btn],
    )
    regenerate_btn.click(regenerate, state, [state, chatbot, textbox] + btn_list).then(
        bot_response,
        [state, temperature, top_p, max_output_tokens],
        [state, chatbot] + btn_list,
    )
    clear_btn.click(
        clear_history,
        None,
        [state, chatbot, multimodal_textbox, textbox, send_btn] + btn_list,
    )

    model_selector.change(
        clear_history,
        None,
        [state, chatbot, multimodal_textbox, textbox, send_btn] + btn_list,
    ).then(set_visible_image, [multimodal_textbox], [image_column])

    multimodal_textbox.input(add_image, [multimodal_textbox], [imagebox]).then(
        set_visible_image, [multimodal_textbox], [image_column]
    ).then(
        clear_history_example,
        None,
        [state, chatbot, multimodal_textbox, textbox, send_btn] + btn_list,
    )

    multimodal_textbox.submit(
        add_text,
        [state, model_selector, multimodal_textbox, context_state],
        [state, chatbot, multimodal_textbox, textbox, send_btn] + btn_list,
    ).then(set_invisible_image, [], [image_column]).then(
        bot_response,
        [state, temperature, top_p, max_output_tokens],
        [state, chatbot] + btn_list,
    )

    textbox.submit(
        add_text,
        [state, model_selector, textbox, context_state],
        [state, chatbot, multimodal_textbox, textbox, send_btn] + btn_list,
    ).then(set_invisible_image, [], [image_column]).then(
        bot_response,
        [state, temperature, top_p, max_output_tokens],
        [state, chatbot] + btn_list,
    )

    send_btn.click(
        add_text,
        [state, model_selector, textbox, context_state],
        [state, chatbot, multimodal_textbox, textbox, send_btn] + btn_list,
    ).then(set_invisible_image, [], [image_column]).then(
        bot_response,
        [state, temperature, top_p, max_output_tokens],
        [state, chatbot] + btn_list,
    )

    if random_questions:
        random_btn.click(
            get_vqa_sample,  # First, get the VQA sample
            [],  # Pass the path to the VQA samples
            [multimodal_textbox, imagebox],  # Outputs are textbox and imagebox
        ).then(set_visible_image, [multimodal_textbox], [image_column]).then(
            clear_history_example,
            None,
            [state, chatbot, multimodal_textbox, textbox, send_btn] + btn_list,
        )

    return [state, model_selector]<|MERGE_RESOLUTION|>--- conflicted
+++ resolved
@@ -155,26 +155,14 @@
     ip = get_ip(request)
     logger.info(f"clear_history. ip: {ip}")
     state = None
-<<<<<<< HEAD
-    return (state, [], enable_multimodal_clear_input) + (disable_btn,) * 5
-=======
-    return (state, [], enable_multimodal, invisible_text, invisible_btn) + (
-        disable_btn,
-    ) * 5
->>>>>>> 1ccbe8ba
+    return (state, [], enable_multimodal_clear_input, invisible_text, invisible_btn) + (disable_btn,) * 5
 
 
 def clear_history_example(request: gr.Request):
     ip = get_ip(request)
     logger.info(f"clear_history_example. ip: {ip}")
     state = None
-<<<<<<< HEAD
-    return (state, [], enable_multimodal_keep_input) + (disable_btn,) * 5
-=======
-    return (state, [], enable_multimodal, invisible_text, invisible_btn) + (
-        disable_btn,
-    ) * 5
->>>>>>> 1ccbe8ba
+    return (state, [], enable_multimodal_keep_input, invisible_text, invisible_btn) + (disable_btn,) * 5
 
 
 # TODO(Chris): At some point, we would like this to be a live-reporting feature.
@@ -207,56 +195,8 @@
     return conv_images
 
 
-<<<<<<< HEAD
 def add_text(state, model_selector, chat_input, request: gr.Request):
     text, images = chat_input["text"], chat_input["files"]
-=======
-def moderate_input(state, text, all_conv_text, model_list, images, ip):
-    text_flagged = moderation_filter(all_conv_text, model_list)
-    # flagged = moderation_filter(text, [state.model_name])
-    nsfw_flagged, csam_flagged = False, False
-    if len(images) > 0:
-        nsfw_flagged, csam_flagged = image_moderation_filter(images[0])
-
-    image_flagged = nsfw_flagged or csam_flagged
-    if text_flagged or image_flagged:
-        logger.info(f"violate moderation. ip: {ip}. text: {all_conv_text}")
-        if text_flagged and not image_flagged:
-            # overwrite the original text
-            text = TEXT_MODERATION_MSG
-        elif not text_flagged and image_flagged:
-            text = IMAGE_MODERATION_MSG
-        elif text_flagged and image_flagged:
-            text = MODERATION_MSG
-
-    if csam_flagged:
-        state.has_csam_image = True
-        report_csam_image(state, images[0])
-
-    return text, image_flagged, csam_flagged
-
-
-def add_text(
-    state,
-    model_selector,
-    chat_input: Union[str, dict],
-    context: Context,
-    request: gr.Request,
-):
-    if isinstance(chat_input, dict):
-        text, images = chat_input["text"], chat_input["files"]
-    else:
-        text, images = chat_input, []
-
-    if (
-        len(images) > 0
-        and model_selector in context.text_models
-        and model_selector not in context.vision_models
-    ):
-        gr.Warning(f"{model_selector} is a text-only model. Image is ignored.")
-        images = []
-
->>>>>>> 1ccbe8ba
     ip = get_ip(request)
     logger.info(f"add_text. ip: {ip}. len: {len(text)}")
 
@@ -300,18 +240,8 @@
         post_processed_text = _prepare_text_with_image(state, text, images)
         state.conv.append_message(state.conv.roles[0], post_processed_text)
         state.skip_next = True
-<<<<<<< HEAD
         gr.Warning(MODERATION_MSG)
         return (state, gradio_chatbot_before_user_input, None) + (no_change_btn,) * 5
-=======
-        return (
-            state,
-            state.to_gradio_chatbot(),
-            {"text": IMAGE_MODERATION_MSG},
-            "",
-            no_change_btn,
-        ) + (no_change_btn,) * 5
->>>>>>> 1ccbe8ba
 
     if (len(state.conv.messages) - state.conv.offset) // 2 >= CONVERSATION_TURN_LIMIT:
         logger.info(f"conversation turn limit. ip: {ip}. text: {text}")
