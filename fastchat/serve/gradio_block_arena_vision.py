--- conflicted
+++ resolved
@@ -52,11 +52,7 @@
 visible_image_column = gr.Image(visible=True)
 invisible_image_column = gr.Image(visible=False)
 enable_multimodal = gr.MultimodalTextbox(
-<<<<<<< HEAD
-    interactive=True, visible=True, placeholder="Click add or drop your image here"
-=======
     interactive=True, visible=True, placeholder="Enter your prompt or add image here"
->>>>>>> e5dc446f
 )
 invisible_text = gr.Textbox(visible=False, value="", interactive=False)
 visible_text = gr.Textbox(
