--- conflicted
+++ resolved
@@ -22,23 +22,53 @@
     max_new_tokens = int(params.get("max_new_tokens", 256))
     stop_str = params.get("stop", None)
 
-    input_ids = tokenizer(prompt).input_ids
+    if device == 'cpu-gptq':
+        input_ids = tokenizer(prompt, return_tensors="pt").input_ids
+    else:
+        input_ids = tokenizer([prompt]).input_ids
+
     output_ids = list(input_ids)
 
     max_src_len = context_len - max_new_tokens - 8
     input_ids = input_ids[-max_src_len:]
 
+    def tokensByDevice(device, token, isBase):
+        # if self.debugInference and self.showTokens:
+        #     print(
+        #         f'{"Tokenising prompt" if isBase else "Inferencing"} using ({device})... Tokens:', token)
+        # elif self.debugInference:
+        #     print(
+        #         f'{"Tokenising prompt" if isBase else "Inferencing"} using ({device})...')
+        if device == 'cuda':
+            if isBase:
+                return torch.as_tensor([token]).cuda()
+            else:
+                return torch.as_tensor([[token]], device="cuda")
+        elif device == 'cpu-gptq':
+            if isBase:
+                return token
+            else:
+                return torch.as_tensor([[token]])
+        elif device == 'cpu':
+            if isBase:
+                return [token]
+            else:
+                return [[token]]
+
     for i in range(max_new_tokens):
         if i == 0:
-            out = model(
-                torch.as_tensor([input_ids], device=device), use_cache=True)
+            out = model(input_ids=tokensByDevice(
+                device, input_ids, True), use_cache=True)
             logits = out.logits
             past_key_values = out.past_key_values
         else:
-            attention_mask = torch.ones(
-                1, past_key_values[0][0].shape[-2] + 1, device=device)
-            out = model(input_ids=torch.as_tensor([[token]], device=device),
-                        use_cache=True,
+            if device == 'cuda':
+                attention_mask = torch.ones(
+                    1, past_key_values[0][0].shape[-2] + 1, device='cuda')
+            else:
+                attention_mask = torch.ones(
+                    1, past_key_values[0][0].shape[-2] + 1)
+            out = model(input_ids=tokensByDevice(device, input_ids, False), use_cache=True,
                         attention_mask=attention_mask,
                         past_key_values=past_key_values)
             logits = out.logits
@@ -53,13 +83,25 @@
 
         output_ids.append(token)
 
+        if torch.is_tensor(output_ids[0]):
+            output_idsPatched = [*output_ids[0].tolist(), *output_ids[1:]]
+            # if self.debugInference:
+            #     if self.showTokens:
+            #         print('Tokens were tensor patched for GPTQ... Tokens:',
+            #               output_idsPatched)
+            #     else:
+            #         print('Tokens were tensor patched for GPTQ...')
+        else:
+            output_idsPatched = output_ids
+
         if token == tokenizer.eos_token_id:
             stopped = True
         else:
             stopped = False
 
         if i % stream_interval == 0 or i == max_new_tokens - 1 or stopped:
-            output = tokenizer.decode(output_ids, skip_special_tokens=True)
+            output = tokenizer.decode(
+                output_idsPatched, skip_special_tokens=True)
             pos = output.rfind(stop_str, l_prompt)
             if pos != -1:
                 output = output[:pos]
@@ -75,60 +117,34 @@
 def main(args):
     model_name = args.model_name
     num_gpus = args.num_gpus
-    max_tokens = args.max_tokens
-    temp = args.temp
-    useCuda = args.useCuda
-    useGptq = args.useGptq
-
-<<<<<<< HEAD
-    disable_torch_init()
-    if useCuda:
-        kwargs = {}
+    device = args.device
+
+    if device == 'cuda':
+        num_gpus = int(num_gpus)
+        kwargs = {
+            "torch_dtype": torch.float16,
+            "device_map": "auto",
+            "max_memory": {i: "16GiB" for i in range(num_gpus)},
+        }
+    elif device == 'cpu-gptq':
+        kwargs = {
+            "low_cpu_mem_usage": True,
+            "max_memory": {0: "64GiB"},
+        }
     else:
         kwargs = {
-            "device_map": "auto",
-            "max_memory": {0: "60GiB"},
+            "torch_dtype": torch.float32,
+            "low_cpu_mem_usage": True,
+            "max_memory": {0: "64GiB"},
         }
 
     tokenizer = AutoTokenizer.from_pretrained(model_name)
-    if useCuda:
-        print('Loading model (CUDA)...')
-        model = AutoModelForCausalLM.from_pretrained(
-            model_name, torch_dtype=torch.float16, **kwargs)
-    else:
-        if not useGptq:
-            print('Loading model (CPU)...')
-            model = AutoModelForCausalLM.from_pretrained(
-                model_name, torch_dtype=torch.float32, **kwargs)
-        else:
-            print('Loading model (CPU-GPTQ)...')
-            model = AutoModelForCausalLM.from_pretrained(model_name)
-
-    if useCuda and num_gpus == 1:
-=======
-    # Model
-    if args.device == "cuda":
-        kwargs = {"torch_dtype": torch.float16}
-        if num_gpus == "auto":
-            kwargs["device_map"] = "auto"
-        else:
-            num_gpus = int(num_gpus)
-            if num_gpus != 1:
-                kwargs.update({
-                    "device_map": "auto",
-                    "max_memory": {i: "13GiB" for i in range(num_gpus)},
-                })
-    elif args.device == "cpu":
-        kwargs = {}
-    else:
-        raise ValueError(f"Invalid device: {args.device}")
-
-    tokenizer = AutoTokenizer.from_pretrained(model_name)
-    model = AutoModelForCausalLM.from_pretrained(model_name,
-        low_cpu_mem_usage=True, **kwargs)
-
-    if args.device == "cuda" and num_gpus == 1:
->>>>>>> e9ce8b53
+
+    print(f'Loading model ({device})...')
+    model = AutoModelForCausalLM.from_pretrained(
+        model_name, **kwargs)
+
+    if device == 'cuda' and num_gpus == 1:
         model.cuda()
 
     print('Setting up convo...')
@@ -145,38 +161,6 @@
         conv.append_message(conv.roles[0], inp)
         conv.append_message(conv.roles[1], None)
         prompt = conv.get_prompt()
-<<<<<<< HEAD
-        if useGptq:
-            input_ids = tokenizer(prompt, return_tensors="pt").input_ids
-        else:
-            input_ids = tokenizer([prompt]).input_ids
-        if useCuda:
-            print('Generating response (CUDA)...')
-            output_ids = model.generate(
-                torch.as_tensor(input_ids).cuda(),
-                do_sample=True,
-                temperature=temp,
-                max_new_tokens=max_tokens)
-        else:
-            print('Generating response (CPU)...')
-            output_ids = model.generate(
-                input_ids,
-                do_sample=True,
-                temperature=temp,
-                max_new_tokens=max_tokens)
-        print('Decoding tokens...')
-        outputs = tokenizer.batch_decode(
-            output_ids, skip_special_tokens=True)[0]
-        sep = conv.sep if conv.sep_style == SeparatorStyle.SINGLE else conv.sep2
-        try:
-            index = outputs.index(sep, len(prompt))
-        except ValueError:
-            outputs += sep
-            index = outputs.index(sep, len(prompt))
-        outputs = outputs[len(prompt) + 1:index].strip()
-        print(f"{conv.roles[1]}: {outputs}")
-        conv.messages[-1][-1] = outputs
-=======
 
         params = {
             "model": model_name,
@@ -188,7 +172,20 @@
 
         print(f"{conv.roles[1]}: ", end="", flush=True)
         pre = 0
-        for outputs in generate_stream(tokenizer, model, params, args.device):
+
+        # outputs = tokenizer.batch_decode(
+        #     output_ids, skip_special_tokens=True)[0]
+        # sep = conv.sep if conv.sep_style == SeparatorStyle.SINGLE else conv.sep2
+        # try:
+        #     index = outputs.index(sep, len(prompt))
+        # except ValueError:
+        #     outputs += sep
+        #     index = outputs.index(sep, len(prompt))
+        # outputs = outputs[len(prompt) + 1:index].strip()
+        # print(f"{conv.roles[1]}: {outputs}")
+        # conv.messages[-1][-1] = outputs
+
+        for outputs in generate_stream(tokenizer, model, params, device):
             outputs = outputs[len(prompt) + 1:].strip()
             outputs = outputs.split(" ")
             now = len(outputs)
@@ -199,29 +196,19 @@
 
         conv.messages[-1][-1] = " ".join(outputs)
 
->>>>>>> e9ce8b53
         if args.debug:
             print("\n", {"prompt": prompt, "outputs": outputs}, "\n")
 
 
 if __name__ == "__main__":
     parser = argparse.ArgumentParser()
-<<<<<<< HEAD
-    parser.add_argument("--model-name", type=str,
-                        default="facebook/opt-350m")
-    parser.add_argument("--num-gpus", type=int, default=1)
-=======
     parser.add_argument("--model-name", type=str, default="facebook/opt-350m")
     parser.add_argument("--num-gpus", type=str, default="1")
-    parser.add_argument("--device", type=str, choices=["cuda", "cpu"], default="cuda")
->>>>>>> e9ce8b53
+    parser.add_argument("--device", type=str,
+                        choices=["cuda", "cpu", "cpu-gptq"], default="cuda")
     parser.add_argument("--conv-template", type=str, default="v1")
     parser.add_argument("--temperature", type=float, default=0.7)
     parser.add_argument("--max-new-tokens", type=int, default=512)
     parser.add_argument("--debug", action="store_true")
-    parser.add_argument("--temp", type=float, default=0.7)
-    parser.add_argument("--max-tokens", type=int, default=256)
-    parser.add_argument('--use-cuda', dest='useCuda', action='store_true')
-    parser.add_argument('--gptq', dest='useGptq', action='store_true')
     args = parser.parse_args()
     main(args)