--- conflicted
+++ resolved
@@ -5,118 +5,7 @@
 python3 -m fastchat.serve.cli --model ~/model_weights/llama-7b
 """
 import argparse
-<<<<<<< HEAD
-import time
-
-import torch
-from transformers import AutoTokenizer, AutoModelForCausalLM, LlamaTokenizer , AutoModel
-from fastchat.serve.serve_chatglm import chatglm_generate_stream
-
-from fastchat.conversation import conv_templates, SeparatorStyle
-
-
-def load_model(model_name, device, num_gpus, load_8bit=False):
-    if device == "cuda":
-        kwargs = {"torch_dtype": torch.float16}
-        if load_8bit:
-            if num_gpus != "auto" and int(num_gpus) != 1:
-                print("8-bit weights are not supported on multiple GPUs. Revert to use one GPU.")
-            kwargs.update({"load_in_8bit": True, "device_map": "auto"})
-        else:
-            if num_gpus == "auto":
-                kwargs["device_map"] = "auto"
-            else:
-                num_gpus = int(num_gpus)
-                if num_gpus != 1:
-                    kwargs.update({
-                        "device_map": "auto",
-                        "max_memory": {i: "13GiB" for i in range(num_gpus)},
-                    })
-    elif device == "cpu":
-        kwargs = {}
-    else:
-        raise ValueError(f"Invalid device: {device}")
-    
-    kwargs['trust_remote_code'] = True
-
-    tokenizer = AutoTokenizer.from_pretrained(model_name,trust_remote_code=True) 
-
-    if 'chatglm' in model_name:
-        model = AutoModel.from_pretrained(model_name,
-            low_cpu_mem_usage=True, **kwargs)
-    else:
-        model = AutoModelForCausalLM.from_pretrained(model_name,
-            low_cpu_mem_usage=True, **kwargs)
-
-    # calling model.cuda() mess up weights if loading 8-bit weights
-    if device == "cuda" and num_gpus == 1 and not load_8bit:
-        model.cuda()
-
-    return model, tokenizer
-
-
-@torch.inference_mode()
-def generate_stream(tokenizer, model, params, device,
-                    context_len=2048, stream_interval=2):
-    """Adapted from fastchat/serve/model_worker.py::generate_stream"""
-
-    prompt = params["prompt"]
-    l_prompt = len(prompt)
-    temperature = float(params.get("temperature", 1.0))
-    max_new_tokens = int(params.get("max_new_tokens", 256))
-    stop_str = params.get("stop", None)
-
-    input_ids = tokenizer(prompt).input_ids
-    output_ids = list(input_ids)
-
-    max_src_len = context_len - max_new_tokens - 8
-    input_ids = input_ids[-max_src_len:]
-
-    for i in range(max_new_tokens):
-        if i == 0:
-            out = model(
-                torch.as_tensor([input_ids], device=device), use_cache=True)
-            logits = out.logits
-            past_key_values = out.past_key_values
-        else:
-            attention_mask = torch.ones(
-                1, past_key_values[0][0].shape[-2] + 1, device=device)
-            out = model(input_ids=torch.as_tensor([[token]], device=device),
-                        use_cache=True,
-                        attention_mask=attention_mask,
-                        past_key_values=past_key_values)
-            logits = out.logits
-            past_key_values = out.past_key_values
-
-        last_token_logits = logits[0][-1]
-        if temperature < 1e-4:
-            token = int(torch.argmax(last_token_logits))
-        else:
-            probs = torch.softmax(last_token_logits / temperature, dim=-1)
-            token = int(torch.multinomial(probs, num_samples=1))
-
-        output_ids.append(token)
-
-        if token == tokenizer.eos_token_id:
-            stopped = True
-        else:
-            stopped = False
-
-        if i % stream_interval == 0 or i == max_new_tokens - 1 or stopped:
-            output = tokenizer.decode(output_ids, skip_special_tokens=True)
-            pos = output.rfind(stop_str, l_prompt)
-            if pos != -1:
-                output = output[:pos]
-                stopped = True
-            yield output
-
-        if stopped:
-            break
-
-    del past_key_values
-=======
 import re
->>>>>>> 1a204a53
 
 from prompt_toolkit import PromptSession
 from prompt_toolkit.auto_suggest import AutoSuggestFromHistory
@@ -126,43 +15,6 @@
 from rich.markdown import Markdown
 from rich.live import Live
 
-<<<<<<< HEAD
-def main(args):
-    model_name = args.model_name
-
-    # Model
-    model, tokenizer = load_model(args.model_name, args.device,
-        args.num_gpus, args.load_8bit)
-
-    # Chat
-    conv = conv_templates[args.conv_template].copy()
-    while True:
-        try:
-            inp = input(f"{conv.roles[0]}: ")
-        except EOFError:
-            inp = ""
-        if not inp:
-            print("exit...")
-            break
-
-        conv.append_message(conv.roles[0], inp)
-        conv.append_message(conv.roles[1], None)
-        prompt = conv.get_prompt()
-
-        params = {
-            "model": model_name,
-            "prompt": prompt,
-            "temperature": args.temperature,
-            "max_new_tokens": args.max_new_tokens,
-            "stop": conv.sep if conv.sep_style == SeparatorStyle.SINGLE else conv.sep2,
-            "conv": conv,
-        }
-
-        if 'chatglm' in  str(type(model)):
-            generate_stream = chatglm_generate_stream
-
-        print(f"{conv.roles[1]}: ", end="", flush=True)
-=======
 from fastchat.serve.inference import chat_loop, ChatIO
 
 
@@ -174,7 +26,6 @@
         print(f"{role}: ", end="", flush=True)
 
     def stream_output(self, output_stream, skip_echo_len: int):
->>>>>>> 1a204a53
         pre = 0
         for outputs in output_stream:
             outputs = outputs[skip_echo_len:].strip()
