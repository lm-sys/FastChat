--- conflicted
+++ resolved
@@ -2,7 +2,6 @@
 Chat with a model with command line interface.
 
 Usage:
-python3 -m cli --model lmsys/vicuna-7b-v1.3
 python3 -m fastchat.serve.cli --model lmsys/vicuna-7b-v1.3
 python3 -m fastchat.serve.cli --model lmsys/fastchat-t5-3b-v1.0
 
@@ -24,13 +23,10 @@
 from rich.live import Live
 from rich.markdown import Markdown
 
-#from fastchat.model.model_adapter import add_model_args
+from fastchat.model.model_adapter import add_model_args
 from fastchat.modules.gptq import GptqConfig
-#from fastchat.serve.inference import ChatIO, chat_loop
-
-sys.path.append('/home/minhvn/workspace/llm/FastChat/fastchat/')
-from model.model_adapter import add_model_args
-from inference import ChatIO, chat_loop
+from fastchat.serve.inference import ChatIO, chat_loop
+
 
 class SimpleChatIO(ChatIO):
     def __init__(self, multiline: bool = False):
@@ -104,7 +100,6 @@
         #  above it. We need to cut off "live" when a code block is done.
 
         # Create a Live context for updating the console output
-        text = "I cannot help bro"
         with Live(console=self._console, refresh_per_second=4) as live:
             # Read lines from the stream
             for outputs in output_stream:
@@ -191,7 +186,6 @@
         chatio = ProgrammaticChatIO()
     else:
         raise ValueError(f"Invalid style for console: {args.style}")
-    
     try:
         chat_loop(
             args.model_path,
@@ -212,16 +206,13 @@
                 act_order=args.gptq_act_order,
             ),
             args.revision,
-<<<<<<< HEAD
-            #args.judge_sent_end,
-=======
             args.judge_sent_end,
->>>>>>> f60b6609
             args.debug,
             history=not args.no_history,
         )
     except KeyboardInterrupt:
-        print("keyboard interrupted exit...")
+        print("exit...")
+
 
 if __name__ == "__main__":
     parser = argparse.ArgumentParser()
