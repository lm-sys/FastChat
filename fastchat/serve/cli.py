--- conflicted
+++ resolved
@@ -105,14 +105,9 @@
     else:
         raise ValueError(f"Invalid style for console: {args.style}")
     try:
-<<<<<<< HEAD
-        chat_loop(args.model_name, args.device, args.num_gpus, args.load_8bit,
-                args.conv_template, args.temperature, args.max_new_tokens, 
-                args.top_p, args.top_k,
-=======
         chat_loop(args.model_path, args.device, args.num_gpus, args.load_8bit,
                 args.conv_template, args.temperature, args.max_new_tokens,
->>>>>>> e112299e
+                args.top_p, args.top_k,
                 chatio, args.debug)
     except KeyboardInterrupt:
         print("exit...")
