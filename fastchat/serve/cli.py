--- conflicted
+++ resolved
@@ -9,7 +9,8 @@
 from transformers import AutoTokenizer, AutoModel, AutoModelForCausalLM, LlamaTokenizer
 
 from fastchat.conversation import conv_templates, SeparatorStyle
-<<<<<<< HEAD
+from fastchat.serve.compression import compress_module
+from fastchat.serve.monkey_patch_non_inplace import replace_llama_attn_with_non_inplace_operations
 from fastchat.serve.chatglm import prepare_inputs_chatglm, process_logits_chatglm
 
 
@@ -35,10 +36,6 @@
 
 def process_logits(last_token_logits):
     return last_token_logits
-=======
-from fastchat.serve.compression import compress_module
-from fastchat.serve.monkey_patch_non_inplace import replace_llama_attn_with_non_inplace_operations
->>>>>>> 4732169b
 
 
 def load_model(model_name, device, num_gpus, load_8bit=False, debug=False):
@@ -67,7 +64,6 @@
     else:
         raise ValueError(f"Invalid device: {device}")
 
-<<<<<<< HEAD
     if "chatglm-6b" in model_name:
         tokenizer = AutoTokenizer.from_pretrained(model_name, trust_remote_code=True)
         model = AutoModel.from_pretrained(model_name,
@@ -77,14 +73,9 @@
         else:
             model = model.half()
     else:
-        tokenizer = AutoTokenizer.from_pretrained(model_name)
+        tokenizer = AutoTokenizer.from_pretrained(model_name, use_fast=False)
         model = AutoModelForCausalLM.from_pretrained(model_name,
             low_cpu_mem_usage=True, **kwargs)
-=======
-    tokenizer = AutoTokenizer.from_pretrained(model_name, use_fast=False)
-    model = AutoModelForCausalLM.from_pretrained(model_name,
-        low_cpu_mem_usage=True, **kwargs)
->>>>>>> 4732169b
 
     # calling model.cuda() mess up weights if loading 8-bit weights
     if device == "cuda" and num_gpus == 1 and not load_8bit:
@@ -133,15 +124,12 @@
         past_key_values = out.past_key_values
 
         last_token_logits = logits[0][-1]
-<<<<<<< HEAD
-        last_token_logits = params["process_logits"](params, last_token_logits)
-=======
-
         if device == "mps":
             # Switch to CPU by avoiding some bugs in mps backend.
             last_token_logits = last_token_logits.float().to("cpu")
 
->>>>>>> 4732169b
+        last_token_logits = params["process_logits"](params, last_token_logits)
+
         if temperature < 1e-4:
             token = int(torch.argmax(last_token_logits))
         else:
@@ -173,11 +161,7 @@
 
     # Model
     model, tokenizer = load_model(args.model_name, args.device,
-<<<<<<< HEAD
-    args.num_gpus, args.load_8bit)
-=======
         args.num_gpus, args.load_8bit, args.debug)
->>>>>>> 4732169b
 
     # Chat
     conv = conv_templates[args.conv_template].copy()
