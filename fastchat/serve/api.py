--- conflicted
+++ resolved
@@ -27,15 +27,12 @@
     ChatCompletionResponse,
     ChatMessage,
     ChatCompletionResponseChoice,
-<<<<<<< HEAD
     ChatCompletionResponseStreamChoice,
     DeltaMessage,
-=======
     CompletionRequest,
     CompletionResponse,
     EmbeddingsRequest,
     EmbeddingsResponse,
->>>>>>> a26db3c8
 )
 
 logger = logging.getLogger(__name__)
