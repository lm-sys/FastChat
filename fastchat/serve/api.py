"""This module provides a ChatGPT-compatible Restful API for chat completion.

Usage:

python3 -m fastchat.serve.api

Reference: https://platform.openai.com/docs/api-reference/chat/create
"""
import asyncio
from typing import Union, Dict, List, Any

import argparse
import json
import logging

import fastapi
from fastapi.middleware.cors import CORSMiddleware
import httpx
import uvicorn
from pydantic import BaseSettings

from fastchat.protocol.chat_completion import (
    ChatCompletionRequest,
    ChatCompletionResponse,
    ChatMessage,
    ChatCompletionResponseChoice,
)
from fastchat.conversation import get_default_conv_template, SeparatorStyle

logger = logging.getLogger(__name__)


class AppSettings(BaseSettings):
    # The address of the model controller.
    FASTCHAT_CONTROLLER_URL: str = "http://localhost:21001"


app_settings = AppSettings()
app = fastapi.FastAPI()
headers = {"User-Agent": "FastChat API Server"}


@app.get("/v1/models")
async def show_available_models():
    controller_url = app_settings.FASTCHAT_CONTROLLER_URL
    async with httpx.AsyncClient() as client:
        ret = await client.post(controller_url + "/refresh_all_workers")
        ret = await client.post(controller_url + "/list_models")
    models = ret.json()["models"]
    models.sort()
    return {"data": [{"id": m} for m in models], "object": "list"}


@app.post("/v1/chat/completions")
async def create_chat_completion(request: ChatCompletionRequest):
    """Creates a completion for the chat message"""
    gen_params = get_gen_params(
        request.model,
        request.messages,
        temperature=request.temperature,
        max_tokens=request.max_tokens,
        echo=False,
        stop=request.stop,
    )

    choices = []
    # TODO: batch the requests. maybe not necessary if using CacheFlow worker
    chat_completions = []
    for i in range(request.n):
<<<<<<< HEAD
        payload["seed"] = request.seed + i
        content = await chat_completion(request.model, payload, skip_echo_len)
=======
        content = asyncio.create_task(chat_completion(request.model, gen_params))
        chat_completions.append(content)

    for i, content_task in enumerate(chat_completions):
        content = await content_task
>>>>>>> 0e958b85
        choices.append(
            ChatCompletionResponseChoice(
                index=i,
                message=ChatMessage(role="assistant", content=content),
                # TODO: support other finish_reason
                finish_reason="stop",
            )
        )

    # TODO: support usage field
    # "usage": {
    #     "prompt_tokens": 9,
    #     "completion_tokens": 12,
    #     "total_tokens": 21
    # }
    return ChatCompletionResponse(choices=choices)


def get_gen_params(
    model_name: str,
    messages: List[Dict[str, str]],
    *,
    temperature: float,
    max_tokens: int,
    echo: bool,
    stop: Union[str, None],
):
    is_chatglm = "chatglm" in model_name.lower()
    # TODO(suquark): The template is currently a reference. Here we have to make a copy.
    conv = get_default_conv_template(model_name).copy()

    for message in messages:
        msg_role = message["role"]
        if msg_role == "system":
            conv.system = message["content"]
        elif msg_role == "user":
            conv.append_message(conv.roles[0], message["content"])
        elif msg_role == "assistant":
            conv.append_message(conv.roles[1], message["content"])
        else:
            raise ValueError(f"Unknown role: {msg_role}")

    # Add a blank message for the assistant.
    conv.append_message(conv.roles[1], None)

    if is_chatglm:
        prompt = conv.messages[conv.offset :]
    else:
        prompt = conv.get_prompt()

    if max_tokens is None:
        max_tokens = 512

    gen_params = {
        "model": model_name,
        "prompt": prompt,
        "temperature": temperature,
        "max_new_tokens": max_tokens,
        "echo": echo,
        "stop": conv.stop_str,
        "stop_token_ids": conv.stop_token_ids,
    }
    logger.debug(f"==== request ====\n{gen_params}")
    return gen_params


async def chat_completion(model_name: str, gen_params: Dict[str, Any]):
    controller_url = app_settings.FASTCHAT_CONTROLLER_URL
    async with httpx.AsyncClient() as client:
        ret = await client.post(
            controller_url + "/get_worker_address", json={"model": model_name}
        )
        worker_addr = ret.json()["address"]
        # No available worker
        if worker_addr == "":
            raise ValueError(f"No available worker for {model_name}")

        logger.debug(f"model_name: {model_name}, worker_addr: {worker_addr}")

        output = ""
        delimiter = b"\0"
        async with client.stream(
            "POST",
            worker_addr + "/worker_generate_stream",
            headers=headers,
            json=gen_params,
            timeout=20,
        ) as response:
            content = await response.aread()

        for chunk in content.split(delimiter):
            if not chunk:
                continue
            data = json.loads(chunk.decode())
            if data["error_code"] == 0:
                output = data["text"].strip()

        return output


if __name__ == "__main__":
    parser = argparse.ArgumentParser(
        description="FastChat ChatGPT-compatible Restful API server."
    )
    parser.add_argument("--host", type=str, default="localhost", help="host name")
    parser.add_argument("--port", type=int, default=8000, help="port number")
    parser.add_argument("--allow-credentials", action="store_true", help="allow credentials")
    parser.add_argument("--allowed-origins", type=json.loads, default=["*"], help="allowed origins")
    parser.add_argument("--allowed-methods", type=json.loads, default=["*"], help="allowed methods")
    parser.add_argument("--allowed-headers", type=json.loads, default=["*"], help="allowed headers")

    args = parser.parse_args()

    app.add_middleware(
        CORSMiddleware,
        allow_origins=args.allowed_origins,
        allow_credentials=args.allow_credentials,
        allow_methods=args.allowed_methods,
        allow_headers=args.allowed_headers,
    )

    logger.debug(f"==== args ====\n{args}")

    uvicorn.run("fastchat.serve.api:app", host=args.host, port=args.port, reload=True)<|MERGE_RESOLUTION|>--- conflicted
+++ resolved
@@ -67,16 +67,13 @@
     # TODO: batch the requests. maybe not necessary if using CacheFlow worker
     chat_completions = []
     for i in range(request.n):
-<<<<<<< HEAD
-        payload["seed"] = request.seed + i
-        content = await chat_completion(request.model, payload, skip_echo_len)
-=======
-        content = asyncio.create_task(chat_completion(request.model, gen_params))
+        gen_params_i = gen_params.copy()
+        gen_params_i["seed"] = request.seed + i
+        content = asyncio.create_task(chat_completion(request.model, gen_params_i))
         chat_completions.append(content)
 
     for i, content_task in enumerate(chat_completions):
         content = await content_task
->>>>>>> 0e958b85
         choices.append(
             ChatCompletionResponseChoice(
                 index=i,
