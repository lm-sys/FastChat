import json
import os
import glob
import time

from fastapi import FastAPI
import hashlib
import asyncio

REFRESH_INTERVAL_SEC = 300
<<<<<<< HEAD
LOG_DIR_LIST = [
    "/home/gcpuser/fastchat_logs/server0",
    "/home/gcpuser/fastchat_logs/server1",
    "/home/gcpuser/fastchat_logs/server2",
    "/home/gcpuser/fastchat_logs/server3",
    "/home/gcpuser/fastchat_logs/server4",
    "/home/gcpuser/fastchat_logs/server5",
    "/home/gcpuser/fastchat_logs/server6",
    "/home/gcpuser/fastchat_logs/server7",
    "/home/gcpuser/fastchat_logs/server8",
    "/home/gcpuser/fastchat_logs/server9",
    "/home/gcpuser/fastchat_logs/server10",
    "/home/gcpuser/fastchat_logs/server11",
    "/home/gcpuser/fastchat_logs/server12",
    "/home/gcpuser/fastchat_logs/server13",
    "/home/gcpuser/fastchat_logs/server14",
    "/home/gcpuser/fastchat_logs/server15",
    "/home/gcpuser/fastchat_logs/server16",
    "/home/gcpuser/fastchat_logs/server17",
]
=======
LOG_DIR_LIST = []
>>>>>>> e5dc446f
# LOG_DIR = "/home/vicuna/tmp/test_env"


class Monitor:
    """Monitor the number of calls to each model."""

    def __init__(self, log_dir_list: list):
        self.log_dir_list = log_dir_list
        self.model_call = {}
        self.user_call = {}
        self.model_call_limit_global = {
            "gpt-4-1106-preview": 100,
            "gpt-4-0125-preview": 100,
            "gpt-4-turbo-browsing": 200,
            "gpt-4-turbo-2024-04-09": 100,
            "mistral-large-2402": 200,
            "llama-3-70b-instruct": 2000,
            "claude-3-opus-20240229": 1000,
            "claude-3-sonnet-20240229": 1000,
            "dbrx-instruct": 1000,
            "command-r-plus": 1000,
            "gemini-1.5-pro-api-0409-preview": 1000,
            "gemini-1.5-pro-api-preview": 1000,
            "gpt2-chatbot": 1000,
            "im-a-good-gpt2-chatbot": 3000,
            "im-also-a-good-gpt2-chatbot": 3000,
            "gpt-4o-2024-05-13": 100,
            "yi-large": 100,
        }
        self.model_call_day_limit_per_user = {
            "gpt-4-1106-preview": 5,
            "gpt-4-0125-preview": 5,
            "gpt-4-turbo-2024-04-09": 5,
            "gpt-4-turbo-browsing": 8,
            "mistral-large-2402": 8,
            "claude-3-opus-20240229": 15,
            "claude-3-sonnet-20240229": 32,
            "command-r-plus": 32,
            "gemini-1.5-pro-api-0409-preview": 16,
            "gemini-1.5-pro-api-preview": 16,
            "gpt2-chatbot": 8,
            "im-a-good-gpt2-chatbot": 16,
            "im-also-a-good-gpt2-chatbot": 16,
            "gpt-4o-2024-05-13": 8,
        }

    async def update_stats(self, num_file=1) -> None:
        while True:
            # find the latest num_file log under log_dir
            json_files = []
            for log_dir in self.log_dir_list:
                json_files_per_server = glob.glob(os.path.join(log_dir, "*.json"))
                json_files_per_server.sort(key=os.path.getctime, reverse=True)
                json_files += json_files_per_server[:num_file]
            model_call = {}
            user_call = {}
            for json_file in json_files:
                for line in open(json_file, "r", encoding="utf-8"):
                    obj = json.loads(line)
                    if obj["type"] != "chat":
                        continue
                    if obj["model"] not in model_call:
                        model_call[obj["model"]] = []
                    model_call[obj["model"]].append(
                        {"tstamp": obj["tstamp"], "user_id": obj["ip"]}
                    )
                    if obj["ip"] not in user_call:
                        user_call[obj["ip"]] = []
                    user_call[obj["ip"]].append(
                        {"tstamp": obj["tstamp"], "model": obj["model"]}
                    )

            self.model_call = model_call
            self.model_call_stats_hour = self.get_model_call_stats(top_k=None)
            self.model_call_stats_day = self.get_model_call_stats(
                top_k=None, most_recent_min=24 * 60
            )

            self.user_call = user_call
            self.user_call_stats_hour = self.get_user_call_stats(top_k=None)
            self.user_call_stats_day = self.get_user_call_stats(
                top_k=None, most_recent_min=24 * 60
            )
            await asyncio.sleep(REFRESH_INTERVAL_SEC)

    def get_model_call_limit(self, model: str) -> int:
        if model not in self.model_call_limit_global:
            return -1
        return self.model_call_limit_global[model]

    def update_model_call_limit(self, model: str, limit: int) -> bool:
        if model not in self.model_call_limit_global:
            return False
        self.model_call_limit_global[model] = limit
        return True

    def is_model_limit_reached(self, model: str) -> bool:
        if model not in self.model_call_limit_global:
            return False
        if model not in self.model_call_stats_hour:
            return False
        # check if the model call limit is reached
        if self.model_call_stats_hour[model] >= self.model_call_limit_global[model]:
            return True
        return False

    def is_user_limit_reached(self, model: str, user_id: str) -> bool:
        if model not in self.model_call_day_limit_per_user:
            return False
        if user_id not in self.user_call_stats_day:
            return False
        if model not in self.user_call_stats_day[user_id]["call_dict"]:
            return False
        # check if the user call limit is reached
        if (
            self.user_call_stats_day[user_id]["call_dict"][model]
            >= self.model_call_day_limit_per_user[model]
        ):
            return True
        return False

    def get_model_call_stats(
        self, target_model=None, most_recent_min: int = 60, top_k: int = 20
    ) -> dict:
        model_call_stats = {}
        for model, reqs in self.model_call.items():
            if target_model is not None and model != target_model:
                continue
            model_call = []
            for req in reqs:
                if req["tstamp"] < time.time() - most_recent_min * 60:
                    continue
                model_call.append(req["tstamp"])
            model_call_stats[model] = len(model_call)
        if top_k is not None:
            top_k_model = sorted(
                model_call_stats, key=lambda x: model_call_stats[x], reverse=True
            )[:top_k]
            model_call_stats = {model: model_call_stats[model] for model in top_k_model}
        return model_call_stats

    def get_user_call_stats(
        self, target_model=None, most_recent_min: int = 60, top_k: int = 20
    ) -> dict:
        user_call_stats = {}
        for user_id, reqs in self.user_call.items():
            user_model_call = {"call_dict": {}}
            for req in reqs:
                if req["tstamp"] < time.time() - most_recent_min * 60:
                    continue
                if target_model is not None and req["model"] != target_model:
                    continue
                if req["model"] not in user_model_call["call_dict"]:
                    user_model_call["call_dict"][req["model"]] = 0
                user_model_call["call_dict"][req["model"]] += 1

            user_model_call["total_calls"] = sum(user_model_call["call_dict"].values())
            if user_model_call["total_calls"] > 0:
                user_call_stats[user_id] = user_model_call
        if top_k is not None:
            top_k_user = sorted(
                user_call_stats,
                key=lambda x: user_call_stats[x]["total_calls"],
                reverse=True,
            )[:top_k]
            user_call_stats = {
                user_id: user_call_stats[user_id] for user_id in top_k_user
            }
        return user_call_stats

    def get_num_users(self, most_recent_min: int = 60) -> int:
        user_call_stats = self.get_user_call_stats(
            most_recent_min=most_recent_min, top_k=None
        )
        return len(user_call_stats)


monitor = Monitor(log_dir_list=LOG_DIR_LIST)
app = FastAPI()


@app.on_event("startup")
async def app_startup():
    asyncio.create_task(monitor.update_stats(2))


@app.get("/get_model_call_limit/{model}")
async def get_model_call_limit(model: str):
    return {"model_call_limit": {model: monitor.get_model_call_limit(model)}}


@app.get("/update_model_call_limit/{model}/{limit}")
async def update_model_call_limit(model: str, limit: int):
    if not monitor.update_model_call_limit(model, limit):
        return {"success": False}
    return {"success": True}


@app.get("/is_limit_reached")
async def is_limit_reached(model: str, user_id: str):
    if monitor.is_model_limit_reached(model):
        return {
            "is_limit_reached": True,
            "reason": f"MODEL_HOURLY_LIMIT ({model}): {monitor.get_model_call_limit(model)}",
        }
    if monitor.is_user_limit_reached(model, user_id):
        return {
            "is_limit_reached": True,
            "reason": f"USER_DAILY_LIMIT ({model}): {monitor.model_call_day_limit_per_user[model]}",
        }
    return {"is_limit_reached": False}


@app.get("/get_num_users_hr")
async def get_num_users():
    return {"num_users": len(monitor.user_call_stats_hour)}


@app.get("/get_num_users_day")
async def get_num_users_day():
    return {"num_users": len(monitor.user_call_stats_day)}


@app.get("/get_user_call_stats")
async def get_user_call_stats(
    model: str = None, most_recent_min: int = 60, top_k: int = None
):
    return {
        "user_call_stats": monitor.get_user_call_stats(model, most_recent_min, top_k)
    }


@app.get("/get_model_call_stats")
async def get_model_call_stats(
    model: str = None, most_recent_min: int = 60, top_k: int = None
):
    return {
        "model_call_stats": monitor.get_model_call_stats(model, most_recent_min, top_k)
    }<|MERGE_RESOLUTION|>--- conflicted
+++ resolved
@@ -8,30 +8,7 @@
 import asyncio
 
 REFRESH_INTERVAL_SEC = 300
-<<<<<<< HEAD
-LOG_DIR_LIST = [
-    "/home/gcpuser/fastchat_logs/server0",
-    "/home/gcpuser/fastchat_logs/server1",
-    "/home/gcpuser/fastchat_logs/server2",
-    "/home/gcpuser/fastchat_logs/server3",
-    "/home/gcpuser/fastchat_logs/server4",
-    "/home/gcpuser/fastchat_logs/server5",
-    "/home/gcpuser/fastchat_logs/server6",
-    "/home/gcpuser/fastchat_logs/server7",
-    "/home/gcpuser/fastchat_logs/server8",
-    "/home/gcpuser/fastchat_logs/server9",
-    "/home/gcpuser/fastchat_logs/server10",
-    "/home/gcpuser/fastchat_logs/server11",
-    "/home/gcpuser/fastchat_logs/server12",
-    "/home/gcpuser/fastchat_logs/server13",
-    "/home/gcpuser/fastchat_logs/server14",
-    "/home/gcpuser/fastchat_logs/server15",
-    "/home/gcpuser/fastchat_logs/server16",
-    "/home/gcpuser/fastchat_logs/server17",
-]
-=======
 LOG_DIR_LIST = []
->>>>>>> e5dc446f
 # LOG_DIR = "/home/vicuna/tmp/test_env"
 
 
