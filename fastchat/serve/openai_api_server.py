--- conflicted
+++ resolved
@@ -313,7 +313,6 @@
     return worker_addr
 
 
-<<<<<<< HEAD
 async def get_conv(model_name: str):
     controller_address = app_settings.controller_address
     async with httpx.AsyncClient() as client:
@@ -329,10 +328,7 @@
         return conv
 
 
-@app.get("/v1/models")
-=======
 @app.get("/v1/models", dependencies=[Depends(check_api_key)])
->>>>>>> b6719b53
 async def show_available_models():
     controller_address = app_settings.controller_address
     async with httpx.AsyncClient() as client:
@@ -347,46 +343,7 @@
     return ModelList(data=model_cards)
 
 
-<<<<<<< HEAD
-# TODO: Have check_length and count_tokens share code.
-@app.post("/v1/token_check")
-async def count_tokens(request: TokenCheckRequest):
-    """
-    Checks the token count against your message
-    This is not part of the OpenAI API spec.
-    """
-    async with httpx.AsyncClient() as client:
-        worker_addr = await _get_worker_address(request.model, client)
-
-        response = await client.post(
-            worker_addr + "/model_details",
-            headers=headers,
-            json={},
-            timeout=WORKER_API_TIMEOUT,
-        )
-        context_len = response.json()["context_length"]
-
-        response = await client.post(
-            worker_addr + "/count_token",
-            headers=headers,
-            json={"prompt": request.prompt},
-            timeout=WORKER_API_TIMEOUT,
-        )
-        token_num = response.json()["count"]
-
-    can_fit = True
-    if token_num + request.max_tokens > context_len:
-        can_fit = False
-
-    return TokenCheckResponse(
-        fits=can_fit, contextLength=context_len, tokenCount=token_num
-    )
-
-
-@app.post("/v1/chat/completions")
-=======
 @app.post("/v1/chat/completions", dependencies=[Depends(check_api_key)])
->>>>>>> b6719b53
 async def create_chat_completion(request: ChatCompletionRequest):
     """Creates a completion for the chat message"""
     error_check_ret = await check_model(request)
