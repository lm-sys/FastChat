--- conflicted
+++ resolved
@@ -22,15 +22,11 @@
 from fastapi.responses import StreamingResponse, JSONResponse
 import httpx
 from pydantic import BaseSettings
-<<<<<<< HEAD
 from sse_starlette.sse import EventSourceResponse
 from fastchat.constants import WORKER_API_TIMEOUT
-=======
 import shortuuid
 import uvicorn
 
-from fastchat.constants import WORKER_API_TIMEOUT, ErrorCode
->>>>>>> cad445eb
 from fastchat.model.model_adapter import get_conversation_template
 from fastapi.exceptions import RequestValidationError
 from fastchat.protocol.openai_api_protocol import (
@@ -95,8 +91,6 @@
             )
     return ret
 
-
-<<<<<<< HEAD
 @app.post("/v1/chat/completions")
 async def create_chat_completion(request: ChatCompletionRequest):
     """Creates a completion for the chat message"""
@@ -112,12 +106,10 @@
         response_stream = chat_completion_stream(
             request.model, gen_params, request.n)
         return EventSourceResponse(response_stream, ping=600)
-=======
+      
 async def check_length(request, prompt, max_tokens):
     async with httpx.AsyncClient() as client:
         worker_addr = await _get_worker_address(request.model, client)
->>>>>>> cad445eb
-
         response = await client.post(
             worker_addr + "/model_details",
             headers=headers,
