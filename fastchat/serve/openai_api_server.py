"""A server that provides OpenAI-compatible RESTful APIs. It supports:

- Chat Completions. (Reference: https://platform.openai.com/docs/api-reference/chat)
- Completions. (Reference: https://platform.openai.com/docs/api-reference/completions)
- Embeddings. (Reference: https://platform.openai.com/docs/api-reference/embeddings)

Usage:
python3 -m fastchat.serve.openai_api_server
"""
import asyncio

import argparse
import asyncio
import json
import logging

import os
from typing import Generator, Optional, Union, Dict, List, Any

import fastapi
from fastapi import Depends, HTTPException
from fastapi.middleware.cors import CORSMiddleware
from fastapi.responses import StreamingResponse, JSONResponse
from fastapi.security.http import HTTPAuthorizationCredentials, HTTPBearer
import httpx
from pydantic import BaseSettings
import shortuuid
import tiktoken
import uvicorn

from fastchat.constants import WORKER_API_TIMEOUT, WORKER_API_EMBEDDING_BATCH_SIZE, ErrorCode
from fastchat.model.model_adapter import get_conversation_template
from fastapi.exceptions import RequestValidationError
from fastchat.protocol.openai_api_protocol import (
    ChatCompletionRequest,
    ChatCompletionResponse,
    ChatCompletionResponseStreamChoice,
    ChatCompletionStreamResponse,
    ChatMessage,
    ChatCompletionResponseChoice,
    CompletionRequest,
    CompletionResponse,
    CompletionResponseChoice,
    DeltaMessage,
    CompletionResponseStreamChoice,
    CompletionStreamResponse,
    EmbeddingsRequest,
    EmbeddingsResponse,
    ErrorResponse,
    ModelCard,
    ModelList,
    ModelPermission,
    UsageInfo,
)

from fastchat.protocol.api_protocol import (
    APIChatCompletionRequest,
    APITokenCheckRequest,
    APITokenCheckResponse,
    APITokenCheckResponseItem
)

logger = logging.getLogger(__name__)


class AppSettings(BaseSettings):
    # The address of the model controller.
    controller_address: str = "http://localhost:21001"
    api_keys: List[str] = None


app_settings = AppSettings()

app = fastapi.FastAPI()
headers = {"User-Agent": "FastChat API Server"}
get_bearer_token = HTTPBearer(auto_error=False)


async def check_api_key(
    auth: Optional[HTTPAuthorizationCredentials] = Depends(get_bearer_token),
) -> str:
    if app_settings.api_keys:
        if auth is None or (token := auth.credentials) not in app_settings.api_keys:
            raise HTTPException(
                status_code = 401,
                detail = {
                    "error": {
                        "message": "",
                        "type": "invalid_request_error",
                        "param": None,
                        "code": "invalid_api_key"
                    }
                },
            )
        return token
    else:
        # api_keys not set; allow all
        return None


def create_error_response(code: int, message: str) -> JSONResponse:
    return JSONResponse(
        ErrorResponse(message=message, code=code).dict(), status_code=400
    )


@app.exception_handler(RequestValidationError)
async def validation_exception_handler(request, exc):
    return create_error_response(ErrorCode.VALIDATION_TYPE_ERROR, str(exc))


async def check_model(request) -> Optional[JSONResponse]:
    controller_address = app_settings.controller_address
    ret = None
    async with httpx.AsyncClient() as client:
        try:
            _worker_addr = await _get_worker_address(request.model, client)
        except:
            models_ret = await client.post(controller_address + "/list_models")
            models = models_ret.json()["models"]
            ret = create_error_response(
                ErrorCode.INVALID_MODEL,
                f"Only {'&&'.join(models)} allowed now, your model {request.model}",
            )
    return ret


async def check_length(request, prompt, max_tokens):
    async with httpx.AsyncClient() as client:
        worker_addr = await _get_worker_address(request.model, client)

        response = await client.post(
            worker_addr + "/model_details",
            headers=headers,
            json={},
            timeout=WORKER_API_TIMEOUT,
        )
        context_len = response.json()["context_length"]

        response = await client.post(
            worker_addr + "/count_token",
            headers=headers,
            json={"prompt": prompt},
            timeout=WORKER_API_TIMEOUT,
        )
        token_num = response.json()["count"]

    if token_num + max_tokens > context_len:
        return create_error_response(
            ErrorCode.CONTEXT_OVERFLOW,
            f"This model's maximum context length is {context_len} tokens. "
            f"However, you requested {max_tokens + token_num} tokens "
            f"({token_num} in the messages, "
            f"{max_tokens} in the completion). "
            f"Please reduce the length of the messages or completion.",
        )
    else:
        return None


def check_requests(request) -> Optional[JSONResponse]:
    # Check all params
    if request.max_tokens is not None and request.max_tokens <= 0:
        return create_error_response(
            ErrorCode.PARAM_OUT_OF_RANGE,
            f"{request.max_tokens} is less than the minimum of 1 - 'max_tokens'",
        )
    if request.n is not None and request.n <= 0:
        return create_error_response(
            ErrorCode.PARAM_OUT_OF_RANGE,
            f"{request.n} is less than the minimum of 1 - 'n'",
        )
    if request.temperature is not None and request.temperature < 0:
        return create_error_response(
            ErrorCode.PARAM_OUT_OF_RANGE,
            f"{request.temperature} is less than the minimum of 0 - 'temperature'",
        )
    if request.temperature is not None and request.temperature > 2:
        return create_error_response(
            ErrorCode.PARAM_OUT_OF_RANGE,
            f"{request.temperature} is greater than the maximum of 2 - 'temperature'",
        )
    if request.top_p is not None and request.top_p < 0:
        return create_error_response(
            ErrorCode.PARAM_OUT_OF_RANGE,
            f"{request.top_p} is less than the minimum of 0 - 'top_p'",
        )
    if request.top_p is not None and request.top_p > 1:
        return create_error_response(
            ErrorCode.PARAM_OUT_OF_RANGE,
            f"{request.top_p} is greater than the maximum of 1 - 'temperature'",
        )
    if request.stop is not None and (
        not isinstance(request.stop, str) and not isinstance(request.stop, list)
    ):
        return create_error_response(
            ErrorCode.PARAM_OUT_OF_RANGE,
            f"{request.stop} is not valid under any of the given schemas - 'stop'",
        )

    return None


def process_input(model_name, input):
    if isinstance(input, str):
        input = [input]
    elif isinstance(input, list):
        if isinstance(input[0], int):
            decoding = tiktoken.model.encoding_for_model(model_name)
            input = [decoding.decode(input)]
        elif isinstance(input[0], list):
            decoding = tiktoken.model.encoding_for_model(model_name)
            input = [decoding.decode(text) for text in input]

    return input


def get_gen_params(
    model_name: str,
    messages: Union[str, List[Dict[str, str]]],
    *,
    temperature: float,
    top_p: float,
    max_tokens: Optional[int],
    echo: Optional[bool],
    stream: Optional[bool],
    stop: Optional[Union[str, List[str]]],
) -> Dict[str, Any]:
    conv = get_conversation_template(model_name)

    if isinstance(messages, str):
        prompt = messages
    else:
        for message in messages:
            msg_role = message["role"]
            if msg_role == "system":
                conv.system = message["content"]
            elif msg_role == "user":
                conv.append_message(conv.roles[0], message["content"])
            elif msg_role == "assistant":
                conv.append_message(conv.roles[1], message["content"])
            else:
                raise ValueError(f"Unknown role: {msg_role}")

        # Add a blank message for the assistant.
        conv.append_message(conv.roles[1], None)

        is_chatglm = "chatglm" in model_name.lower()
        if is_chatglm:
            prompt = conv.messages[conv.offset :]
        else:
            prompt = conv.get_prompt()

    if max_tokens is None:
        max_tokens = 512

    gen_params = {
        "model": model_name,
        "prompt": prompt,
        "temperature": temperature,
        "top_p": top_p,
        "max_new_tokens": max_tokens,
        "echo": echo,
        "stream": stream,
    }

    if stop is None:
        gen_params.update(
            {"stop": conv.stop_str, "stop_token_ids": conv.stop_token_ids}
        )
    else:
        gen_params.update({"stop": stop})

    logger.debug(f"==== request ====\n{gen_params}")
    return gen_params


async def _get_worker_address(model_name: str, client: httpx.AsyncClient) -> str:
    """
    Get worker address based on the requested model

    :param model_name: The worker's model name
    :param client: The httpx client to use
    :return: Worker address from the controller
    :raises: :class:`ValueError`: No available worker for requested model
    """
    controller_address = app_settings.controller_address

    ret = await client.post(
        controller_address + "/get_worker_address", json={"model": model_name}
    )
    worker_addr = ret.json()["address"]
    # No available worker
    if worker_addr == "":
        raise ValueError(f"No available worker for {model_name}")

    logger.debug(f"model_name: {model_name}, worker_addr: {worker_addr}")
    return worker_addr


@app.get("/v1/models", dependencies=[Depends(check_api_key)])
async def show_available_models():
    controller_address = app_settings.controller_address
    async with httpx.AsyncClient() as client:
        ret = await client.post(controller_address + "/refresh_all_workers")
        ret = await client.post(controller_address + "/list_models")
    models = ret.json()["models"]
    models.sort()
    # TODO: return real model permission details
    model_cards = []
    for m in models:
        model_cards.append(ModelCard(id=m, root=m, permission=[ModelPermission()]))
    return ModelList(data=model_cards)


<<<<<<< HEAD
# TODO: Have check_length and count_tokens share code.
@app.post("/v1/token_check", dependencies=[Depends(check_api_key)])
async def count_tokens(request: TokenCheckRequest):
    """
    Checks the token count against your message
    This is not part of the OpenAI API spec.
    """
    async with httpx.AsyncClient() as client:
        worker_addr = await _get_worker_address(request.model, client)

        response = await client.post(
            worker_addr + "/model_details",
            headers=headers,
            json={},
            timeout=WORKER_API_TIMEOUT,
        )
        context_len = response.json()["context_length"]

        response = await client.post(
            worker_addr + "/count_token",
            headers=headers,
            json={"prompt": request.prompt},
            timeout=WORKER_API_TIMEOUT,
        )
        token_num = response.json()["count"]

    can_fit = True
    if token_num + request.max_tokens > context_len:
        can_fit = False

    return TokenCheckResponse(fits=can_fit, contextLength=context_len, tokenCount=token_num)


@app.post("/v1/chat/completions", dependencies=[Depends(check_api_key)])
=======
@app.post("/v1/chat/completions")
>>>>>>> 69c6cecc
async def create_chat_completion(request: ChatCompletionRequest):
    """Creates a completion for the chat message"""
    error_check_ret = await check_model(request)
    if error_check_ret is not None:
        return error_check_ret
    error_check_ret = check_requests(request)
    if error_check_ret is not None:
        return error_check_ret

    gen_params = get_gen_params(
        request.model,
        request.messages,
        temperature=request.temperature,
        top_p=request.top_p,
        max_tokens=request.max_tokens,
        echo=False,
        stream=request.stream,
        stop=request.stop,
    )
    error_check_ret = await check_length(
        request, gen_params["prompt"], gen_params["max_new_tokens"]
    )
    if error_check_ret is not None:
        return error_check_ret

    if request.stream:
        generator = chat_completion_stream_generator(
            request.model, gen_params, request.n
        )
        return StreamingResponse(generator, media_type="text/event-stream")

    choices = []
    # TODO: batch the requests. maybe not necessary if using CacheFlow worker
    chat_completions = []
    for i in range(request.n):
        content = asyncio.create_task(chat_completion(request.model, gen_params))
        chat_completions.append(content)
    try:
        all_tasks = await asyncio.gather(*chat_completions)
    except Exception as e:
        return create_error_response(ErrorCode.INTERNAL_ERROR, str(e))
    usage = UsageInfo()
    for i, content in enumerate(all_tasks):
        if content["error_code"] != 0:
            return create_error_response(content["error_code"], content["text"])
        choices.append(
            ChatCompletionResponseChoice(
                index=i,
                message=ChatMessage(role="assistant", content=content["text"]),
                finish_reason=content.get("finish_reason", "stop"),
            )
        )
        task_usage = UsageInfo.parse_obj(content["usage"])
        for usage_key, usage_value in task_usage.dict().items():
            setattr(usage, usage_key, getattr(usage, usage_key) + usage_value)

    return ChatCompletionResponse(model=request.model, choices=choices, usage=usage)


async def chat_completion_stream_generator(
    model_name: str, gen_params: Dict[str, Any], n: int
) -> Generator[str, Any, None]:
    """
    Event stream format:
    https://developer.mozilla.org/en-US/docs/Web/API/Server-sent_events/Using_server-sent_events#event_stream_format
    """
    id = f"chatcmpl-{shortuuid.random()}"
    finish_stream_events = []
    for i in range(n):
        # First chunk with role
        choice_data = ChatCompletionResponseStreamChoice(
            index=i,
            delta=DeltaMessage(role="assistant"),
            finish_reason=None,
        )
        chunk = ChatCompletionStreamResponse(
            id=id, choices=[choice_data], model=model_name
        )
        yield f"data: {chunk.json(exclude_unset=True, ensure_ascii=False)}\n\n"

        previous_text = ""
        async for content in chat_completion_stream(model_name, gen_params):
            if content["error_code"] != 0:
                yield f"data: {json.dumps(content, ensure_ascii=False)}\n\n"
                yield "data: [DONE]\n\n"
                return
            decoded_unicode = content["text"].replace("\ufffd", "")
            delta_text = decoded_unicode[len(previous_text) :]
            previous_text = decoded_unicode

            if len(delta_text) == 0:
                delta_text = None
            choice_data = ChatCompletionResponseStreamChoice(
                index=i,
                delta=DeltaMessage(content=delta_text),
                finish_reason=content.get("finish_reason", None),
            )
            chunk = ChatCompletionStreamResponse(
                id=id, choices=[choice_data], model=model_name
            )
            if delta_text is None:
                if content.get("finish_reason", None) is not None:
                    finish_stream_events.append(chunk)
                continue
            yield f"data: {chunk.json(exclude_unset=True, ensure_ascii=False)}\n\n"
    # There is not "content" field in the last delta message, so exclude_none to exclude field "content".
    for finish_chunk in finish_stream_events:
        yield f"data: {finish_chunk.json(exclude_none=True, ensure_ascii=False)}\n\n"
    yield "data: [DONE]\n\n"


async def chat_completion_stream(model_name: str, gen_params: Dict[str, Any]):
    controller_url = app_settings.controller_address
    async with httpx.AsyncClient() as client:
        worker_addr = await _get_worker_address(model_name, client)
        delimiter = b"\0"
        async with client.stream(
            "POST",
            worker_addr + "/worker_generate_stream",
            headers=headers,
            json=gen_params,
            timeout=WORKER_API_TIMEOUT,
        ) as response:
            # content = await response.aread()
            async for raw_chunk in response.aiter_raw():
                for chunk in raw_chunk.split(delimiter):
                    if not chunk:
                        continue
                    data = json.loads(chunk.decode())
                    yield data


async def chat_completion(
    model_name: str, gen_params: Dict[str, Any]
) -> Optional[Dict[str, Any]]:
    async with httpx.AsyncClient() as client:
        worker_addr = await _get_worker_address(model_name, client)

        output = None
        delimiter = b"\0"

        async with client.stream(
            "POST",
            worker_addr + "/worker_generate_stream",
            headers=headers,
            json=gen_params,
            timeout=WORKER_API_TIMEOUT,
        ) as response:
            content = await response.aread()

        for chunk in content.split(delimiter):
            if not chunk:
                continue
            data = json.loads(chunk.decode())
            output = data

        return output


@app.post("/v1/completions", dependencies=[Depends(check_api_key)])
async def create_completion(request: CompletionRequest):
    error_check_ret = await check_model(request)
    if error_check_ret is not None:
        return error_check_ret
    error_check_ret = check_requests(request)
    if error_check_ret is not None:
        return error_check_ret

    request.prompt = process_input(request.model, request.prompt)

    for text in request.prompt:
        error_check_ret = await check_length(request, text, request.max_tokens)
        if error_check_ret is not None:
            return error_check_ret

    if request.stream:
        generator = generate_completion_stream_generator(request, request.n)
        return StreamingResponse(generator, media_type="text/event-stream")
    else:
        text_completions = []
        for text in request.prompt:
            payload = get_gen_params(
                request.model,
                text,
                temperature=request.temperature,
                top_p=request.top_p,
                max_tokens=request.max_tokens,
                echo=request.echo,
                stream=request.stream,
                stop=request.stop,
            )
            for i in range(request.n):
                content = asyncio.create_task(generate_completion(payload))
                text_completions.append(content)

        try:
            all_tasks = await asyncio.gather(*text_completions)
        except Exception as e:
            return create_error_response(ErrorCode.INTERNAL_ERROR, str(e))

        choices = []
        usage = UsageInfo()
        for i, content in enumerate(all_tasks):
            if content["error_code"] != 0:
                return create_error_response(content["error_code"], content["text"])
            choices.append(
                CompletionResponseChoice(
                    index=i,
                    text=content["text"],
                    logprobs=content.get("logprobs", None),
                    finish_reason=content.get("finish_reason", "stop"),
                )
            )
            task_usage = UsageInfo.parse_obj(content["usage"])
            for usage_key, usage_value in task_usage.dict().items():
                setattr(usage, usage_key, getattr(usage, usage_key) + usage_value)

        return CompletionResponse(
            model=request.model, choices=choices, usage=UsageInfo.parse_obj(usage)
        )


async def generate_completion_stream_generator(request: CompletionRequest, n: int):
    model_name = request.model
    id = f"cmpl-{shortuuid.random()}"
    finish_stream_events = []
    for text in request.prompt:
        for i in range(n):
            previous_text = ""
            payload = get_gen_params(
                request.model,
                text,
                temperature=request.temperature,
                top_p=request.top_p,
                max_tokens=request.max_tokens,
                echo=request.echo,
                stream=request.stream,
                stop=request.stop,
            )
            async for content in generate_completion_stream(payload):
                if content["error_code"] != 0:
                    yield f"data: {json.dumps(content, ensure_ascii=False)}\n\n"
                    yield "data: [DONE]\n\n"
                    return
                decoded_unicode = content["text"].replace("\ufffd", "")
                delta_text = decoded_unicode[len(previous_text) :]
                previous_text = decoded_unicode
                # todo: index is not apparent
                choice_data = CompletionResponseStreamChoice(
                    index=i,
                    text=delta_text,
                    logprobs=content.get("logprobs", None),
                    finish_reason=content.get("finish_reason", None),
                )
                chunk = CompletionStreamResponse(
                    id=id,
                    object="text_completion",
                    choices=[choice_data],
                    model=model_name,
                )
                if len(delta_text) == 0:
                    if content.get("finish_reason", None) is not None:
                        finish_stream_events.append(chunk)
                    continue
                yield f"data: {chunk.json(exclude_unset=True, ensure_ascii=False)}\n\n"
    # There is not "content" field in the last delta message, so exclude_none to exclude field "content".
    for finish_chunk in finish_stream_events:
        yield f"data: {finish_chunk.json(exclude_unset=True, ensure_ascii=False)}\n\n"
    yield "data: [DONE]\n\n"


async def generate_completion_stream(payload: Dict[str, Any]):
    controller_address = app_settings.controller_address
    async with httpx.AsyncClient() as client:
        worker_addr = await _get_worker_address(payload["model"], client)

        delimiter = b"\0"
        async with client.stream(
            "POST",
            worker_addr + "/worker_generate_completion_stream",
            headers=headers,
            json=payload,
            timeout=WORKER_API_TIMEOUT,
        ) as response:
            # content = await response.aread()
            async for raw_chunk in response.aiter_raw():
                for chunk in raw_chunk.split(delimiter):
                    if not chunk:
                        continue
                    data = json.loads(chunk.decode())
                    yield data


async def generate_completion(payload: Dict[str, Any]):
    controller_address = app_settings.controller_address
    async with httpx.AsyncClient() as client:
        worker_addr = await _get_worker_address(payload["model"], client)

        response = await client.post(
            worker_addr + "/worker_generate_completion",
            headers=headers,
            json=payload,
            timeout=WORKER_API_TIMEOUT,
        )
        completion = response.json()
        return completion


@app.post("/v1/embeddings", dependencies=[Depends(check_api_key)])
@app.post("/v1/engines/{model_name}/embeddings", dependencies=[Depends(check_api_key)])
async def create_embeddings(request: EmbeddingsRequest, model_name: str = None):
    """Creates embeddings for the text"""
    if request.model is None:
        request.model = model_name
    error_check_ret = await check_model(request)
    if error_check_ret is not None:
        return error_check_ret

    request.input = process_input(request.model, request.input)

    data = []
    token_num = 0
    batch_size = WORKER_API_EMBEDDING_BATCH_SIZE
    batches = [
        request.input[i : min(i + batch_size, len(request.input))]
        for i in range(0, len(request.input), batch_size)
    ]
    for num_batch, batch in enumerate(batches):
        payload = {
            "model": request.model,
            "input": batch,
        }
        embedding = await get_embedding(payload)
        data += [
            {
                "object": "embedding",
                "embedding": emb,
                "index": num_batch * batch_size + i,
            }
            for i, emb in enumerate(embedding["embedding"])
        ]
        token_num += embedding["token_num"]
    return EmbeddingsResponse(
        data=data,
        model=request.model,
        usage=UsageInfo(
            prompt_tokens=token_num,
            total_tokens=token_num,
            completion_tokens=None,
        ),
    ).dict(exclude_none=True)


async def get_embedding(payload: Dict[str, Any]):
    controller_address = app_settings.controller_address
    model_name = payload["model"]
    async with httpx.AsyncClient() as client:
        worker_addr = await _get_worker_address(model_name, client)

        response = await client.post(
            worker_addr + "/worker_get_embeddings",
            headers=headers,
            json=payload,
            timeout=WORKER_API_TIMEOUT,
        )
        embedding = response.json()
        return embedding


### GENERAL API - NOT OPENAI COMPATIBLE ###

@app.post("/api/v1/token_check")
async def count_tokens(request: APITokenCheckRequest):
    """
    Checks the token count for each message in your list
    This is not part of the OpenAI API spec.
    """
    checkedList = []
    async with httpx.AsyncClient() as client:
        for item in request.prompts:
            worker_addr = await _get_worker_address(item.model, client)

            response = await client.post(
                worker_addr + "/model_details",
                headers=headers,
                json={},
                timeout=WORKER_API_TIMEOUT,
            )
            context_len = response.json()["context_length"]

            response = await client.post(
                worker_addr + "/count_token",
                headers=headers,
                json={"prompt": item.prompt},
                timeout=WORKER_API_TIMEOUT,
            )
            token_num = response.json()["count"]

            can_fit = True
            if token_num + item.max_tokens > context_len:
                can_fit = False

            checkedList.append(
                APITokenCheckResponseItem(
                    fits=can_fit,
                    contextLength=context_len,
                    tokenCount=token_num
                )
            )

    return APITokenCheckResponse(prompts=checkedList)

@app.post("/api/v1/chat/completions")
async def create_chat_completion(request: APIChatCompletionRequest):
    """Creates a completion for the chat message"""
    error_check_ret = await check_model(request)
    if error_check_ret is not None:
        return error_check_ret
    error_check_ret = check_requests(request)
    if error_check_ret is not None:
        return error_check_ret

    gen_params = get_gen_params(
        request.model,
        request.messages,
        temperature=request.temperature,
        top_p=request.top_p,
        max_tokens=request.max_tokens,
        echo=False,
        stream=request.stream,
        stop=request.stop,
    )

    if request.repetition_penalty is not None:
        gen_params["repetition_penalty"] = request.repetition_penalty

    error_check_ret = await check_length(
        request, gen_params["prompt"], gen_params["max_new_tokens"]
    )
    if error_check_ret is not None:
        return error_check_ret

    if request.stream:
        generator = chat_completion_stream_generator(
            request.model, gen_params, request.n
        )
        return StreamingResponse(generator, media_type="text/event-stream")

    choices = []
    # TODO: batch the requests. maybe not necessary if using CacheFlow worker
    chat_completions = []
    for i in range(request.n):
        content = asyncio.create_task(chat_completion(request.model, gen_params))
        chat_completions.append(content)
    try:
        all_tasks = await asyncio.gather(*chat_completions)
    except Exception as e:
        return create_error_response(ErrorCode.INTERNAL_ERROR, str(e))
    usage = UsageInfo()
    for i, content in enumerate(all_tasks):
        if content["error_code"] != 0:
            return create_error_response(content["error_code"], content["text"])
        choices.append(
            ChatCompletionResponseChoice(
                index=i,
                message=ChatMessage(role="assistant", content=content["text"]),
                finish_reason=content.get("finish_reason", "stop"),
            )
        )
        task_usage = UsageInfo.parse_obj(content["usage"])
        for usage_key, usage_value in task_usage.dict().items():
            setattr(usage, usage_key, getattr(usage, usage_key) + usage_value)

    return ChatCompletionResponse(model=request.model, choices=choices, usage=usage)


### END GENERAL API - NOT OPENAI COMPATIBLE ###


if __name__ == "__main__":
    parser = argparse.ArgumentParser(
        description="FastChat ChatGPT-Compatible RESTful API server."
    )
    parser.add_argument("--host", type=str, default="localhost", help="host name")
    parser.add_argument("--port", type=int, default=8000, help="port number")
    parser.add_argument(
        "--controller-address", type=str, default="http://localhost:21001"
    )
    parser.add_argument(
        "--allow-credentials", action="store_true", help="allow credentials"
    )
    parser.add_argument(
        "--allowed-origins", type=json.loads, default=["*"], help="allowed origins"
    )
    parser.add_argument(
        "--allowed-methods", type=json.loads, default=["*"], help="allowed methods"
    )
    parser.add_argument(
        "--allowed-headers", type=json.loads, default=["*"], help="allowed headers"
    )
    parser.add_argument(
        "--api-keys", type=lambda s: s.split(','), help="Optional list of comma separated API keys"
    )
    args = parser.parse_args()

    app.add_middleware(
        CORSMiddleware,
        allow_origins=args.allowed_origins,
        allow_credentials=args.allow_credentials,
        allow_methods=args.allowed_methods,
        allow_headers=args.allowed_headers,
    )
    app_settings.controller_address = args.controller_address
    app_settings.api_keys = args.api_keys

    logger.info(f"args: {args}")

    uvicorn.run(app, host=args.host, port=args.port, log_level="info")<|MERGE_RESOLUTION|>--- conflicted
+++ resolved
@@ -313,44 +313,7 @@
     return ModelList(data=model_cards)
 
 
-<<<<<<< HEAD
-# TODO: Have check_length and count_tokens share code.
-@app.post("/v1/token_check", dependencies=[Depends(check_api_key)])
-async def count_tokens(request: TokenCheckRequest):
-    """
-    Checks the token count against your message
-    This is not part of the OpenAI API spec.
-    """
-    async with httpx.AsyncClient() as client:
-        worker_addr = await _get_worker_address(request.model, client)
-
-        response = await client.post(
-            worker_addr + "/model_details",
-            headers=headers,
-            json={},
-            timeout=WORKER_API_TIMEOUT,
-        )
-        context_len = response.json()["context_length"]
-
-        response = await client.post(
-            worker_addr + "/count_token",
-            headers=headers,
-            json={"prompt": request.prompt},
-            timeout=WORKER_API_TIMEOUT,
-        )
-        token_num = response.json()["count"]
-
-    can_fit = True
-    if token_num + request.max_tokens > context_len:
-        can_fit = False
-
-    return TokenCheckResponse(fits=can_fit, contextLength=context_len, tokenCount=token_num)
-
-
 @app.post("/v1/chat/completions", dependencies=[Depends(check_api_key)])
-=======
-@app.post("/v1/chat/completions")
->>>>>>> 69c6cecc
 async def create_chat_completion(request: ChatCompletionRequest):
     """Creates a completion for the chat message"""
     error_check_ret = await check_model(request)
