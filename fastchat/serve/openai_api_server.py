--- conflicted
+++ resolved
@@ -233,10 +233,7 @@
     stream: Optional[bool],
     stop: Optional[Union[str, List[str]]],
 ) -> Dict[str, Any]:
-<<<<<<< HEAD
-    conv = get_conversation_template(model_name)
-    conv.messages = [] #Clear the default messages
-=======
+
     conv = await get_conv(model_name)
     conv = Conversation(
         name=conv["name"],
@@ -249,7 +246,7 @@
         sep2=conv["sep2"],
     )
 
->>>>>>> 965ab253
+    conv.messages = [] #Clear the default messages
     if isinstance(messages, str):
         prompt = messages
     else:
