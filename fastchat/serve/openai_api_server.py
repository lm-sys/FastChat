--- conflicted
+++ resolved
@@ -23,15 +23,11 @@
 import httpx
 from pydantic import BaseSettings
 from sse_starlette.sse import EventSourceResponse
-from fastchat.constants import WORKER_API_TIMEOUT
 import shortuuid
 import tiktoken
 import uvicorn
 
-<<<<<<< HEAD
-=======
 from fastchat.constants import WORKER_API_TIMEOUT, WORKER_API_EMBEDDING_BATCH_SIZE, ErrorCode
->>>>>>> dc06beac
 from fastchat.model.model_adapter import get_conversation_template
 from fastapi.exceptions import RequestValidationError
 from fastchat.protocol.openai_api_protocol import (
@@ -96,25 +92,11 @@
             )
     return ret
 
-@app.post("/v1/chat/completions")
-async def create_chat_completion(request: ChatCompletionRequest):
-    """Creates a completion for the chat message"""
-    gen_params = get_gen_params(
-        request.model,
-        request.messages,
-        temperature=request.temperature,
-        max_tokens=request.max_tokens,
-        echo=False,
-        stop=request.stop,
-    )
-    if request.stream:
-        response_stream = chat_completion_stream(
-            request.model, gen_params, request.n)
-        return EventSourceResponse(response_stream, ping=600)
-      
+
 async def check_length(request, prompt, max_tokens):
     async with httpx.AsyncClient() as client:
         worker_addr = await _get_worker_address(request.model, client)
+
         response = await client.post(
             worker_addr + "/model_details",
             headers=headers,
@@ -477,7 +459,7 @@
 
     if request.stream:
         generator = generate_completion_stream_generator(request, request.n)
-        return StreamingResponse(generator, media_type="text/event-stream")
+        return EventSourceResponse(response_stream, ping=600)
     else:
         text_completions = []
         for text in request.prompt:
