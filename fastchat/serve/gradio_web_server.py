--- conflicted
+++ resolved
@@ -897,15 +897,6 @@
         if add_promotion_links
         else ""
     )
-
-<<<<<<< HEAD
-    notice_markdown = f"""
-# ⚔️ Software Arena: Compare & Test Best AI Chatbots for Code
-[Website](https://bigcomputer-project.github.io) | [Blog](https://bigcomputer-project.github.io/software-arena.html) | [X](https://x.com/BigComProject)
-{promotion}
-"""
-=======
->>>>>>> baec119f
 
     state = gr.State()
     
