"""
The gradio demo server for chatting with a single model.
"""

import argparse
from collections import defaultdict
import datetime
import hashlib
import json
import os
import random
import time
import uuid

import gradio as gr
import requests

from fastchat.constants import (
    LOGDIR,
    WORKER_API_TIMEOUT,
    ErrorCode,
    MODERATION_MSG,
    CONVERSATION_LIMIT_MSG,
    RATE_LIMIT_MSG,
    SERVER_ERROR_MSG,
    INPUT_CHAR_LEN_LIMIT,
    CONVERSATION_TURN_LIMIT,
    SESSION_EXPIRATION_TIME,
)
from fastchat.model.model_adapter import (
    get_conversation_template,
)
from fastchat.model.model_registry import get_model_info, model_info
from fastchat.serve.api_provider import get_api_provider_stream_iter
from fastchat.serve.remote_logger import get_remote_logger
from fastchat.utils import (
    build_logger,
    get_window_url_params_js,
    get_window_url_params_with_tos_js,
    moderation_filter,
    parse_gradio_auth_creds,
    load_image,
)

logger = build_logger("gradio_web_server", "gradio_web_server.log")

headers = {"User-Agent": "FastChat Client"}

no_change_btn = gr.Button()
enable_btn = gr.Button(interactive=True, visible=True)
disable_btn = gr.Button(interactive=False)
invisible_btn = gr.Button(interactive=False, visible=False)

controller_url = None
enable_moderation = False
use_remote_storage = False

acknowledgment_md = """
### Terms of Service

Users are required to agree to the following terms before using the service:

The service is a research preview. It only provides limited safety measures and may generate offensive content.
It must not be used for any illegal, harmful, violent, racist, or sexual purposes.
Please do not upload any private information.
The service collects user dialogue data, including both text and images, and reserves the right to distribute it under a Creative Commons Attribution (CC-BY) or a similar license.

### Acknowledgment
We thank [UC Berkeley SkyLab](https://sky.cs.berkeley.edu/), [Kaggle](https://www.kaggle.com/), [MBZUAI](https://mbzuai.ac.ae/), [a16z](https://www.a16z.com/), [Together AI](https://www.together.ai/), [Hyperbolic](https://hyperbolic.xyz/), [Anyscale](https://www.anyscale.com/), [HuggingFace](https://huggingface.co/) for their generous [sponsorship](https://lmsys.org/donations/).

<div class="sponsor-image-about">
    <img src="https://storage.googleapis.com/public-arena-asset/skylab.png" alt="SkyLab">
    <img src="https://storage.googleapis.com/public-arena-asset/kaggle.png" alt="Kaggle">
    <img src="https://storage.googleapis.com/public-arena-asset/mbzuai.jpeg" alt="MBZUAI">
    <img src="https://storage.googleapis.com/public-arena-asset/a16z.jpeg" alt="a16z">
    <img src="https://storage.googleapis.com/public-arena-asset/together.png" alt="Together AI">
    <img src="https://storage.googleapis.com/public-arena-asset/hyperbolic_logo.png" alt="Hyperbolic">
    <img src="https://storage.googleapis.com/public-arena-asset/anyscale.png" alt="AnyScale">
    <img src="https://storage.googleapis.com/public-arena-asset/huggingface.png" alt="HuggingFace">
</div>
"""

# JSON file format of API-based models:
# {
#   "gpt-3.5-turbo": {
#     "model_name": "gpt-3.5-turbo",
#     "api_type": "openai",
#     "api_base": "https://api.openai.com/v1",
#     "api_key": "sk-******",
#     "anony_only": false
#   }
# }
#
#  - "api_type" can be one of the following: openai, anthropic, gemini, or mistral. For custom APIs, add a new type and implement it accordingly.
#  - "anony_only" indicates whether to display this model in anonymous mode only.

api_endpoint_info = {}


class State:
    def __init__(self, model_name, is_vision=False):
        self.conv = get_conversation_template(model_name)
        self.conv_id = uuid.uuid4().hex
        self.skip_next = False
        self.model_name = model_name
        self.oai_thread_id = None
        self.is_vision = is_vision
<<<<<<< HEAD
=======

        # NOTE(chris): This could be sort of a hack since it assumes the user only uploads one image. If they can upload multiple, we should store a list of image hashes.
        self.has_csam_image = False
>>>>>>> cc7ff186

        self.regen_support = True
        if "browsing" in model_name:
            self.regen_support = False
        self.init_system_prompt(self.conv)

    def init_system_prompt(self, conv):
        system_prompt = conv.get_system_message()
        if len(system_prompt) == 0:
            return
        current_date = datetime.datetime.now().strftime("%Y-%m-%d")
        system_prompt = system_prompt.replace("{{currentDateTime}}", current_date)
        conv.set_system_message(system_prompt)

    def to_gradio_chatbot(self):
        return self.conv.to_gradio_chatbot()

    def dict(self):
        base = self.conv.dict()
        base.update(
            {
                "conv_id": self.conv_id,
                "model_name": self.model_name,
                "has_csam_image": self.has_csam_image,
            }
        )
        return base


def set_global_vars(controller_url_, enable_moderation_, use_remote_storage_):
    global controller_url, enable_moderation, use_remote_storage
    controller_url = controller_url_
    enable_moderation = enable_moderation_
    use_remote_storage = use_remote_storage_


def get_conv_log_filename(is_vision=False):
    t = datetime.datetime.now()
    conv_log_filename = f"{t.year}-{t.month:02d}-{t.day:02d}-conv.json"
    if is_vision:
        name = os.path.join(LOGDIR, f"vision-tmp-{conv_log_filename}")
    else:
        name = os.path.join(LOGDIR, conv_log_filename)

    return name


def get_model_list(controller_url, register_api_endpoint_file, vision_arena):
    global api_endpoint_info

    # Add models from the controller
    if controller_url:
        ret = requests.post(controller_url + "/refresh_all_workers")
        assert ret.status_code == 200

        if vision_arena:
            ret = requests.post(controller_url + "/list_multimodal_models")
            models = ret.json()["models"]
        else:
            ret = requests.post(controller_url + "/list_language_models")
            models = ret.json()["models"]
    else:
        models = []

    # Add models from the API providers
    if register_api_endpoint_file:
        api_endpoint_info = json.load(open(register_api_endpoint_file))
        for mdl, mdl_dict in api_endpoint_info.items():
            mdl_vision = mdl_dict.get("vision-arena", False)
            mdl_text = mdl_dict.get("text-arena", True)
            if vision_arena and mdl_vision:
                models.append(mdl)
            if not vision_arena and mdl_text:
                models.append(mdl)

    # Remove anonymous models
    models = list(set(models))
    visible_models = models.copy()
    for mdl in models:
        if mdl not in api_endpoint_info:
            continue
        mdl_dict = api_endpoint_info[mdl]
        if mdl_dict["anony_only"]:
            visible_models.remove(mdl)

    # Sort models and add descriptions
    priority = {k: f"___{i:03d}" for i, k in enumerate(model_info)}
    models.sort(key=lambda x: priority.get(x, x))
    visible_models.sort(key=lambda x: priority.get(x, x))
    logger.info(f"All models: {models}")
    logger.info(f"Visible models: {visible_models}")
    return visible_models, models


def load_demo_single(models, url_params):
    selected_model = models[0] if len(models) > 0 else ""
    if "model" in url_params:
        model = url_params["model"]
        if model in models:
            selected_model = model

    dropdown_update = gr.Dropdown(choices=models, value=selected_model, visible=True)
    state = None
    return state, dropdown_update


def load_demo(url_params, request: gr.Request):
    global models

    ip = get_ip(request)
    logger.info(f"load_demo. ip: {ip}. params: {url_params}")

    if args.model_list_mode == "reload":
        models, all_models = get_model_list(
            controller_url, args.register_api_endpoint_file, vision_arena=False
        )

    return load_demo_single(models, url_params)


def vote_last_response(state, vote_type, model_selector, request: gr.Request):
    filename = get_conv_log_filename()
    if "llava" in model_selector:
        filename = filename.replace("2024", "vision-tmp-2024")

    with open(filename, "a") as fout:
        data = {
            "tstamp": round(time.time(), 4),
            "type": vote_type,
            "model": model_selector,
            "state": state.dict(),
            "ip": get_ip(request),
        }
        fout.write(json.dumps(data) + "\n")
    get_remote_logger().log(data)


def upvote_last_response(state, model_selector, request: gr.Request):
    ip = get_ip(request)
    logger.info(f"upvote. ip: {ip}")
    vote_last_response(state, "upvote", model_selector, request)
    return ("",) + (disable_btn,) * 3


def downvote_last_response(state, model_selector, request: gr.Request):
    ip = get_ip(request)
    logger.info(f"downvote. ip: {ip}")
    vote_last_response(state, "downvote", model_selector, request)
    return ("",) + (disable_btn,) * 3


def flag_last_response(state, model_selector, request: gr.Request):
    ip = get_ip(request)
    logger.info(f"flag. ip: {ip}")
    vote_last_response(state, "flag", model_selector, request)
    return ("",) + (disable_btn,) * 3


def regenerate(state, request: gr.Request):
    ip = get_ip(request)
    logger.info(f"regenerate. ip: {ip}")
    if not state.regen_support:
        state.skip_next = True
        return (state, state.to_gradio_chatbot(), "", None) + (no_change_btn,) * 5
    state.conv.update_last_message(None)
    return (state, state.to_gradio_chatbot(), "", None) + (disable_btn,) * 5


def clear_history(request: gr.Request):
    ip = get_ip(request)
    logger.info(f"clear_history. ip: {ip}")
    state = None
    return (state, [], "", None) + (disable_btn,) * 5


def get_ip(request: gr.Request):
    if "cf-connecting-ip" in request.headers:
        ip = request.headers["cf-connecting-ip"]
    elif "x-forwarded-for" in request.headers:
        ip = request.headers["x-forwarded-for"]
    else:
        ip = request.client.host
    return ip


<<<<<<< HEAD
def _prepare_text_with_image(state, text, images):
=======
# TODO(Chris): At some point, we would like this to be a live-reporting feature.
def report_csam_image(state, image):
    pass


def _prepare_text_with_image(state, text, images, csam_flag):
>>>>>>> cc7ff186
    if images is not None and len(images) > 0:
        image = images[0]

        if len(state.conv.get_images()) > 0:
            # reset convo with new image
            state.conv = get_conversation_template(state.model_name)

        resize_image = "llava" in state.model_name
        image = state.conv.convert_image_to_base64(
            image,
            resize_image=resize_image,
        )  # PIL type is not JSON serializable

        if csam_flag:
            state.has_csam_image = True
            report_csam_image(state, image)

        text = text, [image]

    return text


def add_text(state, model_selector, text, image, request: gr.Request):
    ip = get_ip(request)
    logger.info(f"add_text. ip: {ip}. len: {len(text)}")

    if state is None:
        state = State(model_selector)

    if len(text) <= 0:
        state.skip_next = True
        return (state, state.to_gradio_chatbot(), "", None) + (no_change_btn,) * 5

    all_conv_text = state.conv.get_prompt()
    all_conv_text = all_conv_text[-2000:] + "\nuser: " + text
    flagged = moderation_filter(all_conv_text, [state.model_name])
    # flagged = moderation_filter(text, [state.model_name])
    if flagged:
        logger.info(f"violate moderation. ip: {ip}. text: {text}")
        # overwrite the original text
        text = MODERATION_MSG

    if (len(state.conv.messages) - state.conv.offset) // 2 >= CONVERSATION_TURN_LIMIT:
        logger.info(f"conversation turn limit. ip: {ip}. text: {text}")
        state.skip_next = True
        return (state, state.to_gradio_chatbot(), CONVERSATION_LIMIT_MSG, None) + (
            no_change_btn,
        ) * 5

    text = text[:INPUT_CHAR_LEN_LIMIT]  # Hard cut-off
    text = _prepare_text_with_image(state, text, image, csam_flag=False)
    state.conv.append_message(state.conv.roles[0], text)
    state.conv.append_message(state.conv.roles[1], None)
    return (state, state.to_gradio_chatbot(), "", None) + (disable_btn,) * 5


def model_worker_stream_iter(
    conv,
    model_name,
    worker_addr,
    prompt,
    temperature,
    repetition_penalty,
    top_p,
    max_new_tokens,
    images,
):
    # Make requests
    gen_params = {
        "model": model_name,
        "prompt": prompt,
        "temperature": temperature,
        "repetition_penalty": repetition_penalty,
        "top_p": top_p,
        "max_new_tokens": max_new_tokens,
        "stop": conv.stop_str,
        "stop_token_ids": conv.stop_token_ids,
        "echo": False,
    }

    logger.info(f"==== request ====\n{gen_params}")

    if len(images) > 0:
        gen_params["images"] = images

    # Stream output
    response = requests.post(
        worker_addr + "/worker_generate_stream",
        headers=headers,
        json=gen_params,
        stream=True,
        timeout=WORKER_API_TIMEOUT,
    )
    for chunk in response.iter_lines(decode_unicode=False, delimiter=b"\0"):
        if chunk:
            data = json.loads(chunk.decode())
            yield data


def is_limit_reached(model_name, ip):
    monitor_url = "http://localhost:9090"
    try:
        ret = requests.get(
            f"{monitor_url}/is_limit_reached?model={model_name}&user_id={ip}", timeout=1
        )
        obj = ret.json()
        return obj
    except Exception as e:
        logger.info(f"monitor error: {e}")
        return None


def bot_response(
    state,
    temperature,
    top_p,
    max_new_tokens,
    request: gr.Request,
    apply_rate_limit=True,
    use_recommended_config=False,
):
    ip = get_ip(request)
    logger.info(f"bot_response. ip: {ip}")
    start_tstamp = time.time()
    temperature = float(temperature)
    top_p = float(top_p)
    max_new_tokens = int(max_new_tokens)

    if state.skip_next:
        # This generate call is skipped due to invalid inputs
        state.skip_next = False
        yield (state, state.to_gradio_chatbot()) + (no_change_btn,) * 5
        return

    if apply_rate_limit:
        ret = is_limit_reached(state.model_name, ip)
        if ret is not None and ret["is_limit_reached"]:
            error_msg = RATE_LIMIT_MSG + "\n\n" + ret["reason"]
            logger.info(f"rate limit reached. ip: {ip}. error_msg: {ret['reason']}")
            state.conv.update_last_message(error_msg)
            yield (state, state.to_gradio_chatbot()) + (no_change_btn,) * 5
            return

    conv, model_name = state.conv, state.model_name
    model_api_dict = (
        api_endpoint_info[model_name] if model_name in api_endpoint_info else None
    )
    images = conv.get_images()

    if model_api_dict is None:
        # Query worker address
        ret = requests.post(
            controller_url + "/get_worker_address", json={"model": model_name}
        )
        worker_addr = ret.json()["address"]
        logger.info(f"model_name: {model_name}, worker_addr: {worker_addr}")

        # No available worker
        if worker_addr == "":
            conv.update_last_message(SERVER_ERROR_MSG)
            yield (
                state,
                state.to_gradio_chatbot(),
                disable_btn,
                disable_btn,
                disable_btn,
                enable_btn,
                enable_btn,
            )
            return

        # Construct prompt.
        # We need to call it here, so it will not be affected by "▌".
        prompt = conv.get_prompt()
        # Set repetition_penalty
        if "t5" in model_name:
            repetition_penalty = 1.2
        else:
            repetition_penalty = 1.0

        stream_iter = model_worker_stream_iter(
            conv,
            model_name,
            worker_addr,
            prompt,
            temperature,
            repetition_penalty,
            top_p,
            max_new_tokens,
            images,
        )
    else:
        if use_recommended_config:
            recommended_config = model_api_dict.get("recommended_config", None)
            if recommended_config is not None:
                temperature = recommended_config.get("temperature", temperature)
                top_p = recommended_config.get("top_p", top_p)
                max_new_tokens = recommended_config.get(
                    "max_new_tokens", max_new_tokens
                )

        stream_iter = get_api_provider_stream_iter(
            conv,
            model_name,
            model_api_dict,
            temperature,
            top_p,
            max_new_tokens,
            state,
        )

    html_code = ' <span class="cursor"></span> '

    # conv.update_last_message("▌")
    conv.update_last_message(html_code)
    yield (state, state.to_gradio_chatbot()) + (disable_btn,) * 5

    try:
        data = {"text": ""}
        for i, data in enumerate(stream_iter):
            if data["error_code"] == 0:
                output = data["text"].strip()
                # conv.update_last_message(output + "▌")
                conv.update_last_message(output + html_code)
                yield (state, state.to_gradio_chatbot()) + (disable_btn,) * 5
            else:
                output = data["text"] + f"\n\n(error_code: {data['error_code']})"
                conv.update_last_message(output)
                yield (state, state.to_gradio_chatbot()) + (
                    disable_btn,
                    disable_btn,
                    disable_btn,
                    enable_btn,
                    enable_btn,
                )
                return
        output = data["text"].strip()
        conv.update_last_message(output)
        yield (state, state.to_gradio_chatbot()) + (enable_btn,) * 5
    except requests.exceptions.RequestException as e:
        conv.update_last_message(
            f"{SERVER_ERROR_MSG}\n\n"
            f"(error_code: {ErrorCode.GRADIO_REQUEST_ERROR}, {e})"
        )
        yield (state, state.to_gradio_chatbot()) + (
            disable_btn,
            disable_btn,
            disable_btn,
            enable_btn,
            enable_btn,
        )
        return
    except Exception as e:
        conv.update_last_message(
            f"{SERVER_ERROR_MSG}\n\n"
            f"(error_code: {ErrorCode.GRADIO_STREAM_UNKNOWN_ERROR}, {e})"
        )
        yield (state, state.to_gradio_chatbot()) + (
            disable_btn,
            disable_btn,
            disable_btn,
            enable_btn,
            enable_btn,
        )
        return

    finish_tstamp = time.time()
    logger.info(f"{output}")

<<<<<<< HEAD
    conv.save_new_images(use_remote_storage=use_remote_storage)
=======
    conv.save_new_images(
        has_csam_images=state.has_csam_image, use_remote_storage=use_remote_storage
    )
>>>>>>> cc7ff186

    filename = get_conv_log_filename(is_vision=state.is_vision)

    with open(filename, "a") as fout:
        data = {
            "tstamp": round(finish_tstamp, 4),
            "type": "chat",
            "model": model_name,
            "gen_params": {
                "temperature": temperature,
                "top_p": top_p,
                "max_new_tokens": max_new_tokens,
            },
            "start": round(start_tstamp, 4),
            "finish": round(finish_tstamp, 4),
            "state": state.dict(),
            "ip": get_ip(request),
        }
        fout.write(json.dumps(data) + "\n")
    get_remote_logger().log(data)


block_css = """
#notice_markdown .prose {
    font-size: 110% !important;
}
#notice_markdown th {
    display: none;
}
#notice_markdown td {
    padding-top: 6px;
    padding-bottom: 6px;
}
#arena_leaderboard_dataframe table {
    font-size: 110%;
}
#full_leaderboard_dataframe table {
    font-size: 110%;
}
#model_description_markdown {
    font-size: 110% !important;
}
#leaderboard_markdown .prose {
    font-size: 110% !important;
}
#leaderboard_markdown td {
    padding-top: 6px;
    padding-bottom: 6px;
}
#leaderboard_dataframe td {
    line-height: 0.1em;
}
#about_markdown .prose {
    font-size: 110% !important;
}
#ack_markdown .prose {
    font-size: 110% !important;
}
#chatbot .prose {
    font-size: 105% !important;
}
.sponsor-image-about img {
    margin: 0 20px;
    margin-top: 20px;
    height: 40px;
    max-height: 100%;
    width: auto;
    float: left;
}

.chatbot h1, h2, h3 {
    margin-top: 8px; /* Adjust the value as needed */
    margin-bottom: 0px; /* Adjust the value as needed */
    padding-bottom: 0px;
}

.chatbot h1 {
    font-size: 130%;
}
.chatbot h2 {
    font-size: 120%;
}
.chatbot h3 {
    font-size: 110%;
}
.chatbot p:not(:first-child) {
    margin-top: 8px;
}

.typing {
    display: inline-block;
}

.cursor {
    display: inline-block;
    width: 7px;
    height: 1em;
    background-color: black;
    vertical-align: middle;
    animation: blink 1s infinite;
}

.dark .cursor {
    display: inline-block;
    width: 7px;
    height: 1em;
    background-color: white;
    vertical-align: middle;
    animation: blink 1s infinite;
}

@keyframes blink {
    0%, 50% { opacity: 1; }
    50.1%, 100% { opacity: 0; }
}

.app {
  max-width: 100% !important;
  padding: 20px !important;               
}

a {
    color: #1976D2; /* Your current link color, a shade of blue */
    text-decoration: none; /* Removes underline from links */
}
a:hover {
    color: #63A4FF; /* This can be any color you choose for hover */
    text-decoration: underline; /* Adds underline on hover */
}
"""


def get_model_description_md(models):
    model_description_md = """
| | | |
| ---- | ---- | ---- |
"""
    ct = 0
    visited = set()
    for i, name in enumerate(models):
        minfo = get_model_info(name)
        if minfo.simple_name in visited:
            continue
        visited.add(minfo.simple_name)
        one_model_md = f"[{minfo.simple_name}]({minfo.link}): {minfo.description}"

        if ct % 3 == 0:
            model_description_md += "|"
        model_description_md += f" {one_model_md} |"
        if ct % 3 == 2:
            model_description_md += "\n"
        ct += 1
    return model_description_md


def build_about():
    about_markdown = """
# About Us
Chatbot Arena is an open-source research project developed by members from [LMSYS](https://lmsys.org) and UC Berkeley [SkyLab](https://sky.cs.berkeley.edu/). Our mission is to build an open platform to evaluate LLMs by human preference in the real-world.
We open-source our [FastChat](https://github.com/lm-sys/FastChat) project at GitHub and release chat and human feedback dataset. We invite everyone to join us!

## Arena Core Team
- [Lianmin Zheng](https://lmzheng.net/) (co-lead), [Wei-Lin Chiang](https://infwinston.github.io/) (co-lead), [Ying Sheng](https://sites.google.com/view/yingsheng/home), [Joseph E. Gonzalez](https://people.eecs.berkeley.edu/~jegonzal/), [Ion Stoica](http://people.eecs.berkeley.edu/~istoica/)

## Past Members
- [Siyuan Zhuang](https://scholar.google.com/citations?user=KSZmI5EAAAAJ), [Hao Zhang](https://cseweb.ucsd.edu/~haozhang/)

## Learn more
- Chatbot Arena [paper](https://arxiv.org/abs/2403.04132), [launch blog](https://lmsys.org/blog/2023-05-03-arena/), [dataset](https://github.com/lm-sys/FastChat/blob/main/docs/dataset_release.md), [policy](https://lmsys.org/blog/2024-03-01-policy/)
- LMSYS-Chat-1M dataset [paper](https://arxiv.org/abs/2309.11998), LLM Judge [paper](https://arxiv.org/abs/2306.05685)

## Contact Us
- Follow our [X](https://x.com/lmsysorg), [Discord](https://discord.gg/HSWAKCrnFx) or email us at lmsys.org@gmail.com
- File issues on [GitHub](https://github.com/lm-sys/FastChat)
- Download our datasets and models on [HuggingFace](https://huggingface.co/lmsys)

## Acknowledgment
We thank [SkyPilot](https://github.com/skypilot-org/skypilot) and [Gradio](https://github.com/gradio-app/gradio) team for their system support.
We also thank [UC Berkeley SkyLab](https://sky.cs.berkeley.edu/), [Kaggle](https://www.kaggle.com/), [MBZUAI](https://mbzuai.ac.ae/), [a16z](https://www.a16z.com/), [Together AI](https://www.together.ai/), [Hyperbolic](https://hyperbolic.xyz/), [Anyscale](https://www.anyscale.com/), [HuggingFace](https://huggingface.co/) for their generous sponsorship. Learn more about partnership [here](https://lmsys.org/donations/).

<div class="sponsor-image-about">
    <img src="https://storage.googleapis.com/public-arena-asset/skylab.png" alt="SkyLab">
    <img src="https://storage.googleapis.com/public-arena-asset/kaggle.png" alt="Kaggle">
    <img src="https://storage.googleapis.com/public-arena-asset/mbzuai.jpeg" alt="MBZUAI">
    <img src="https://storage.googleapis.com/public-arena-asset/a16z.jpeg" alt="a16z">
    <img src="https://storage.googleapis.com/public-arena-asset/together.png" alt="Together AI">
    <img src="https://storage.googleapis.com/public-arena-asset/hyperbolic_logo.png" alt="Hyperbolic">
    <img src="https://storage.googleapis.com/public-arena-asset/anyscale.png" alt="AnyScale">
    <img src="https://storage.googleapis.com/public-arena-asset/huggingface.png" alt="HuggingFace">
</div>
"""
    gr.Markdown(about_markdown, elem_id="about_markdown")


def build_single_model_ui(models, add_promotion_links=False):
    promotion = (
        """
- | [GitHub](https://github.com/lm-sys/FastChat) | [Dataset](https://github.com/lm-sys/FastChat/blob/main/docs/dataset_release.md) | [Twitter](https://twitter.com/lmsysorg) | [Discord](https://discord.gg/HSWAKCrnFx) |
- Introducing Llama 2: The Next Generation Open Source Large Language Model. [[Website]](https://ai.meta.com/llama/)
- Vicuna: An Open-Source Chatbot Impressing GPT-4 with 90% ChatGPT Quality. [[Blog]](https://lmsys.org/blog/2023-03-30-vicuna/)

## 🤖 Choose any model to chat
"""
        if add_promotion_links
        else ""
    )

    notice_markdown = f"""
# 🏔️ Chat with Open Large Language Models
{promotion}
"""

    state = gr.State()
    gr.Markdown(notice_markdown, elem_id="notice_markdown")

    with gr.Group(elem_id="share-region-named"):
        with gr.Row(elem_id="model_selector_row"):
            model_selector = gr.Dropdown(
                choices=models,
                value=models[0] if len(models) > 0 else "",
                interactive=True,
                show_label=False,
                container=False,
            )
        with gr.Row():
            with gr.Accordion(
                f"🔍 Expand to see the descriptions of {len(models)} models",
                open=False,
            ):
                model_description_md = get_model_description_md(models)
                gr.Markdown(model_description_md, elem_id="model_description_markdown")

        chatbot = gr.Chatbot(
            elem_id="chatbot",
            label="Scroll down and start chatting",
            height=550,
            show_copy_button=True,
        )
    with gr.Row():
        textbox = gr.Textbox(
            show_label=False,
            placeholder="👉 Enter your prompt and press ENTER",
            elem_id="input_box",
        )
        send_btn = gr.Button(value="Send", variant="primary", scale=0)

    with gr.Row() as button_row:
        upvote_btn = gr.Button(value="👍  Upvote", interactive=False)
        downvote_btn = gr.Button(value="👎  Downvote", interactive=False)
        flag_btn = gr.Button(value="⚠️  Flag", interactive=False)
        regenerate_btn = gr.Button(value="🔄  Regenerate", interactive=False)
        clear_btn = gr.Button(value="🗑️  Clear history", interactive=False)

    with gr.Accordion("Parameters", open=False) as parameter_row:
        temperature = gr.Slider(
            minimum=0.0,
            maximum=1.0,
            value=0.7,
            step=0.1,
            interactive=True,
            label="Temperature",
        )
        top_p = gr.Slider(
            minimum=0.0,
            maximum=1.0,
            value=1.0,
            step=0.1,
            interactive=True,
            label="Top P",
        )
        max_output_tokens = gr.Slider(
            minimum=16,
            maximum=2048,
            value=1024,
            step=64,
            interactive=True,
            label="Max output tokens",
        )

    if add_promotion_links:
        gr.Markdown(acknowledgment_md, elem_id="ack_markdown")

    # Register listeners
    imagebox = gr.State(None)
    btn_list = [upvote_btn, downvote_btn, flag_btn, regenerate_btn, clear_btn]
    upvote_btn.click(
        upvote_last_response,
        [state, model_selector],
        [textbox, upvote_btn, downvote_btn, flag_btn],
    )
    downvote_btn.click(
        downvote_last_response,
        [state, model_selector],
        [textbox, upvote_btn, downvote_btn, flag_btn],
    )
    flag_btn.click(
        flag_last_response,
        [state, model_selector],
        [textbox, upvote_btn, downvote_btn, flag_btn],
    )
    regenerate_btn.click(
        regenerate, state, [state, chatbot, textbox, imagebox] + btn_list
    ).then(
        bot_response,
        [state, temperature, top_p, max_output_tokens],
        [state, chatbot] + btn_list,
    )
    clear_btn.click(clear_history, None, [state, chatbot, textbox, imagebox] + btn_list)

    model_selector.change(
        clear_history, None, [state, chatbot, textbox, imagebox] + btn_list
    )

    textbox.submit(
        add_text,
        [state, model_selector, textbox, imagebox],
        [state, chatbot, textbox, imagebox] + btn_list,
    ).then(
        bot_response,
        [state, temperature, top_p, max_output_tokens],
        [state, chatbot] + btn_list,
    )
    send_btn.click(
        add_text,
        [state, model_selector, textbox, imagebox],
        [state, chatbot, textbox, imagebox] + btn_list,
    ).then(
        bot_response,
        [state, temperature, top_p, max_output_tokens],
        [state, chatbot] + btn_list,
    )

    return [state, model_selector]


def build_demo(models):
    with gr.Blocks(
        title="Chat with Open Large Language Models",
        theme=gr.themes.Default(),
        css=block_css,
    ) as demo:
        url_params = gr.JSON(visible=False)

        state, model_selector = build_single_model_ui(models)

        if args.model_list_mode not in ["once", "reload"]:
            raise ValueError(f"Unknown model list mode: {args.model_list_mode}")

        if args.show_terms_of_use:
            load_js = get_window_url_params_with_tos_js
        else:
            load_js = get_window_url_params_js

        demo.load(
            load_demo,
            [url_params],
            [
                state,
                model_selector,
            ],
            js=load_js,
        )

    return demo


if __name__ == "__main__":
    parser = argparse.ArgumentParser()
    parser.add_argument("--host", type=str, default="0.0.0.0")
    parser.add_argument("--port", type=int)
    parser.add_argument(
        "--share",
        action="store_true",
        help="Whether to generate a public, shareable link",
    )
    parser.add_argument(
        "--controller-url",
        type=str,
        default="http://localhost:21001",
        help="The address of the controller",
    )
    parser.add_argument(
        "--concurrency-count",
        type=int,
        default=10,
        help="The concurrency count of the gradio queue",
    )
    parser.add_argument(
        "--model-list-mode",
        type=str,
        default="once",
        choices=["once", "reload"],
        help="Whether to load the model list once or reload the model list every time",
    )
    parser.add_argument(
        "--moderate",
        action="store_true",
        help="Enable content moderation to block unsafe inputs",
    )
    parser.add_argument(
        "--show-terms-of-use",
        action="store_true",
        help="Shows term of use before loading the demo",
    )
    parser.add_argument(
        "--register-api-endpoint-file",
        type=str,
        help="Register API-based model endpoints from a JSON file",
    )
    parser.add_argument(
        "--gradio-auth-path",
        type=str,
        help='Set the gradio authentication file path. The file should contain one or more user:password pairs in this format: "u1:p1,u2:p2,u3:p3"',
    )
    parser.add_argument(
        "--gradio-root-path",
        type=str,
        help="Sets the gradio root path, eg /abc/def. Useful when running behind a reverse-proxy or at a custom URL path prefix",
    )
    parser.add_argument(
        "--use-remote-storage",
        action="store_true",
        default=False,
        help="Uploads image files to google cloud storage if set to true",
    )
    args = parser.parse_args()
    logger.info(f"args: {args}")

    # Set global variables
    set_global_vars(args.controller_url, args.moderate, args.use_remote_storage)
    models, all_models = get_model_list(
        args.controller_url, args.register_api_endpoint_file, vision_arena=False
    )

    # Set authorization credentials
    auth = None
    if args.gradio_auth_path is not None:
        auth = parse_gradio_auth_creds(args.gradio_auth_path)

    # Launch the demo
    demo = build_demo(models)
    demo.queue(
        default_concurrency_limit=args.concurrency_count,
        status_update_rate=10,
        api_open=False,
    ).launch(
        server_name=args.host,
        server_port=args.port,
        share=args.share,
        max_threads=200,
        auth=auth,
        root_path=args.gradio_root_path,
    )<|MERGE_RESOLUTION|>--- conflicted
+++ resolved
@@ -105,12 +105,9 @@
         self.model_name = model_name
         self.oai_thread_id = None
         self.is_vision = is_vision
-<<<<<<< HEAD
-=======
 
         # NOTE(chris): This could be sort of a hack since it assumes the user only uploads one image. If they can upload multiple, we should store a list of image hashes.
         self.has_csam_image = False
->>>>>>> cc7ff186
 
         self.regen_support = True
         if "browsing" in model_name:
@@ -296,16 +293,12 @@
     return ip
 
 
-<<<<<<< HEAD
-def _prepare_text_with_image(state, text, images):
-=======
 # TODO(Chris): At some point, we would like this to be a live-reporting feature.
 def report_csam_image(state, image):
     pass
 
 
 def _prepare_text_with_image(state, text, images, csam_flag):
->>>>>>> cc7ff186
     if images is not None and len(images) > 0:
         image = images[0]
 
@@ -575,13 +568,9 @@
     finish_tstamp = time.time()
     logger.info(f"{output}")
 
-<<<<<<< HEAD
-    conv.save_new_images(use_remote_storage=use_remote_storage)
-=======
     conv.save_new_images(
         has_csam_images=state.has_csam_image, use_remote_storage=use_remote_storage
     )
->>>>>>> cc7ff186
 
     filename = get_conv_log_filename(is_vision=state.is_vision)
 
