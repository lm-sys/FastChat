"""
The gradio demo server for chatting with a single model.
"""

import argparse
from collections import defaultdict
import datetime
import hashlib
import json
import os
import random
import time
import uuid
from typing import List

import gradio as gr
import requests

from fastchat.constants import (
    LOGDIR,
    WORKER_API_TIMEOUT,
    ErrorCode,
    MODERATION_MSG,
    CONVERSATION_LIMIT_MSG,
    RATE_LIMIT_MSG,
    SERVER_ERROR_MSG,
    INPUT_CHAR_LEN_LIMIT,
    CONVERSATION_TURN_LIMIT,
    SESSION_EXPIRATION_TIME,
    SURVEY_LINK,
)
from fastchat.model.model_adapter import (
    get_conversation_template,
)
from fastchat.model.model_registry import get_model_info, model_info
from fastchat.serve.api_provider import get_api_provider_stream_iter
<<<<<<< HEAD
from fastchat.serve.moderation.moderator import AzureAndOpenAIContentModerator
=======
>>>>>>> 2c68a13b
from fastchat.serve.gradio_global_state import Context
from fastchat.serve.remote_logger import get_remote_logger
from fastchat.utils import (
    build_logger,
    get_window_url_params_js,
    get_window_url_params_with_tos_js,
    parse_gradio_auth_creds,
    load_image,
)

logger = build_logger("gradio_web_server", "gradio_web_server.log")

headers = {"User-Agent": "FastChat Client"}

no_change_btn = gr.Button()
enable_btn = gr.Button(interactive=True, visible=True)
disable_btn = gr.Button(interactive=False)
invisible_btn = gr.Button(interactive=False, visible=False)
enable_text = gr.Textbox(
    interactive=True, visible=True, placeholder="👉 Enter your prompt and press ENTER"
)
disable_text = gr.Textbox(
    interactive=False,
    visible=True,
    placeholder='Press "🎲 New Round" to start over👇 (Note: Your vote shapes the leaderboard, please vote RESPONSIBLY!)',
)
show_vote_button = True
dont_show_vote_button = False

controller_url = None
enable_moderation = False
use_remote_storage = False

acknowledgment_md = """
### Terms of Service

Users are required to agree to the following terms before using the service:

The service is a research preview. It only provides limited safety measures and may generate offensive content.
It must not be used for any illegal, harmful, violent, racist, or sexual purposes.
Please do not upload any private information.
The service collects user dialogue data, including both text and images, and reserves the right to distribute it under a Creative Commons Attribution (CC-BY) or a similar license.

#### Please report any bug or issue to our [Discord](https://discord.gg/6GXcFg3TH8)/arena-feedback.

### Acknowledgment
We thank [UC Berkeley SkyLab](https://sky.cs.berkeley.edu/), [Kaggle](https://www.kaggle.com/), [MBZUAI](https://mbzuai.ac.ae/), [a16z](https://www.a16z.com/), [Together AI](https://www.together.ai/), [Hyperbolic](https://hyperbolic.xyz/), [RunPod](https://runpod.io), [Anyscale](https://www.anyscale.com/), [HuggingFace](https://huggingface.co/) for their generous [sponsorship](https://lmsys.org/donations/).

<div class="sponsor-image-about">
    <img src="https://storage.googleapis.com/public-arena-asset/skylab.png" alt="SkyLab">
    <img src="https://storage.googleapis.com/public-arena-asset/kaggle.png" alt="Kaggle">
    <img src="https://storage.googleapis.com/public-arena-asset/mbzuai.jpeg" alt="MBZUAI">
    <img src="https://storage.googleapis.com/public-arena-asset/a16z.jpeg" alt="a16z">
    <img src="https://storage.googleapis.com/public-arena-asset/together.png" alt="Together AI">
    <img src="https://storage.googleapis.com/public-arena-asset/hyperbolic_logo.png" alt="Hyperbolic">
    <img src="https://storage.googleapis.com/public-arena-asset/runpod-logo.jpg" alt="RunPod">
    <img src="https://storage.googleapis.com/public-arena-asset/anyscale.png" alt="AnyScale">
    <img src="https://storage.googleapis.com/public-arena-asset/huggingface.png" alt="HuggingFace">
</div>
"""

# JSON file format of API-based models:
# {
#   "gpt-3.5-turbo": {
#     "model_name": "gpt-3.5-turbo",
#     "api_type": "openai",
#     "api_base": "https://api.openai.com/v1",
#     "api_key": "sk-******",
#     "anony_only": false
#   }
# }
#
#  - "api_type" can be one of the following: openai, anthropic, gemini, or mistral. For custom APIs, add a new type and implement it accordingly.
#  - "anony_only" indicates whether to display this model in anonymous mode only.

api_endpoint_info = {}


class State:
    def __init__(self, model_name, is_vision=False):
        self.conv = get_conversation_template(model_name)
        self.conv_id = uuid.uuid4().hex
        self.skip_next = False
        self.model_name = model_name
        self.oai_thread_id = None
        self.is_vision = is_vision
        self.content_moderator = AzureAndOpenAIContentModerator()

        # NOTE(chris): This could be sort of a hack since it assumes the user only uploads one image. If they can upload multiple, we should store a list of image hashes.
        self.has_csam_image = False

        self.regen_support = True
        if "browsing" in model_name:
            self.regen_support = False
        self.init_system_prompt(self.conv, is_vision)

    def init_system_prompt(self, conv, is_vision):
        system_prompt = conv.get_system_message(is_vision)
        if len(system_prompt) == 0:
            return
        current_date = datetime.datetime.now().strftime("%Y-%m-%d")
        system_prompt = system_prompt.replace("{{currentDateTime}}", current_date)

        current_date_v2 = datetime.datetime.now().strftime("%d %b %Y")
        system_prompt = system_prompt.replace("{{currentDateTimev2}}", current_date_v2)

        current_date_v3 = datetime.datetime.now().strftime("%B %Y")
        system_prompt = system_prompt.replace("{{currentDateTimev3}}", current_date_v3)
        conv.set_system_message(system_prompt)

    def to_gradio_chatbot(self):
        return self.conv.to_gradio_chatbot()

    def dict(self):
        base = self.conv.dict()
        base.update(
            {
                "conv_id": self.conv_id,
                "model_name": self.model_name,
                "moderation": self.content_moderator.conv_moderation_responses,
            }
        )

        if self.is_vision:
            base.update({"has_csam_image": self.has_csam_image})
        return base


def set_global_vars(
    controller_url_,
    enable_moderation_,
    use_remote_storage_,
):
    global controller_url, enable_moderation, use_remote_storage
    controller_url = controller_url_
    enable_moderation = enable_moderation_
    use_remote_storage = use_remote_storage_


def get_conv_log_filename(is_vision=False, has_csam_image=False):
    t = datetime.datetime.now()
    conv_log_filename = f"{t.year}-{t.month:02d}-{t.day:02d}-conv.json"
    if is_vision and not has_csam_image:
        name = os.path.join(LOGDIR, f"vision-tmp-{conv_log_filename}")
    elif is_vision and has_csam_image:
        name = os.path.join(LOGDIR, f"vision-csam-{conv_log_filename}")
    else:
        name = os.path.join(LOGDIR, conv_log_filename)

    return name


def get_model_list(controller_url, register_api_endpoint_file, vision_arena):
    global api_endpoint_info

    # Add models from the controller
    if controller_url:
        ret = requests.post(controller_url + "/refresh_all_workers")
        assert ret.status_code == 200

        if vision_arena:
            ret = requests.post(controller_url + "/list_multimodal_models")
            models = ret.json()["models"]
        else:
            ret = requests.post(controller_url + "/list_language_models")
            models = ret.json()["models"]
    else:
        models = []

    # Add models from the API providers
    if register_api_endpoint_file:
        api_endpoint_info = json.load(open(register_api_endpoint_file))
        for mdl, mdl_dict in api_endpoint_info.items():
            mdl_vision = mdl_dict.get("vision-arena", False)
            mdl_text = mdl_dict.get("text-arena", True)
            if vision_arena and mdl_vision:
                models.append(mdl)
            if not vision_arena and mdl_text:
                models.append(mdl)

    # Remove anonymous models
    models = list(set(models))
    visible_models = models.copy()
    for mdl in models:
        if mdl not in api_endpoint_info:
            continue
        mdl_dict = api_endpoint_info[mdl]
        if mdl_dict["anony_only"]:
            visible_models.remove(mdl)

    # Sort models and add descriptions
    priority = {k: f"___{i:03d}" for i, k in enumerate(model_info)}
    models.sort(key=lambda x: priority.get(x, x))
    visible_models.sort(key=lambda x: priority.get(x, x))
    logger.info(f"All models: {models}")
    logger.info(f"Visible models: {visible_models}")
    return visible_models, models


def load_demo_single(context: Context, query_params):
    # default to text models
    models = context.text_models

    selected_model = models[0] if len(models) > 0 else ""
    if "model" in query_params:
        model = query_params["model"]
        if model in models:
            selected_model = model

<<<<<<< HEAD
    all_models = list(set(context.text_models + context.vision_models))
=======
    all_models = context.models

>>>>>>> 2c68a13b
    dropdown_update = gr.Dropdown(
        choices=all_models, value=selected_model, visible=True
    )
    state = None
    return [state, dropdown_update]


def load_demo(url_params, request: gr.Request):
    global models

    ip = get_ip(request)
    logger.info(f"load_demo. ip: {ip}. params: {url_params}")

    if args.model_list_mode == "reload":
        models, all_models = get_model_list(
            controller_url, args.register_api_endpoint_file, vision_arena=False
        )

    return load_demo_single(models, url_params)


def vote_last_response(state, vote_type, model_selector, request: gr.Request):
    filename = get_conv_log_filename()
    if "llava" in model_selector:
        filename = filename.replace("2024", "vision-tmp-2024")

    with open(filename, "a") as fout:
        data = {
            "tstamp": round(time.time(), 4),
            "type": vote_type,
            "model": model_selector,
            "state": state.dict(),
            "ip": get_ip(request),
        }
        fout.write(json.dumps(data) + "\n")
    get_remote_logger().log(data)


def upvote_last_response(state, model_selector, request: gr.Request):
    ip = get_ip(request)
    logger.info(f"upvote. ip: {ip}")
    vote_last_response(state, "upvote", model_selector, request)
    return ("",) + (disable_btn,) * 3


def downvote_last_response(state, model_selector, request: gr.Request):
    ip = get_ip(request)
    logger.info(f"downvote. ip: {ip}")
    vote_last_response(state, "downvote", model_selector, request)
    return ("",) + (disable_btn,) * 3


def flag_last_response(state, model_selector, request: gr.Request):
    ip = get_ip(request)
    logger.info(f"flag. ip: {ip}")
    vote_last_response(state, "flag", model_selector, request)
    return ("",) + (disable_btn,) * 3


def regenerate(state, request: gr.Request):
    ip = get_ip(request)
    logger.info(f"regenerate. ip: {ip}")
    if not state.regen_support:
        state.skip_next = True
        return (state, state.to_gradio_chatbot(), "", None) + (no_change_btn,) * 5
    state.conv.update_last_message(None)
    state.content_moderator.update_last_moderation_response(None)
    return (state, state.to_gradio_chatbot(), "") + (disable_btn,) * 5


def clear_history(request: gr.Request):
    ip = get_ip(request)
    logger.info(f"clear_history. ip: {ip}")
    state = None
    return (state, [], "") + (disable_btn,) * 5


def get_ip(request: gr.Request):
    if "cf-connecting-ip" in request.headers:
        ip = request.headers["cf-connecting-ip"]
    elif "x-forwarded-for" in request.headers:
        ip = request.headers["x-forwarded-for"]
        if "," in ip:
            ip = ip.split(",")[0]
    else:
        ip = request.client.host
    return ip


def add_text(state, model_selector, text, request: gr.Request):
    ip = get_ip(request)
    logger.info(f"add_text. ip: {ip}. len: {len(text)}")

    if state is None:
        state = State(model_selector)

    if len(text) <= 0:
        state.skip_next = True
        return (state, state.to_gradio_chatbot(), "", None) + (no_change_btn,) * 5

    content_moderator = AzureAndOpenAIContentModerator()
    text_flagged = content_moderator.text_moderation_filter(text, [state.model_name])

    if text_flagged:
        logger.info(f"violate moderation. ip: {ip}. text: {text}")
        # overwrite the original text
        content_moderator.write_to_json(get_ip(request))
        state.skip_next = True
        gr.Warning(MODERATION_MSG)
        return (
            [state]
            + [state.to_gradio_chatbot()]
            + [""]
            + [
                no_change_btn,
            ]
            * 5
        )

    if (len(state.conv.messages) - state.conv.offset) // 2 >= CONVERSATION_TURN_LIMIT:
        logger.info(f"conversation turn limit. ip: {ip}. text: {text}")
        state.skip_next = True
        return (state, state.to_gradio_chatbot(), CONVERSATION_LIMIT_MSG, None) + (
            no_change_btn,
        ) * 5

    text = text[:INPUT_CHAR_LEN_LIMIT]  # Hard cut-off
    state.conv.append_message(state.conv.roles[0], text)
    state.conv.append_message(state.conv.roles[1], None)
    return (state, state.to_gradio_chatbot(), "") + (disable_btn,) * 5


def model_worker_stream_iter(
    conv,
    model_name,
    worker_addr,
    prompt,
    temperature,
    repetition_penalty,
    top_p,
    max_new_tokens,
    images,
):
    # Make requests
    gen_params = {
        "model": model_name,
        "prompt": prompt,
        "temperature": temperature,
        "repetition_penalty": repetition_penalty,
        "top_p": top_p,
        "max_new_tokens": max_new_tokens,
        "stop": conv.stop_str,
        "stop_token_ids": conv.stop_token_ids,
        "echo": False,
    }

    logger.info(f"==== request ====\n{gen_params}")

    if len(images) > 0:
        gen_params["images"] = images

    # Stream output
    response = requests.post(
        worker_addr + "/worker_generate_stream",
        headers=headers,
        json=gen_params,
        stream=True,
        timeout=WORKER_API_TIMEOUT,
    )
    for chunk in response.iter_lines(decode_unicode=False, delimiter=b"\0"):
        if chunk:
            data = json.loads(chunk.decode())
            yield data


def is_limit_reached(model_name, ip):
    monitor_url = "http://localhost:9090"
    try:
        ret = requests.get(
            f"{monitor_url}/is_limit_reached?model={model_name}&user_id={ip}", timeout=1
        )
        obj = ret.json()
        return obj
    except Exception as e:
        logger.info(f"monitor error: {e}")
        return None


def _write_to_json(
    filename: str,
    start_tstamp: float,
    finish_tstamp: float,
    state: State,
    temperature: float,
    top_p: float,
    max_new_tokens: int,
    request: gr.Request,
):
    with open(filename, "a") as fout:
        data = {
            "tstamp": round(finish_tstamp, 4),
            "type": "chat",
            "model": state.model_name,
            "gen_params": {
                "temperature": temperature,
                "top_p": top_p,
                "max_new_tokens": max_new_tokens,
            },
            "start": round(start_tstamp, 4),
            "finish": round(finish_tstamp, 4),
            "state": state.dict(),
            "ip": get_ip(request),
        }
        fout.write(json.dumps(data) + "\n")


def bot_response(
    state,
    temperature,
    top_p,
    max_new_tokens,
    request: gr.Request,
    apply_rate_limit=True,
    use_recommended_config=False,
):
    ip = get_ip(request)
    logger.info(f"bot_response. ip: {ip}")
    start_tstamp = time.time()
    temperature = float(temperature)
    top_p = float(top_p)
    max_new_tokens = int(max_new_tokens)

    if state.skip_next:
        # This generate call is skipped due to invalid inputs
        state.skip_next = False
        if state.content_moderator.text_flagged or state.content_moderator.nsfw_flagged:
            start_tstamp = time.time()
            finish_tstamp = start_tstamp
            state.conv.save_new_images(
                has_csam_images=state.has_csam_image,
                use_remote_storage=use_remote_storage,
            )

            filename = get_conv_log_filename(
                is_vision=state.is_vision, has_csam_image=state.has_csam_image
            )

            _write_to_json(
                filename,
                start_tstamp,
                finish_tstamp,
                state,
                temperature,
                top_p,
                max_new_tokens,
                request,
            )

            # Remove the last message: the user input
            state.conv.messages.pop()
            state.content_moderator.update_last_moderation_response(None)
        yield (state, state.to_gradio_chatbot()) + (no_change_btn,) * 5
        return

    if apply_rate_limit:
        ret = is_limit_reached(state.model_name, ip)
        if ret is not None and ret["is_limit_reached"]:
            error_msg = RATE_LIMIT_MSG + "\n\n" + ret["reason"]
            logger.info(f"rate limit reached. ip: {ip}. error_msg: {ret['reason']}")
            state.conv.update_last_message(error_msg)
            yield (state, state.to_gradio_chatbot()) + (no_change_btn,) * 5
            return

    conv, model_name = state.conv, state.model_name
    model_api_dict = (
        api_endpoint_info[model_name] if model_name in api_endpoint_info else None
    )
    images = conv.get_images()

    if model_api_dict is None:
        # Query worker address
        ret = requests.post(
            controller_url + "/get_worker_address", json={"model": model_name}
        )
        worker_addr = ret.json()["address"]
        logger.info(f"model_name: {model_name}, worker_addr: {worker_addr}")

        # No available worker
        if worker_addr == "":
            conv.update_last_message(SERVER_ERROR_MSG)
            yield (
                state,
                state.to_gradio_chatbot(),
                disable_btn,
                disable_btn,
                disable_btn,
                enable_btn,
                enable_btn,
            )
            return

        # Construct prompt.
        # We need to call it here, so it will not be affected by "▌".
        prompt = conv.get_prompt()
        # Set repetition_penalty
        if "t5" in model_name:
            repetition_penalty = 1.2
        else:
            repetition_penalty = 1.0

        stream_iter = model_worker_stream_iter(
            conv,
            model_name,
            worker_addr,
            prompt,
            temperature,
            repetition_penalty,
            top_p,
            max_new_tokens,
            images,
        )
    else:
        # Remove system prompt for API-based models unless specified
        custom_system_prompt = model_api_dict.get("custom_system_prompt", False)
        if not custom_system_prompt:
            conv.set_system_message("")

        if use_recommended_config:
            recommended_config = model_api_dict.get("recommended_config", None)
            if recommended_config is not None:
                temperature = recommended_config.get("temperature", temperature)
                top_p = recommended_config.get("top_p", top_p)
                max_new_tokens = recommended_config.get(
                    "max_new_tokens", max_new_tokens
                )

        stream_iter = get_api_provider_stream_iter(
            conv,
            model_name,
            model_api_dict,
            temperature,
            top_p,
            max_new_tokens,
            state,
        )

    html_code = ' <span class="cursor"></span> '

    # conv.update_last_message("▌")
    conv.update_last_message(html_code)
    yield (state, state.to_gradio_chatbot()) + (disable_btn,) * 5

    try:
        data = {"text": ""}
        for i, data in enumerate(stream_iter):
            if data["error_code"] == 0:
                output = data["text"].strip()
                conv.update_last_message(output + "▌")
                # conv.update_last_message(output + html_code)
                yield (state, state.to_gradio_chatbot()) + (disable_btn,) * 5
            else:
                output = data["text"] + f"\n\n(error_code: {data['error_code']})"
                conv.update_last_message(output)
                yield (state, state.to_gradio_chatbot()) + (
                    disable_btn,
                    disable_btn,
                    disable_btn,
                    enable_btn,
                    enable_btn,
                )
                return
        output = data["text"].strip()
        conv.update_last_message(output)
        yield (state, state.to_gradio_chatbot()) + (enable_btn,) * 5
    except requests.exceptions.RequestException as e:
        conv.update_last_message(
            f"{SERVER_ERROR_MSG}\n\n"
            f"(error_code: {ErrorCode.GRADIO_REQUEST_ERROR}, {e})"
        )
        yield (state, state.to_gradio_chatbot()) + (
            disable_btn,
            disable_btn,
            disable_btn,
            enable_btn,
            enable_btn,
        )
        return
    except Exception as e:
        conv.update_last_message(
            f"{SERVER_ERROR_MSG}\n\n"
            f"(error_code: {ErrorCode.GRADIO_STREAM_UNKNOWN_ERROR}, {e})"
        )
        yield (state, state.to_gradio_chatbot()) + (
            disable_btn,
            disable_btn,
            disable_btn,
            enable_btn,
            enable_btn,
        )
        return

    finish_tstamp = time.time()
    logger.info(f"{output}")

    conv.save_new_images(
        has_csam_images=state.has_csam_image, use_remote_storage=use_remote_storage
    )

    filename = get_conv_log_filename(
        is_vision=state.is_vision, has_csam_image=state.has_csam_image
    )

    moderation_type_to_response_map = (
        state.content_moderator.image_and_text_moderation_filter(
            None, output, [state.model_name], do_moderation=True
        )
    )
    state.content_moderator.append_moderation_response(moderation_type_to_response_map)

    _write_to_json(
        filename,
        start_tstamp,
        finish_tstamp,
        state,
        temperature,
        top_p,
        max_new_tokens,
        request,
    )
    get_remote_logger().log(data)


block_css = """
.prose {
    font-size: 105% !important;
}

#arena_leaderboard_dataframe table {
    font-size: 105%;
}
#full_leaderboard_dataframe table {
    font-size: 105%;
}

.tab-nav button {
    font-size: 18px;
}

.chatbot h1 {
    font-size: 130%;
}
.chatbot h2 {
    font-size: 120%;
}
.chatbot h3 {
    font-size: 110%;
}

#chatbot .prose {
    font-size: 90% !important;
}

.sponsor-image-about img {
    margin: 0 20px;
    margin-top: 20px;
    height: 40px;
    max-height: 100%;
    width: auto;
    float: left;
}

.cursor {
    display: inline-block;
    width: 7px;
    height: 1em;
    background-color: black;
    vertical-align: middle;
    animation: blink 1s infinite;
}

.dark .cursor {
    display: inline-block;
    width: 7px;
    height: 1em;
    background-color: white;
    vertical-align: middle;
    animation: blink 1s infinite;
}

@keyframes blink {
    0%, 50% { opacity: 1; }
    50.1%, 100% { opacity: 0; }
}

.app {
  max-width: 100% !important;
  padding-left: 5% !important;
  padding-right: 5% !important;
}

a {
    color: #1976D2; /* Your current link color, a shade of blue */
    text-decoration: none; /* Removes underline from links */
}
a:hover {
    color: #63A4FF; /* This can be any color you choose for hover */
    text-decoration: underline; /* Adds underline on hover */
}

.block {
  overflow-y: hidden !important;
}
"""


# block_css = """
# #notice_markdown .prose {
#     font-size: 110% !important;
# }
# #notice_markdown th {
#     display: none;
# }
# #notice_markdown td {
#     padding-top: 6px;
#     padding-bottom: 6px;
# }
# #arena_leaderboard_dataframe table {
#     font-size: 110%;
# }
# #full_leaderboard_dataframe table {
#     font-size: 110%;
# }
# #model_description_markdown {
#     font-size: 110% !important;
# }
# #leaderboard_markdown .prose {
#     font-size: 110% !important;
# }
# #leaderboard_markdown td {
#     padding-top: 6px;
#     padding-bottom: 6px;
# }
# #leaderboard_dataframe td {
#     line-height: 0.1em;
# }
# #about_markdown .prose {
#     font-size: 110% !important;
# }
# #ack_markdown .prose {
#     font-size: 110% !important;
# }
# #chatbot .prose {
#     font-size: 105% !important;
# }
# .sponsor-image-about img {
#     margin: 0 20px;
#     margin-top: 20px;
#     height: 40px;
#     max-height: 100%;
#     width: auto;
#     float: left;
# }

# body {
#     --body-text-size: 14px;
# }

# .chatbot h1, h2, h3 {
#     margin-top: 8px; /* Adjust the value as needed */
#     margin-bottom: 0px; /* Adjust the value as needed */
#     padding-bottom: 0px;
# }

# .chatbot h1 {
#     font-size: 130%;
# }
# .chatbot h2 {
#     font-size: 120%;
# }
# .chatbot h3 {
#     font-size: 110%;
# }
# .chatbot p:not(:first-child) {
#     margin-top: 8px;
# }

# .typing {
#     display: inline-block;
# }

# """


def get_model_description_md(models):
    model_description_md = """
| | | |
| ---- | ---- | ---- |
"""
    ct = 0
    visited = set()
    for i, name in enumerate(models):
        minfo = get_model_info(name)
        if minfo.simple_name in visited:
            continue
        visited.add(minfo.simple_name)
        one_model_md = f"[{minfo.simple_name}]({minfo.link}): {minfo.description}"

        if ct % 3 == 0:
            model_description_md += "|"
        model_description_md += f" {one_model_md} |"
        if ct % 3 == 2:
            model_description_md += "\n"
        ct += 1
    return model_description_md


def build_about():
    about_markdown = """
# About Us
Chatbot Arena ([lmarena.ai](https://lmarena.ai)) is an open-source platform for evaluating AI through human preference, developed by researchers at UC Berkeley [SkyLab](https://sky.cs.berkeley.edu/) and [LMSYS](https://lmsys.org). We open-source the [FastChat](https://github.com/lm-sys/FastChat) project at GitHub and release open datasets. We always welcome contributions from the community. If you're interested in getting involved, we'd love to hear from you!

## Open-source contributors
- Leads: [Wei-Lin Chiang](https://infwinston.github.io/), [Anastasios Angelopoulos](https://people.eecs.berkeley.edu/~angelopoulos/)
- Contributors: [Lianmin Zheng](https://lmzheng.net/), [Ying Sheng](https://sites.google.com/view/yingsheng/home), [Lisa Dunlap](https://www.lisabdunlap.com/), [Christopher Chou](https://www.linkedin.com/in/chrisychou), [Tianle Li](https://codingwithtim.github.io/), [Evan Frick](https://efrick2002.github.io/), [Dacheng Li](https://dachengli1.github.io/), [Siyuan Zhuang](https://www.linkedin.com/in/siyuanzhuang)
- Advisors: [Ion Stoica](http://people.eecs.berkeley.edu/~istoica/), [Joseph E. Gonzalez](https://people.eecs.berkeley.edu/~jegonzal/), [Hao Zhang](https://cseweb.ucsd.edu/~haozhang/), [Trevor Darrell](https://people.eecs.berkeley.edu/~trevor/)

## Learn more
- Chatbot Arena [paper](https://arxiv.org/abs/2403.04132), [launch blog](https://blog.lmarena.ai/blog/2023/arena/), [dataset](https://github.com/lm-sys/FastChat/blob/main/docs/dataset_release.md), [policy](https://blog.lmarena.ai/blog/2024/policy/)
- LMSYS-Chat-1M dataset [paper](https://arxiv.org/abs/2309.11998), LLM Judge [paper](https://arxiv.org/abs/2306.05685)

## Contact Us
- Follow our [X](https://x.com/lmsysorg), [Discord](https://discord.gg/6GXcFg3TH8) or email us at `lmarena.ai@gmail.com`
- File issues on [GitHub](https://github.com/lm-sys/FastChat)
- Download our datasets and models on [HuggingFace](https://huggingface.co/lmsys)

## Acknowledgment
We thank [SkyPilot](https://github.com/skypilot-org/skypilot) and [Gradio](https://github.com/gradio-app/gradio) team for their system support.
We also thank [UC Berkeley SkyLab](https://sky.cs.berkeley.edu/), [Kaggle](https://www.kaggle.com/), [MBZUAI](https://mbzuai.ac.ae/), [a16z](https://www.a16z.com/), [Together AI](https://www.together.ai/), [Hyperbolic](https://hyperbolic.xyz/), [RunPod](https://runpod.io), [Anyscale](https://www.anyscale.com/), [HuggingFace](https://huggingface.co/) for their generous sponsorship. Learn more about partnership [here](https://lmsys.org/donations/).

<div class="sponsor-image-about">
    <img src="https://storage.googleapis.com/public-arena-asset/skylab.png" alt="SkyLab">
    <img src="https://storage.googleapis.com/public-arena-asset/kaggle.png" alt="Kaggle">
    <img src="https://storage.googleapis.com/public-arena-asset/mbzuai.jpeg" alt="MBZUAI">
    <img src="https://storage.googleapis.com/public-arena-asset/a16z.jpeg" alt="a16z">
    <img src="https://storage.googleapis.com/public-arena-asset/together.png" alt="Together AI">
    <img src="https://storage.googleapis.com/public-arena-asset/hyperbolic_logo.png" alt="Hyperbolic">
    <img src="https://storage.googleapis.com/public-arena-asset/runpod-logo.jpg" alt="RunPod">
    <img src="https://storage.googleapis.com/public-arena-asset/anyscale.png" alt="AnyScale">
    <img src="https://storage.googleapis.com/public-arena-asset/huggingface.png" alt="HuggingFace">
</div>
"""
    gr.Markdown(about_markdown, elem_id="about_markdown")


def build_single_model_ui(models, add_promotion_links=False):
    promotion = (
        f"""
[Blog](https://blog.lmarena.ai/blog/2023/arena/) | [GitHub](https://github.com/lm-sys/FastChat) | [Paper](https://arxiv.org/abs/2403.04132) | [Dataset](https://github.com/lm-sys/FastChat/blob/main/docs/dataset_release.md) | [Twitter](https://twitter.com/lmsysorg) | [Discord](https://discord.gg/6GXcFg3TH8) | [Kaggle Competition](https://www.kaggle.com/competitions/lmsys-chatbot-arena)

{SURVEY_LINK}

## 👇 Choose any model to chat
"""
        if add_promotion_links
        else ""
    )

    notice_markdown = f"""
# 🏔️ Chatbot Arena (formerly LMSYS): Free AI Chat to Compare & Test Best AI Chatbots
{promotion}
"""

    state = gr.State()
    gr.Markdown(notice_markdown, elem_id="notice_markdown")

    with gr.Group(elem_id="share-region-named"):
        with gr.Row(elem_id="model_selector_row"):
            model_selector = gr.Dropdown(
                choices=models,
                value=models[0] if len(models) > 0 else "",
                interactive=True,
                show_label=False,
                container=False,
            )
        with gr.Row():
            with gr.Accordion(
                f"🔍 Expand to see the descriptions of {len(models)} models",
                open=False,
            ):
                model_description_md = get_model_description_md(models)
                gr.Markdown(model_description_md, elem_id="model_description_markdown")

        chatbot = gr.Chatbot(
            elem_id="chatbot",
            label="Scroll down and start chatting",
            height=650,
            show_copy_button=True,
        )
    with gr.Row():
        textbox = gr.Textbox(
            show_label=False,
            placeholder="👉 Enter your prompt and press ENTER",
            elem_id="input_box",
        )
        send_btn = gr.Button(value="Send", variant="primary", scale=0)

    with gr.Row() as button_row:
        upvote_btn = gr.Button(value="👍  Upvote", interactive=False)
        downvote_btn = gr.Button(value="👎  Downvote", interactive=False)
        flag_btn = gr.Button(value="⚠️  Flag", interactive=False)
        regenerate_btn = gr.Button(value="🔄  Regenerate", interactive=False)
        clear_btn = gr.Button(value="🗑️  Clear history", interactive=False)

    with gr.Accordion("Parameters", open=False) as parameter_row:
        temperature = gr.Slider(
            minimum=0.0,
            maximum=1.0,
            value=0.7,
            step=0.1,
            interactive=True,
            label="Temperature",
        )
        top_p = gr.Slider(
            minimum=0.0,
            maximum=1.0,
            value=1.0,
            step=0.1,
            interactive=True,
            label="Top P",
        )
        max_output_tokens = gr.Slider(
            minimum=16,
            maximum=2048,
            value=1024,
            step=64,
            interactive=True,
            label="Max output tokens",
        )

    if add_promotion_links:
        gr.Markdown(acknowledgment_md, elem_id="ack_markdown")

    # Register listeners
    btn_list = [upvote_btn, downvote_btn, flag_btn, regenerate_btn, clear_btn]
    upvote_btn.click(
        upvote_last_response,
        [state, model_selector],
        [textbox, upvote_btn, downvote_btn, flag_btn],
    )
    downvote_btn.click(
        downvote_last_response,
        [state, model_selector],
        [textbox, upvote_btn, downvote_btn, flag_btn],
    )
    flag_btn.click(
        flag_last_response,
        [state, model_selector],
        [textbox, upvote_btn, downvote_btn, flag_btn],
    )
    regenerate_btn.click(regenerate, state, [state, chatbot, textbox] + btn_list).then(
        bot_response,
        [state, temperature, top_p, max_output_tokens],
        [state, chatbot] + btn_list,
    )
    clear_btn.click(clear_history, None, [state, chatbot, textbox] + btn_list)

    model_selector.change(clear_history, None, [state, chatbot, textbox] + btn_list)

    textbox.submit(
        add_text,
        [state, model_selector, textbox],
        [state, chatbot, textbox] + btn_list,
    ).then(
        bot_response,
        [state, temperature, top_p, max_output_tokens],
        [state, chatbot] + btn_list,
    )
    send_btn.click(
        add_text,
        [state, model_selector, textbox],
        [state, chatbot, textbox] + btn_list,
    ).then(
        bot_response,
        [state, temperature, top_p, max_output_tokens],
        [state, chatbot] + btn_list,
    )

    return [state, model_selector]


def build_demo(models):
    with gr.Blocks(
        title="Chatbot Arena (formerly LMSYS): Free AI Chat to Compare & Test Best AI Chatbots",
        theme=gr.themes.Default(),
        css=block_css,
    ) as demo:
        url_params = gr.JSON(visible=False)

        state, model_selector = build_single_model_ui(models)

        if args.model_list_mode not in ["once", "reload"]:
            raise ValueError(f"Unknown model list mode: {args.model_list_mode}")

        if args.show_terms_of_use:
            load_js = get_window_url_params_with_tos_js
        else:
            load_js = get_window_url_params_js

        demo.load(
            load_demo,
            [url_params],
            [
                state,
                model_selector,
            ],
            js=load_js,
        )

    return demo


if __name__ == "__main__":
    parser = argparse.ArgumentParser()
    parser.add_argument("--host", type=str, default="0.0.0.0")
    parser.add_argument("--port", type=int)
    parser.add_argument(
        "--share",
        action="store_true",
        help="Whether to generate a public, shareable link",
    )
    parser.add_argument(
        "--controller-url",
        type=str,
        default="http://localhost:21001",
        help="The address of the controller",
    )
    parser.add_argument(
        "--concurrency-count",
        type=int,
        default=10,
        help="The concurrency count of the gradio queue",
    )
    parser.add_argument(
        "--model-list-mode",
        type=str,
        default="once",
        choices=["once", "reload"],
        help="Whether to load the model list once or reload the model list every time",
    )
    parser.add_argument(
        "--moderate",
        action="store_true",
        help="Enable content moderation to block unsafe inputs",
    )
    parser.add_argument(
        "--show-terms-of-use",
        action="store_true",
        help="Shows term of use before loading the demo",
    )
    parser.add_argument(
        "--register-api-endpoint-file",
        type=str,
        help="Register API-based model endpoints from a JSON file",
    )
    parser.add_argument(
        "--gradio-auth-path",
        type=str,
        help='Set the gradio authentication file path. The file should contain one or more user:password pairs in this format: "u1:p1,u2:p2,u3:p3"',
    )
    parser.add_argument(
        "--gradio-root-path",
        type=str,
        help="Sets the gradio root path, eg /abc/def. Useful when running behind a reverse-proxy or at a custom URL path prefix",
    )
    parser.add_argument(
        "--use-remote-storage",
        action="store_true",
        default=False,
        help="Uploads image files to google cloud storage if set to true",
    )
    args = parser.parse_args()
    logger.info(f"args: {args}")

    # Set global variables
    set_global_vars(args.controller_url, args.moderate, args.use_remote_storage)
    models, all_models = get_model_list(
        args.controller_url, args.register_api_endpoint_file, vision_arena=False
    )

    # Set authorization credentials
    auth = None
    if args.gradio_auth_path is not None:
        auth = parse_gradio_auth_creds(args.gradio_auth_path)

    # Launch the demo
    demo = build_demo(models)
    demo.queue(
        default_concurrency_limit=args.concurrency_count,
        status_update_rate=10,
        api_open=False,
    ).launch(
        server_name=args.host,
        server_port=args.port,
        share=args.share,
        max_threads=200,
        auth=auth,
        root_path=args.gradio_root_path,
    )<|MERGE_RESOLUTION|>--- conflicted
+++ resolved
@@ -34,10 +34,7 @@
 )
 from fastchat.model.model_registry import get_model_info, model_info
 from fastchat.serve.api_provider import get_api_provider_stream_iter
-<<<<<<< HEAD
 from fastchat.serve.moderation.moderator import AzureAndOpenAIContentModerator
-=======
->>>>>>> 2c68a13b
 from fastchat.serve.gradio_global_state import Context
 from fastchat.serve.remote_logger import get_remote_logger
 from fastchat.utils import (
@@ -247,12 +244,7 @@
         if model in models:
             selected_model = model
 
-<<<<<<< HEAD
     all_models = list(set(context.text_models + context.vision_models))
-=======
-    all_models = context.models
-
->>>>>>> 2c68a13b
     dropdown_update = gr.Dropdown(
         choices=all_models, value=selected_model, visible=True
     )
