"""
The gradio demo server for chatting with a single model.
"""

import argparse
from collections import defaultdict
import datetime
import json
import os
import random
import time
import uuid

import gradio as gr
import requests

from fastchat.conversation import SeparatorStyle
from fastchat.constants import (
    LOGDIR,
    WORKER_API_TIMEOUT,
    ErrorCode,
    MODERATION_MSG,
    CONVERSATION_LIMIT_MSG,
    RATE_LIMIT_MSG,
    SERVER_ERROR_MSG,
    INPUT_CHAR_LEN_LIMIT,
    CONVERSATION_TURN_LIMIT,
    SESSION_EXPIRATION_TIME,
)
from fastchat.model.model_adapter import (
    get_conversation_template,
    ANTHROPIC_MODEL_LIST,
)
from fastchat.model.model_registry import get_model_info, model_info
from fastchat.serve.api_provider import (
    anthropic_api_stream_iter,
    openai_api_stream_iter,
    palm_api_stream_iter,
    gemini_api_stream_iter,
    bard_api_stream_iter,
    mistral_api_stream_iter,
    nvidia_api_stream_iter,
    ai2_api_stream_iter,
    init_palm_chat,
)
from fastchat.utils import (
    build_logger,
    moderation_filter,
    get_window_url_params_js,
    get_window_url_params_with_tos_js,
    parse_gradio_auth_creds,
)


logger = build_logger("gradio_web_server", "gradio_web_server.log")

headers = {"User-Agent": "FastChat Client"}

no_change_btn = gr.Button.update()
enable_btn = gr.Button.update(interactive=True, visible=True)
disable_btn = gr.Button.update(interactive=False)
invisible_btn = gr.Button.update(interactive=False, visible=False)

controller_url = None
enable_moderation = False

acknowledgment_md = """
### Terms of Service

Users are required to agree to the following terms before using the service:

The service is a research preview. It only provides limited safety measures and may generate offensive content.
It must not be used for any illegal, harmful, violent, racist, or sexual purposes.
The service collects user dialogue data and reserves the right to distribute it under a Creative Commons Attribution (CC-BY) or a similar license.
Additionally, Bard is offered on LMSys for research purposes only. To access the Bard product, please visit its [website](http://bard.google.com).

### Acknowledgment
<div class="sponsor-image-container">
    <p> We thank <a href="https://www.kaggle.com/" target="_blank">Kaggle</a>, <a href="https://mbzuai.ac.ae/" target="_blank">MBZUAI</a>, <a href="https://www.anyscale.com/" target="_blank">AnyScale</a>, <a href="https://www.a16z.com/" target="_blank">a16z</a>, and <a href="https://huggingface.co/" target="_blank">HuggingFace</a> for their generous <a href="https://lmsys.org/donations/" target="_blank">sponsorship</a>. </p>
    <img src="https://upload.wikimedia.org/wikipedia/commons/thumb/7/7c/Kaggle_logo.png/400px-Kaggle_logo.png" alt="Kaggle">
    <img src="https://mma.prnewswire.com/media/1227419/MBZUAI_Logo.jpg?p=facebookg" alt="MBZUAI">
    <img src="https://docs.anyscale.com/site-assets/logo.png" alt="AnyScale">
    <img src="https://a16z.com/wp-content/themes/a16z/assets/images/opegraph_images/corporate-Yoast-Twitter.jpg" alt="a16z">
    <img src="https://huggingface.co/datasets/huggingface/brand-assets/resolve/main/hf-logo-with-title.png" alt="HuggingFace">
</div>
"""

ip_expiration_dict = defaultdict(lambda: 0)

# JSON file format of API-based models:
# {
#     "vicuna-7b": {
#         "model_name": "vicuna-7b-v1.5",
#         "api_base": "http://8.8.8.55:5555/v1",
#         "api_key": "password",
#         "api_type": "openai", # openai, anthropic, palm, mistral
#         "anony_only": false,  # whether to show this model in anonymous mode only
#     },
# }
api_endpoint_info = {}


class State:
    def __init__(self, model_name):
        self.conv = get_conversation_template(model_name)
        self.conv_id = uuid.uuid4().hex
        self.skip_next = False
        self.model_name = model_name

        if model_name in ["palm-2", "gemini-pro"]:
            self.palm_chat = init_palm_chat(model_name)

    def to_gradio_chatbot(self):
        return self.conv.to_gradio_chatbot()

    def dict(self):
        base = self.conv.dict()
        base.update(
            {
                "conv_id": self.conv_id,
                "model_name": self.model_name,
            }
        )
        return base


def set_global_vars(controller_url_, enable_moderation_):
    global controller_url, enable_moderation
    controller_url = controller_url_
    enable_moderation = enable_moderation_


def get_conv_log_filename():
    t = datetime.datetime.now()
    name = os.path.join(LOGDIR, f"{t.year}-{t.month:02d}-{t.day:02d}-conv.json")
    return name


<<<<<<< HEAD
def get_model_list(
    controller_url,
    register_openai_compatible_models,
    add_chatgpt,
    add_claude,
    add_palm,
    multimodal,
):
=======
def get_model_list(controller_url, register_api_endpoint_file):
    global api_endpoint_info
>>>>>>> 1db84d09
    if controller_url:
        ret = requests.post(controller_url + "/refresh_all_workers")
        assert ret.status_code == 200

        if multimodal:
            ret = requests.post(controller_url + "/list_multimodal_models")
            models = ret.json()["models"]
        else:
            ret = requests.post(controller_url + "/list_language_models")
            models = ret.json()["models"]
    else:
        models = []

    # Add API providers
    if register_api_endpoint_file:
        api_endpoint_info = json.load(open(register_api_endpoint_file))
        models += list(api_endpoint_info.keys())

    models = list(set(models))
    visible_models = models.copy()
    for mdl in visible_models:
        if mdl not in api_endpoint_info:
            continue
        mdl_dict = api_endpoint_info[mdl]
        if mdl_dict["anony_only"]:
            visible_models.remove(mdl)

    priority = {k: f"___{i:03d}" for i, k in enumerate(model_info)}
    models.sort(key=lambda x: priority.get(x, x))
    visible_models.sort(key=lambda x: priority.get(x, x))
    logger.info(f"All models: {models}")
    logger.info(f"Visible models: {visible_models}")
    return visible_models, models


def load_demo_single(models, url_params):
    selected_model = models[0] if len(models) > 0 else ""
    if "model" in url_params:
        model = url_params["model"]
        if model in models:
            selected_model = model

    dropdown_update = gr.Dropdown.update(
        choices=models, value=selected_model, visible=True
    )

    state = None
    return state, dropdown_update


def load_demo(url_params, request: gr.Request):
    global models

    ip = get_ip(request)
    logger.info(f"load_demo. ip: {ip}. params: {url_params}")
    ip_expiration_dict[ip] = time.time() + SESSION_EXPIRATION_TIME

    if args.model_list_mode == "reload":
        models, all_models = get_model_list(
            controller_url,
<<<<<<< HEAD
            args.register_openai_compatible_models,
            args.add_chatgpt,
            args.add_claude,
            args.add_palm,
            False,
=======
            args.register_api_endpoint_file,
>>>>>>> 1db84d09
        )

    return load_demo_single(models, url_params)


def vote_last_response(state, vote_type, model_selector, request: gr.Request):
    with open(get_conv_log_filename(), "a") as fout:
        data = {
            "tstamp": round(time.time(), 4),
            "type": vote_type,
            "model": model_selector,
            "state": state.dict(),
            "ip": get_ip(request),
        }
        fout.write(json.dumps(data) + "\n")


def upvote_last_response(state, model_selector, request: gr.Request):
    ip = get_ip(request)
    logger.info(f"upvote. ip: {ip}")
    vote_last_response(state, "upvote", model_selector, request)
    return ("",) + (disable_btn,) * 3


def downvote_last_response(state, model_selector, request: gr.Request):
    ip = get_ip(request)
    logger.info(f"downvote. ip: {ip}")
    vote_last_response(state, "downvote", model_selector, request)
    return ("",) + (disable_btn,) * 3


def flag_last_response(state, model_selector, request: gr.Request):
    ip = get_ip(request)
    logger.info(f"flag. ip: {ip}")
    vote_last_response(state, "flag", model_selector, request)
    return ("",) + (disable_btn,) * 3


def regenerate(state, request: gr.Request):
    ip = get_ip(request)
    logger.info(f"regenerate. ip: {ip}")
    state.conv.update_last_message(None)
    return (state, state.to_gradio_chatbot(), "", None) + (disable_btn,) * 5


def clear_history(request: gr.Request):
    ip = get_ip(request)
    logger.info(f"clear_history. ip: {ip}")
    state = None
    return (state, [], "", None) + (disable_btn,) * 5


def get_ip(request: gr.Request):
    if "cf-connecting-ip" in request.headers:
        ip = request.headers["cf-connecting-ip"]
    else:
        ip = request.client.host
    return ip


def _prepare_text_with_image(state, text, image):
    if image is not None:
        if len(state.conv.get_images()) > 0:
            # reset convo with new image
            state.conv = get_conversation_template(state.model_name)

        image = state.conv.convert_image_to_base64(
            image
        )  # PIL type is not JSON serializable

        text = (
            "<image>\n" + text,
            [image],
        )

    return text


def add_text(state, model_selector, text, image, request: gr.Request):
    ip = get_ip(request)
    logger.info(f"add_text. ip: {ip}. len: {len(text)}")

    if state is None:
        state = State(model_selector)

    if len(text) <= 0:
        state.skip_next = True
        return (state, state.to_gradio_chatbot(), "") + (no_change_btn,) * 5

    flagged = moderation_filter(text, [state.model_name])
    if flagged:
        logger.info(f"violate moderation. ip: {ip}. text: {text}")
        # overwrite the original text
        text = MODERATION_MSG

    if (len(state.conv.messages) - state.conv.offset) // 2 >= CONVERSATION_TURN_LIMIT:
        logger.info(f"conversation turn limit. ip: {ip}. text: {text}")
        state.skip_next = True
        return (state, state.to_gradio_chatbot(), CONVERSATION_LIMIT_MSG) + (
            no_change_btn,
        ) * 5

    text = text[:INPUT_CHAR_LEN_LIMIT]  # Hard cut-off
    text = _prepare_text_with_image(state, text, image)
    state.conv.append_message(state.conv.roles[0], text)
    state.conv.append_message(state.conv.roles[1], None)
    return (state, state.to_gradio_chatbot(), "", None) + (disable_btn,) * 5


def post_process_code(code):
    sep = "\n```"
    if sep in code:
        blocks = code.split(sep)
        if len(blocks) % 2 == 1:
            for i in range(1, len(blocks), 2):
                blocks[i] = blocks[i].replace("\\_", "_")
        code = sep.join(blocks)
    return code


def model_worker_stream_iter(
    conv,
    model_name,
    worker_addr,
    prompt,
    temperature,
    repetition_penalty,
    top_p,
    max_new_tokens,
    images,
):
    # Make requests
    gen_params = {
        "model": model_name,
        "prompt": prompt,
        "temperature": temperature,
        "repetition_penalty": repetition_penalty,
        "top_p": top_p,
        "max_new_tokens": max_new_tokens,
        "stop": conv.stop_str,
        "stop_token_ids": conv.stop_token_ids,
        "echo": False,
    }

    if len(images) > 0:
        gen_params["images"] = images

    logger.info(f"==== request ====\n{gen_params}")

    # Stream output
    response = requests.post(
        worker_addr + "/worker_generate_stream",
        headers=headers,
        json=gen_params,
        stream=True,
        timeout=WORKER_API_TIMEOUT,
    )
    for chunk in response.iter_lines(decode_unicode=False, delimiter=b"\0"):
        if chunk:
            data = json.loads(chunk.decode())
            yield data


def is_limit_reached(model_name, ip):
    monitor_url = "http://localhost:9090"
    try:
        ret = requests.get(
            f"{monitor_url}/is_limit_reached?model={model_name}&user_id={ip}", timeout=1
        )
        obj = ret.json()
        return obj
    except Exception as e:
        logger.info(f"monitor error: {e}")
        return None


def bot_response(
    state,
    temperature,
    top_p,
    max_new_tokens,
    request: gr.Request,
    apply_rate_limit=True,
):
    ip = get_ip(request)
    logger.info(f"bot_response. ip: {ip}")
    start_tstamp = time.time()
    temperature = float(temperature)
    top_p = float(top_p)
    max_new_tokens = int(max_new_tokens)

    if state.skip_next:
        # This generate call is skipped due to invalid inputs
        state.skip_next = False
        yield (state, state.to_gradio_chatbot()) + (no_change_btn,) * 5
        return

    if apply_rate_limit:
        ret = is_limit_reached(state.model_name, ip)
        if ret is not None and ret["is_limit_reached"]:
            error_msg = RATE_LIMIT_MSG + "\n\n" + ret["reason"]
            logger.info(f"rate limit reached. ip: {ip}. error_msg: {ret['reason']}")
            state.conv.update_last_message(error_msg)
            yield (state, state.to_gradio_chatbot()) + (no_change_btn,) * 5
            return

    conv, model_name = state.conv, state.model_name
    model_api_dict = (
        api_endpoint_info[model_name] if model_name in api_endpoint_info else None
    )

    if model_api_dict is None:
        # Query worker address
        ret = requests.post(
            controller_url + "/get_worker_address", json={"model": model_name}
        )
        worker_addr = ret.json()["address"]
        logger.info(f"model_name: {model_name}, worker_addr: {worker_addr}")

        # No available worker
        if worker_addr == "":
            conv.update_last_message(SERVER_ERROR_MSG)
            yield (
                state,
                state.to_gradio_chatbot(),
                disable_btn,
                disable_btn,
                disable_btn,
                enable_btn,
                enable_btn,
            )
            return

        # Construct prompt.
        # We need to call it here, so it will not be affected by "▌".
        prompt = conv.get_prompt()
        images = conv.get_images()

        # Set repetition_penalty
        if "t5" in model_name:
            repetition_penalty = 1.2
        else:
            repetition_penalty = 1.0

        stream_iter = model_worker_stream_iter(
            conv,
            model_name,
            worker_addr,
            prompt,
            temperature,
            repetition_penalty,
            top_p,
            max_new_tokens,
            images,
        )
    elif model_api_dict["api_type"] == "openai":
        prompt = conv.to_openai_api_messages()
        stream_iter = openai_api_stream_iter(
            model_api_dict["model_name"],
            prompt,
            temperature,
            top_p,
            max_new_tokens,
            api_base=model_api_dict["api_base"],
            api_key=model_api_dict["api_key"],
        )
    elif model_api_dict["api_type"] == "anthropic":
        prompt = conv.get_prompt()
        stream_iter = anthropic_api_stream_iter(
            model_name, prompt, temperature, top_p, max_new_tokens
        )
    elif model_api_dict["api_type"] == "palm":
        stream_iter = palm_api_stream_iter(
            model_name,
            state.palm_chat,
            conv.messages[-2][1],
            temperature,
            top_p,
            max_new_tokens,
        )
    elif model_api_dict["api_type"] == "gemini":
        stream_iter = gemini_api_stream_iter(
            model_api_dict["model_name"],
            conv,
            temperature,
            top_p,
            max_new_tokens,
            api_key=model_api_dict["api_key"],
        )
    elif model_api_dict["api_type"] == "bard":
        prompt = conv.to_openai_api_messages()
        stream_iter = bard_api_stream_iter(
            model_api_dict["model_name"],
            prompt,
            temperature,
            top_p,
            api_key=model_api_dict["api_key"],
        )
    elif model_api_dict["api_type"] == "mistral":
        prompt = conv.to_openai_api_messages()
        stream_iter = mistral_api_stream_iter(
            model_name, prompt, temperature, top_p, max_new_tokens
        )
    elif model_api_dict["api_type"] == "nvidia":
        prompt = conv.to_openai_api_messages()
        stream_iter = nvidia_api_stream_iter(
            model_name,
            prompt,
            temperature,
            top_p,
            max_new_tokens,
            model_api_dict["api_base"],
        )
    elif model_api_dict["api_type"] == "ai2":
        prompt = conv.to_openai_api_messages()
        stream_iter = ai2_api_stream_iter(
            model_name,
            model_api_dict["model_name"],
            prompt,
            temperature,
            top_p,
            max_new_tokens,
            api_base=model_api_dict["api_base"],
            api_key=model_api_dict["api_key"],
        )
    else:
        raise NotImplementedError

    conv.update_last_message("▌")
    yield (state, state.to_gradio_chatbot()) + (disable_btn,) * 5

    try:
        for i, data in enumerate(stream_iter):
            if data["error_code"] == 0:
                output = data["text"].strip()
                conv.update_last_message(output + "▌")
                yield (state, state.to_gradio_chatbot()) + (disable_btn,) * 5
            else:
                output = data["text"] + f"\n\n(error_code: {data['error_code']})"
                conv.update_last_message(output)
                yield (state, state.to_gradio_chatbot()) + (
                    disable_btn,
                    disable_btn,
                    disable_btn,
                    enable_btn,
                    enable_btn,
                )
                return
        output = data["text"].strip()
        if "vicuna" in model_name:
            output = post_process_code(output)
        conv.update_last_message(output)
        yield (state, state.to_gradio_chatbot()) + (enable_btn,) * 5
    except requests.exceptions.RequestException as e:
        conv.update_last_message(
            f"{SERVER_ERROR_MSG}\n\n"
            f"(error_code: {ErrorCode.GRADIO_REQUEST_ERROR}, {e})"
        )
        yield (state, state.to_gradio_chatbot()) + (
            disable_btn,
            disable_btn,
            disable_btn,
            enable_btn,
            enable_btn,
        )
        return
    except Exception as e:
        conv.update_last_message(
            f"{SERVER_ERROR_MSG}\n\n"
            f"(error_code: {ErrorCode.GRADIO_STREAM_UNKNOWN_ERROR}, {e})"
        )
        yield (state, state.to_gradio_chatbot()) + (
            disable_btn,
            disable_btn,
            disable_btn,
            enable_btn,
            enable_btn,
        )
        return

    finish_tstamp = time.time()
    logger.info(f"{output}")

    with open(get_conv_log_filename(), "a") as fout:
        data = {
            "tstamp": round(finish_tstamp, 4),
            "type": "chat",
            "model": model_name,
            "gen_params": {
                "temperature": temperature,
                "top_p": top_p,
                "max_new_tokens": max_new_tokens,
            },
            "start": round(start_tstamp, 4),
            "finish": round(finish_tstamp, 4),
            "state": state.dict(),
            "ip": get_ip(request),
        }
        fout.write(json.dumps(data) + "\n")


block_css = """
#notice_markdown {
    font-size: 110%
}
#notice_markdown th {
    display: none;
}
#notice_markdown td {
    padding-top: 6px;
    padding-bottom: 6px;
}
#model_description_markdown {
    font-size: 110%
}
#leaderboard_markdown {
    font-size: 110%
}
#leaderboard_markdown td {
    padding-top: 6px;
    padding-bottom: 6px;
}
#leaderboard_dataframe td {
    line-height: 0.1em;
}
#about_markdown {
    font-size: 110%
}
#ack_markdown {
    font-size: 110%
}
#input_box textarea {
}
footer {
    display:none !important
}
.sponsor-image-container {
    display: flex;
    align-items: center;
    padding: 1px;
}
.sponsor-image-container img {
    margin: 0 30px;
    height: 30px;
    max-height: 100%;
    width: auto;
    max-width: 20%;
}
.sponsor-image-about img {
    margin: 0 30px;
    margin-top: 30px;
    height: 60px;
    max-height: 100%;
    width: auto;
    max-width: 20%;
    float: left;
}
"""


def get_model_description_md(models):
    model_description_md = """
| | | |
| ---- | ---- | ---- |
"""
    ct = 0
    visited = set()
    for i, name in enumerate(models):
        minfo = get_model_info(name)
        if minfo.simple_name in visited:
            continue
        visited.add(minfo.simple_name)
        one_model_md = f"[{minfo.simple_name}]({minfo.link}): {minfo.description}"

        if ct % 3 == 0:
            model_description_md += "|"
        model_description_md += f" {one_model_md} |"
        if ct % 3 == 2:
            model_description_md += "\n"
        ct += 1
    return model_description_md


def build_about():
    about_markdown = f"""
# About Us
Chatbot Arena is an open-source research project developed by members from [LMSYS](https://lmsys.org/about/) and UC Berkeley [SkyLab](https://sky.cs.berkeley.edu/).  Our mission is to build an open crowdsourced platform to collect human feedback and evaluate LLMs under real-world scenarios. We open-source our [FastChat](https://github.com/lm-sys/FastChat) project at GitHub and release chat and human feedback datasets [here](https://github.com/lm-sys/FastChat/blob/main/docs/dataset_release.md). We invite everyone to join us in this journey!

## Read More
- Chatbot Arena [launch post](https://lmsys.org/blog/2023-05-03-arena/), [data release](https://lmsys.org/blog/2023-07-20-dataset/)
- LMSYS-Chat-1M [report](https://arxiv.org/abs/2309.11998)

## Core Members
[Lianmin Zheng](https://lmzheng.net/), [Wei-Lin Chiang](https://infwinston.github.io/), [Ying Sheng](https://sites.google.com/view/yingsheng/home), [Siyuan Zhuang](https://scholar.google.com/citations?user=KSZmI5EAAAAJ)

## Advisors
[Ion Stoica](http://people.eecs.berkeley.edu/~istoica/), [Joseph E. Gonzalez](https://people.eecs.berkeley.edu/~jegonzal/), [Hao Zhang](https://cseweb.ucsd.edu/~haozhang/)

## Contact Us
- Follow our [Twitter](https://twitter.com/lmsysorg), [Discord](https://discord.gg/HSWAKCrnFx) or email us at lmsys.org@gmail.com
- File issues on [GitHub](https://github.com/lm-sys/FastChat)
- Download our datasets and models on [HuggingFace](https://huggingface.co/lmsys)

## Acknowledgment
We thank [SkyPilot](https://github.com/skypilot-org/skypilot) and [Gradio](https://github.com/gradio-app/gradio) team for their system support.
We also thank [Kaggle](https://www.kaggle.com/), [MBZUAI](https://mbzuai.ac.ae/), [Anyscale](https://www.anyscale.com/), [a16z](https://www.a16z.com/), [HuggingFace](https://huggingface.co/) for their generous sponsorship.
Learn more about partnership [here](https://lmsys.org/donations/).

<div class="sponsor-image-about">
    <img src="https://upload.wikimedia.org/wikipedia/commons/thumb/7/7c/Kaggle_logo.png/400px-Kaggle_logo.png" alt="Kaggle">
    <img src="https://mma.prnewswire.com/media/1227419/MBZUAI_Logo.jpg?p=facebookg" alt="MBZUAI">
    <img src="https://docs.anyscale.com/site-assets/logo.png" alt="AnyScale">
    <img src="https://a16z.com/wp-content/themes/a16z/assets/images/opegraph_images/corporate-Yoast-Twitter.jpg" alt="a16z">
    <img src="https://huggingface.co/datasets/huggingface/brand-assets/resolve/main/hf-logo-with-title.png" alt="HuggingFace">
</div>
"""

    # state = gr.State()
    gr.Markdown(about_markdown, elem_id="about_markdown")

    # return [state]


def build_single_model_ui(models, add_promotion_links=False):
    promotion = (
        """
- | [GitHub](https://github.com/lm-sys/FastChat) | [Dataset](https://github.com/lm-sys/FastChat/blob/main/docs/dataset_release.md) | [Twitter](https://twitter.com/lmsysorg) | [Discord](https://discord.gg/HSWAKCrnFx) |
- Introducing Llama 2: The Next Generation Open Source Large Language Model. [[Website]](https://ai.meta.com/llama/)
- Vicuna: An Open-Source Chatbot Impressing GPT-4 with 90% ChatGPT Quality. [[Blog]](https://lmsys.org/blog/2023-03-30-vicuna/)

## 🤖 Choose any model to chat
"""
        if add_promotion_links
        else ""
    )

    notice_markdown = f"""
# 🏔️ Chat with Open Large Language Models
{promotion}
"""

    state = gr.State()
    gr.Markdown(notice_markdown, elem_id="notice_markdown")

    with gr.Box(elem_id="share-region-named"):
        with gr.Row(elem_id="model_selector_row"):
            model_selector = gr.Dropdown(
                choices=models,
                value=models[0] if len(models) > 0 else "",
                interactive=True,
                show_label=False,
                container=False,
            )
        with gr.Row():
            with gr.Accordion(
                "🔍 Expand to see 20+ model descriptions",
                open=False,
                elem_id="model_description_accordion",
            ):
                model_description_md = get_model_description_md(models)
                gr.Markdown(model_description_md, elem_id="model_description_markdown")

        chatbot = gr.Chatbot(
            elem_id="chatbot",
            label="Scroll down and start chatting",
            height=550,
            show_copy_button=True,
        )
    with gr.Row():
        textbox = gr.Textbox(
            show_label=False,
            placeholder="👉 Enter your prompt and press ENTER",
            elem_id="input_box",
        )
        send_btn = gr.Button(value="Send", variant="primary", scale=0)

    with gr.Row() as button_row:
        upvote_btn = gr.Button(value="👍  Upvote", interactive=False)
        downvote_btn = gr.Button(value="👎  Downvote", interactive=False)
        flag_btn = gr.Button(value="⚠️  Flag", interactive=False)
        regenerate_btn = gr.Button(value="🔄  Regenerate", interactive=False)
        clear_btn = gr.Button(value="🗑️  Clear history", interactive=False)

    with gr.Accordion("Parameters", open=False) as parameter_row:
        temperature = gr.Slider(
            minimum=0.0,
            maximum=1.0,
            value=0.7,
            step=0.1,
            interactive=True,
            label="Temperature",
        )
        top_p = gr.Slider(
            minimum=0.0,
            maximum=1.0,
            value=1.0,
            step=0.1,
            interactive=True,
            label="Top P",
        )
        max_output_tokens = gr.Slider(
            minimum=16,
            maximum=2048,
            value=1024,
            step=64,
            interactive=True,
            label="Max output tokens",
        )

    if add_promotion_links:
        gr.Markdown(acknowledgment_md, elem_id="ack_markdown")

    # Register listeners
    imagebox = gr.State(None)
    btn_list = [upvote_btn, downvote_btn, flag_btn, regenerate_btn, clear_btn]
    upvote_btn.click(
        upvote_last_response,
        [state, model_selector],
        [textbox, upvote_btn, downvote_btn, flag_btn],
    )
    downvote_btn.click(
        downvote_last_response,
        [state, model_selector],
        [textbox, upvote_btn, downvote_btn, flag_btn],
    )
    flag_btn.click(
        flag_last_response,
        [state, model_selector],
        [textbox, upvote_btn, downvote_btn, flag_btn],
    )
    regenerate_btn.click(
        regenerate, state, [state, chatbot, textbox, imagebox] + btn_list
    ).then(
        bot_response,
        [state, temperature, top_p, max_output_tokens],
        [state, chatbot] + btn_list,
    )
    clear_btn.click(clear_history, None, [state, chatbot, textbox, imagebox] + btn_list)

    model_selector.change(
        clear_history, None, [state, chatbot, textbox, imagebox] + btn_list
    )

    textbox.submit(
        add_text,
        [state, model_selector, textbox, imagebox],
        [state, chatbot, textbox, imagebox] + btn_list,
    ).then(
        bot_response,
        [state, temperature, top_p, max_output_tokens],
        [state, chatbot] + btn_list,
    )
    send_btn.click(
        add_text,
        [state, model_selector, textbox, imagebox],
        [state, chatbot, textbox, imagebox] + btn_list,
    ).then(
        bot_response,
        [state, temperature, top_p, max_output_tokens],
        [state, chatbot] + btn_list,
    )

    return [state, model_selector]


def build_demo(models):
    with gr.Blocks(
        title="Chat with Open Large Language Models",
        theme=gr.themes.Default(),
        css=block_css,
    ) as demo:
        url_params = gr.JSON(visible=False)

        state, model_selector = build_single_model_ui(models)

        if args.model_list_mode not in ["once", "reload"]:
            raise ValueError(f"Unknown model list mode: {args.model_list_mode}")

        if args.show_terms_of_use:
            load_js = get_window_url_params_with_tos_js
        else:
            load_js = get_window_url_params_js

        demo.load(
            load_demo,
            [url_params],
            [
                state,
                model_selector,
            ],
            _js=load_js,
        )

    return demo


if __name__ == "__main__":
    parser = argparse.ArgumentParser()
    parser.add_argument("--host", type=str, default="0.0.0.0")
    parser.add_argument("--port", type=int)
    parser.add_argument(
        "--share",
        action="store_true",
        help="Whether to generate a public, shareable link",
    )
    parser.add_argument(
        "--controller-url",
        type=str,
        default="http://localhost:21001",
        help="The address of the controller",
    )
    parser.add_argument(
        "--concurrency-count",
        type=int,
        default=10,
        help="The concurrency count of the gradio queue",
    )
    parser.add_argument(
        "--model-list-mode",
        type=str,
        default="once",
        choices=["once", "reload"],
        help="Whether to load the model list once or reload the model list every time",
    )
    parser.add_argument(
        "--moderate",
        action="store_true",
        help="Enable content moderation to block unsafe inputs",
    )
    parser.add_argument(
        "--show-terms-of-use",
        action="store_true",
        help="Shows term of use before loading the demo",
    )
    parser.add_argument(
        "--register-api-endpoint-file",
        type=str,
        help="Register API-based model endpoints from a JSON file",
    )
    parser.add_argument(
        "--gradio-auth-path",
        type=str,
        help='Set the gradio authentication file path. The file should contain one or more user:password pairs in this format: "u1:p1,u2:p2,u3:p3"',
    )
    parser.add_argument(
        "--gradio-root-path",
        type=str,
        help="Sets the gradio root path, eg /abc/def. Useful when running behind a reverse-proxy or at a custom URL path prefix",
    )
    args = parser.parse_args()
    logger.info(f"args: {args}")

    # Set global variables
    set_global_vars(args.controller_url, args.moderate)
    models, all_models = get_model_list(
        args.controller_url,
        args.register_api_endpoint_file,
    )

    # Set authorization credentials
    auth = None
    if args.gradio_auth_path is not None:
        auth = parse_gradio_auth_creds(args.gradio_auth_path)

    # Launch the demo
    demo = build_demo(models)
    demo.queue(
        concurrency_count=args.concurrency_count, status_update_rate=10, api_open=False
    ).launch(
        server_name=args.host,
        server_port=args.port,
        share=args.share,
        max_threads=200,
        auth=auth,
        root_path=args.gradio_root_path,
    )<|MERGE_RESOLUTION|>--- conflicted
+++ resolved
@@ -136,19 +136,8 @@
     return name
 
 
-<<<<<<< HEAD
-def get_model_list(
-    controller_url,
-    register_openai_compatible_models,
-    add_chatgpt,
-    add_claude,
-    add_palm,
-    multimodal,
-):
-=======
-def get_model_list(controller_url, register_api_endpoint_file):
+def get_model_list(controller_url, register_api_endpoint_file, multimodal):
     global api_endpoint_info
->>>>>>> 1db84d09
     if controller_url:
         ret = requests.post(controller_url + "/refresh_all_workers")
         assert ret.status_code == 200
@@ -209,15 +198,8 @@
     if args.model_list_mode == "reload":
         models, all_models = get_model_list(
             controller_url,
-<<<<<<< HEAD
-            args.register_openai_compatible_models,
-            args.add_chatgpt,
-            args.add_claude,
-            args.add_palm,
-            False,
-=======
             args.register_api_endpoint_file,
->>>>>>> 1db84d09
+            False
         )
 
     return load_demo_single(models, url_params)
@@ -975,6 +957,7 @@
     models, all_models = get_model_list(
         args.controller_url,
         args.register_api_endpoint_file,
+        False
     )
 
     # Set authorization credentials
