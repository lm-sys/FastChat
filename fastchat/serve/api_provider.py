"""Call API providers."""

import json
import os
import random
import re
from typing import Optional
import time

import requests

from fastchat.utils import build_logger


logger = build_logger("gradio_web_server", "gradio_web_server.log")


def get_api_provider_stream_iter(
    conv,
    model_name,
    model_api_dict,
    temperature,
    top_p,
    max_new_tokens,
    state,
):
    if model_api_dict["api_type"] == "openai":
        if model_api_dict["vision-arena"]:
            prompt = conv.to_openai_vision_api_messages()
        else:
            prompt = conv.to_openai_api_messages()
        stream_iter = openai_api_stream_iter(
            model_api_dict["model_name"],
            prompt,
            temperature,
            top_p,
            max_new_tokens,
            api_base=model_api_dict["api_base"],
            api_key=model_api_dict["api_key"],
        )
    elif model_api_dict["api_type"] == "openai_assistant":
        last_prompt = conv.messages[-2][1]
        stream_iter = openai_assistant_api_stream_iter(
            state,
            last_prompt,
            assistant_id=model_api_dict["assistant_id"],
            api_key=model_api_dict["api_key"],
        )
    elif model_api_dict["api_type"] == "anthropic":
        if model_api_dict["vision-arena"]:
            prompt = conv.to_anthropic_vision_api_messages()
        else:
            prompt = conv.to_openai_api_messages()
        stream_iter = anthropic_api_stream_iter(
            model_name, prompt, temperature, top_p, max_new_tokens
        )
    elif model_api_dict["api_type"] == "anthropic_message":
        prompt = conv.to_openai_api_messages()
        stream_iter = anthropic_message_api_stream_iter(
            model_name, prompt, temperature, top_p, max_new_tokens
        )
    elif model_api_dict["api_type"] == "anthropic_message_vertex":
        prompt = conv.to_openai_api_messages()
        stream_iter = anthropic_message_api_stream_iter(
            model_api_dict["model_name"],
            prompt,
            temperature,
            top_p,
            max_new_tokens,
            vertex_ai=True,
        )
    elif model_api_dict["api_type"] == "gemini":
        stream_iter = gemini_api_stream_iter(
            model_api_dict["model_name"],
            conv,
            temperature,
            top_p,
            max_new_tokens,
            api_key=model_api_dict["api_key"],
        )
    elif model_api_dict["api_type"] == "bard":
        prompt = conv.to_openai_api_messages()
        stream_iter = bard_api_stream_iter(
            model_api_dict["model_name"],
            prompt,
            temperature,
            top_p,
            api_key=model_api_dict["api_key"],
        )
    elif model_api_dict["api_type"] == "mistral":
        prompt = conv.to_openai_api_messages()
        stream_iter = mistral_api_stream_iter(
            model_name, prompt, temperature, top_p, max_new_tokens
        )
    elif model_api_dict["api_type"] == "nvidia":
        prompt = conv.to_openai_api_messages()
        stream_iter = nvidia_api_stream_iter(
            model_name,
            prompt,
            temperature,
            top_p,
            max_new_tokens,
            model_api_dict["api_base"],
        )
    elif model_api_dict["api_type"] == "ai2":
        prompt = conv.to_openai_api_messages()
        stream_iter = ai2_api_stream_iter(
            model_name,
            model_api_dict["model_name"],
            prompt,
            temperature,
            top_p,
            max_new_tokens,
            api_base=model_api_dict["api_base"],
            api_key=model_api_dict["api_key"],
        )
    elif model_api_dict["api_type"] == "vertex":
        prompt = conv.to_vertex_api_messages()
        stream_iter = vertex_api_stream_iter(
            model_name, prompt, temperature, top_p, max_new_tokens
        )
    elif model_api_dict["api_type"] == "yandexgpt":
        # note: top_p parameter is unused by yandexgpt

        messages = []
        if conv.system_message:
            messages.append({"role": "system", "text": conv.system_message})
        messages += [
            {"role": role, "text": text}
            for role, text in conv.messages
            if text is not None
        ]

        fixed_temperature = model_api_dict.get("fixed_temperature")
        if fixed_temperature is not None:
            temperature = fixed_temperature

        stream_iter = yandexgpt_api_stream_iter(
            model_name=model_api_dict["model_name"],
            messages=messages,
            temperature=temperature,
            max_tokens=max_new_tokens,
            api_base=model_api_dict["api_base"],
            api_key=model_api_dict.get("api_key"),
            folder_id=model_api_dict.get("folder_id"),
        )
    elif model_api_dict["api_type"] == "cohere":
        messages = conv.to_openai_api_messages()
        stream_iter = cohere_api_stream_iter(
            client_name=model_api_dict.get("client_name", "FastChat"),
            model_id=model_api_dict["model_name"],
            messages=messages,
            temperature=temperature,
            top_p=top_p,
            max_new_tokens=max_new_tokens,
            api_base=model_api_dict["api_base"],
            api_key=model_api_dict["api_key"],
        )
    elif model_api_dict["api_type"] == "reka":
        messages = conv.to_openai_api_messages()
        stream_iter = reka_api_stream_iter(
            model_name=model_api_dict["model_name"],
            messages=messages,
            temperature=temperature,
            top_p=top_p,
            max_new_tokens=max_new_tokens,
            api_base=model_api_dict["api_base"],
            api_key=model_api_dict["api_key"],
        )
    else:
        raise NotImplementedError()

    return stream_iter


def openai_api_stream_iter(
    model_name,
    messages,
    temperature,
    top_p,
    max_new_tokens,
    api_base=None,
    api_key=None,
):
    import openai

    api_key = api_key or os.environ["OPENAI_API_KEY"]

    if "azure" in model_name:
        client = openai.AzureOpenAI(
            api_version="2023-07-01-preview",
            azure_endpoint=api_base or "https://api.openai.com/v1",
            api_key=api_key,
        )
    else:
        client = openai.OpenAI(
            base_url=api_base or "https://api.openai.com/v1",
            api_key=api_key,
            timeout=180,
        )

    # Make requests
    text_messages = []
    for message in messages:
        if type(message["content"]) == str:  # text-only model
            text_messages.append(message)
        else:  # vision model
            filtered_content_list = [
                content for content in message["content"] if content["type"] == "text"
            ]
            text_messages.append(
                {"role": message["role"], "content": filtered_content_list}
            )

    gen_params = {
        "model": model_name,
        "prompt": text_messages,
        "temperature": temperature,
        "top_p": top_p,
        "max_new_tokens": max_new_tokens,
    }
    logger.info(f"==== request ====\n{gen_params}")

    res = client.chat.completions.create(
        model=model_name,
        messages=messages,
        temperature=temperature,
        max_tokens=max_new_tokens,
        stream=True,
    )
    text = ""
    for chunk in res:
        if len(chunk.choices) > 0:
            text += chunk.choices[0].delta.content or ""
            data = {
                "text": text,
                "error_code": 0,
            }
            yield data


<<<<<<< HEAD
def anthropic_api_stream_iter(model_name, messages, temperature, top_p, max_new_tokens):
=======
def upload_openai_file_to_gcs(file_id):
    import openai
    from google.cloud import storage

    storage_client = storage.Client()

    file = openai.files.content(file_id)
    # upload file to GCS
    bucket = storage_client.get_bucket("arena_user_content")
    blob = bucket.blob(f"{file_id}")
    blob.upload_from_string(file.read())
    blob.make_public()
    return blob.public_url


def openai_assistant_api_stream_iter(
    state,
    prompt,
    assistant_id,
    api_key=None,
):
    import openai
    import base64

    api_key = api_key or os.environ["OPENAI_API_KEY"]
    client = openai.OpenAI(base_url="https://api.openai.com/v1", api_key=api_key)

    if state.oai_thread_id is None:
        logger.info("==== create thread ====")
        thread = client.beta.threads.create()
        state.oai_thread_id = thread.id
    logger.info(f"==== thread_id ====\n{state.oai_thread_id}")
    thread_message = client.beta.threads.messages.with_raw_response.create(
        state.oai_thread_id,
        role="user",
        content=prompt,
        timeout=3,
    )
    # logger.info(f"header {thread_message.headers}")
    thread_message = thread_message.parse()
    # Make requests
    gen_params = {
        "assistant_id": assistant_id,
        "thread_id": state.oai_thread_id,
        "message": prompt,
    }
    logger.info(f"==== request ====\n{gen_params}")

    res = requests.post(
        f"https://api.openai.com/v1/threads/{state.oai_thread_id}/runs",
        headers={
            "Authorization": f"Bearer {api_key}",
            "Content-Type": "application/json",
            "OpenAI-Beta": "assistants=v1",
        },
        json={"assistant_id": assistant_id, "stream": True},
        timeout=30,
        stream=True,
    )

    list_of_text = []
    list_of_raw_text = []
    offset_idx = 0
    full_ret_text = ""
    idx_mapping = {}
    for line in res.iter_lines():
        if not line:
            continue
        data = line.decode("utf-8")
        # logger.info("data:", data)
        if data.endswith("[DONE]"):
            break
        if data.startswith("event"):
            event = data.split(":")[1].strip()
            if event == "thread.message.completed":
                offset_idx += len(list_of_text)
            continue
        data = json.loads(data[6:])

        if data.get("status") == "failed":
            yield {
                "text": f"**API REQUEST ERROR** Reason: {data['last_error']['message']}",
                "error_code": 1,
            }
            return

        if data.get("status") == "completed":
            logger.info(f"[debug]: {data}")

        if data["object"] != "thread.message.delta":
            continue

        for delta in data["delta"]["content"]:
            text_index = delta["index"] + offset_idx
            if len(list_of_text) <= text_index:
                list_of_text.append("")
                list_of_raw_text.append("")

            text = list_of_text[text_index]
            raw_text = list_of_raw_text[text_index]

            if delta["type"] == "text":
                # text, url_citation or file_path
                content = delta["text"]
                if "annotations" in content and len(content["annotations"]) > 0:
                    annotations = content["annotations"]

                    cur_offset = 0
                    raw_text_copy = raw_text
                    for anno in annotations:
                        if anno["type"] == "url_citation":
                            anno_text = anno["text"]
                            if anno_text not in idx_mapping:
                                continue
                            citation_number = idx_mapping[anno_text]

                            start_idx = anno["start_index"] + cur_offset
                            end_idx = anno["end_index"] + cur_offset
                            url = anno["url_citation"]["url"]

                            citation = f" [[{citation_number}]]({url})"
                            raw_text_copy = (
                                raw_text_copy[:start_idx]
                                + citation
                                + raw_text_copy[end_idx:]
                            )
                            cur_offset += len(citation) - (end_idx - start_idx)
                        elif anno["type"] == "file_path":
                            file_public_url = upload_openai_file_to_gcs(
                                anno["file_path"]["file_id"]
                            )
                            raw_text_copy = raw_text_copy.replace(
                                anno["text"], f"{file_public_url}"
                            )
                    text = raw_text_copy
                else:
                    text_content = content["value"]
                    raw_text += text_content

                    # re-index citation number
                    pattern = r"【\d+】"
                    matches = re.findall(pattern, content["value"])
                    if len(matches) > 0:
                        for match in matches:
                            if match not in idx_mapping:
                                idx_mapping[match] = len(idx_mapping) + 1
                            citation_number = idx_mapping[match]
                            text_content = text_content.replace(
                                match, f" [{citation_number}]"
                            )
                    text += text_content
                    # yield {"text": text, "error_code": 0}
            elif delta["type"] == "image_file":
                image_public_url = upload_openai_file_to_gcs(
                    delta["image_file"]["file_id"]
                )
                # raw_text += f"![image]({image_public_url})"
                text += f"![image]({image_public_url})"

            list_of_text[text_index] = text
            list_of_raw_text[text_index] = raw_text

            full_ret_text = "\n".join(list_of_text)
            yield {"text": full_ret_text, "error_code": 0}


def anthropic_api_stream_iter(model_name, prompt, temperature, top_p, max_new_tokens):
>>>>>>> 50956158
    import anthropic

    c = anthropic.Anthropic(api_key=os.environ["ANTHROPIC_API_KEY"])

    # Make requests
    text_messages = []
    for message in messages:
        if type(message["content"]) == str:  # text-only model
            text_messages.append(message)
        else:  # vision model
            filtered_content_list = [
                content for content in message["content"] if content["type"] == "text"
            ]
            text_messages.append(
                {"role": message["role"], "content": filtered_content_list}
            )

    # Make requests
    gen_params = {
        "model": model_name,
        "prompt": text_messages,
        "temperature": temperature,
        "top_p": top_p,
        "max_new_tokens": max_new_tokens,
    }
    logger.info(f"==== request ====\n{gen_params}")

    system_prompt = ""
    if messages[0]["role"] == "system":
        if type(messages[0]["content"]) == dict:
            system_prompt = messages[0]["content"]["text"]
        elif type(messages[0]["content"]) == str:
            system_prompt = messages[0]["content"]
        # remove system prompt
        messages = messages[1:]

    complete_text = ""
    with c.messages.stream(
        model=model_name,
        messages=messages,
        max_tokens=max_new_tokens,
        temperature=temperature,
        top_p=top_p,
        system=system_prompt,
    ) as stream:
        for text in stream.text_stream:
            complete_text += text
            data = {
                "text": complete_text,
                "error_code": 0,
            }
            yield data


def anthropic_message_api_stream_iter(
    model_name,
    messages,
    temperature,
    top_p,
    max_new_tokens,
    vertex_ai=False,
):
    import anthropic

    if vertex_ai:
        client = anthropic.AnthropicVertex(
            region=os.environ["GCP_LOCATION"],
            project_id=os.environ["GCP_PROJECT_ID"],
            max_retries=5,
        )
    else:
        client = anthropic.Anthropic(
            api_key=os.environ["ANTHROPIC_API_KEY"],
            max_retries=5,
        )
    # Make requests
    gen_params = {
        "model": model_name,
        "prompt": messages,
        "temperature": temperature,
        "top_p": top_p,
        "max_new_tokens": max_new_tokens,
    }
    logger.info(f"==== request ====\n{gen_params}")

    system_prompt = ""
    if messages[0]["role"] == "system":
        system_prompt = messages[0]["content"]
        # remove system prompt
        messages = messages[1:]

    text = ""
    with client.messages.stream(
        temperature=temperature,
        top_p=top_p,
        max_tokens=max_new_tokens,
        messages=messages,
        model=model_name,
        system=system_prompt,
    ) as stream:
        for chunk in stream.text_stream:
            text += chunk
            data = {
                "text": text,
                "error_code": 0,
            }
            yield data


def gemini_api_stream_iter(
    model_name, conv, temperature, top_p, max_new_tokens, api_key=None
):
    import google.generativeai as genai  # pip install google-generativeai

    if api_key is None:
        api_key = os.environ["GEMINI_API_KEY"]
    genai.configure(api_key=api_key)

    generation_config = {
        "temperature": temperature,
        "max_output_tokens": max_new_tokens,
        "top_p": top_p,
    }
    params = {
        "model": model_name,
        "prompt": conv,
    }
    params.update(generation_config)
    logger.info(f"==== request ====\n{params}")

    safety_settings = [
        {"category": "HARM_CATEGORY_HARASSMENT", "threshold": "BLOCK_NONE"},
        {"category": "HARM_CATEGORY_HATE_SPEECH", "threshold": "BLOCK_NONE"},
        {"category": "HARM_CATEGORY_SEXUALLY_EXPLICIT", "threshold": "BLOCK_NONE"},
        {"category": "HARM_CATEGORY_DANGEROUS_CONTENT", "threshold": "BLOCK_NONE"},
    ]
    model = genai.GenerativeModel(
        model_name=model_name,
        generation_config=generation_config,
        safety_settings=safety_settings,
    )
    history = []
    for role, message in conv.messages[:-2]:
        history.append({"role": role, "parts": message})
    convo = model.start_chat(history=history)
    response = convo.send_message(conv.messages[-2][1], stream=True)

    try:
        text = ""
        for chunk in response:
            text += chunk.text
            data = {
                "text": text,
                "error_code": 0,
            }
            yield data
    except Exception as e:
        logger.error(f"==== error ====\n{e}")
        reason = chunk.candidates
        yield {
            "text": f"**API REQUEST ERROR** Reason: {reason}.",
            "error_code": 1,
        }


def bard_api_stream_iter(model_name, conv, temperature, top_p, api_key=None):
    del top_p  # not supported
    del temperature  # not supported

    if api_key is None:
        api_key = os.environ["BARD_API_KEY"]

    # convert conv to conv_bard
    conv_bard = []
    for turn in conv:
        if turn["role"] == "user":
            conv_bard.append({"author": "0", "content": turn["content"]})
        elif turn["role"] == "assistant":
            conv_bard.append({"author": "1", "content": turn["content"]})
        else:
            raise ValueError(f"Unsupported role: {turn['role']}")

    params = {
        "model": model_name,
        "prompt": conv_bard,
    }
    logger.info(f"==== request ====\n{params}")

    try:
        res = requests.post(
            f"https://generativelanguage.googleapis.com/v1beta2/models/{model_name}:generateMessage?key={api_key}",
            json={
                "prompt": {
                    "messages": conv_bard,
                },
            },
            timeout=30,
        )
    except Exception as e:
        logger.error(f"==== error ====\n{e}")
        yield {
            "text": f"**API REQUEST ERROR** Reason: {e}.",
            "error_code": 1,
        }

    if res.status_code != 200:
        logger.error(f"==== error ==== ({res.status_code}): {res.text}")
        yield {
            "text": f"**API REQUEST ERROR** Reason: status code {res.status_code}.",
            "error_code": 1,
        }

    response_json = res.json()
    if "candidates" not in response_json:
        logger.error(f"==== error ==== response blocked: {response_json}")
        reason = response_json["filters"][0]["reason"]
        yield {
            "text": f"**API REQUEST ERROR** Reason: {reason}.",
            "error_code": 1,
        }

    response = response_json["candidates"][0]["content"]
    pos = 0
    while pos < len(response):
        # simulate token streaming
        pos += random.randint(3, 6)
        time.sleep(0.002)
        data = {
            "text": response[:pos],
            "error_code": 0,
        }
        yield data


def ai2_api_stream_iter(
    model_name,
    model_id,
    messages,
    temperature,
    top_p,
    max_new_tokens,
    api_key=None,
    api_base=None,
):
    # get keys and needed values
    ai2_key = api_key or os.environ.get("AI2_API_KEY")
    api_base = api_base or "https://inferd.allen.ai/api/v1/infer"

    # Make requests
    gen_params = {
        "model": model_name,
        "prompt": messages,
        "temperature": temperature,
        "top_p": top_p,
        "max_new_tokens": max_new_tokens,
    }
    logger.info(f"==== request ====\n{gen_params}")

    # AI2 uses vLLM, which requires that `top_p` be 1.0 for greedy sampling:
    # https://github.com/vllm-project/vllm/blob/v0.1.7/vllm/sampling_params.py#L156-L157
    if temperature == 0.0 and top_p < 1.0:
        raise ValueError("top_p must be 1 when temperature is 0.0")

    res = requests.post(
        api_base,
        stream=True,
        headers={"Authorization": f"Bearer {ai2_key}"},
        json={
            "model_id": model_id,
            # This input format is specific to the Tulu2 model. Other models
            # may require different input formats. See the model's schema
            # documentation on InferD for more information.
            "input": {
                "messages": messages,
                "opts": {
                    "max_tokens": max_new_tokens,
                    "temperature": temperature,
                    "top_p": top_p,
                    "logprobs": 1,  # increase for more choices
                },
            },
        },
        timeout=5,
    )

    if res.status_code != 200:
        logger.error(f"unexpected response ({res.status_code}): {res.text}")
        raise ValueError("unexpected response from InferD", res)

    text = ""
    for line in res.iter_lines():
        if line:
            part = json.loads(line)
            if "result" in part and "output" in part["result"]:
                for t in part["result"]["output"]["text"]:
                    text += t
            else:
                logger.error(f"unexpected part: {part}")
                raise ValueError("empty result in InferD response")

            data = {
                "text": text,
                "error_code": 0,
            }
            yield data


def mistral_api_stream_iter(model_name, messages, temperature, top_p, max_new_tokens):
    from mistralai.client import MistralClient
    from mistralai.models.chat_completion import ChatMessage

    api_key = os.environ["MISTRAL_API_KEY"]

    client = MistralClient(api_key=api_key, timeout=5)

    # Make requests
    gen_params = {
        "model": model_name,
        "prompt": messages,
        "temperature": temperature,
        "top_p": top_p,
        "max_new_tokens": max_new_tokens,
    }
    logger.info(f"==== request ====\n{gen_params}")

    new_messages = [
        ChatMessage(role=message["role"], content=message["content"])
        for message in messages
    ]

    res = client.chat_stream(
        model=model_name,
        temperature=temperature,
        messages=new_messages,
        max_tokens=max_new_tokens,
        top_p=top_p,
    )

    text = ""
    for chunk in res:
        if chunk.choices[0].delta.content is not None:
            text += chunk.choices[0].delta.content
            data = {
                "text": text,
                "error_code": 0,
            }
            yield data


def nvidia_api_stream_iter(model_name, messages, temp, top_p, max_tokens, api_base):
    api_key = os.environ["NVIDIA_API_KEY"]
    headers = {
        "Authorization": f"Bearer {api_key}",
        "accept": "text/event-stream",
        "content-type": "application/json",
    }
    # nvidia api does not accept 0 temperature
    if temp == 0.0:
        temp = 0.000001

    payload = {
        "messages": messages,
        "temperature": temp,
        "top_p": top_p,
        "max_tokens": max_tokens,
        "seed": 42,
        "stream": True,
    }
    logger.info(f"==== request ====\n{payload}")

    response = requests.post(
        api_base, headers=headers, json=payload, stream=True, timeout=1
    )
    text = ""
    for line in response.iter_lines():
        if line:
            data = line.decode("utf-8")
            if data.endswith("[DONE]"):
                break
            data = json.loads(data[6:])["choices"][0]["delta"]["content"]
            text += data
            yield {"text": text, "error_code": 0}


def yandexgpt_api_stream_iter(
    model_name, messages, temperature, max_tokens, api_base, api_key, folder_id
):
    api_key = api_key or os.environ["YANDEXGPT_API_KEY"]
    headers = {
        "Authorization": f"Api-Key {api_key}",
        "content-type": "application/json",
    }

    payload = {
        "modelUri": f"gpt://{folder_id}/{model_name}",
        "completionOptions": {
            "temperature": temperature,
            "max_tokens": max_tokens,
            "stream": True,
        },
        "messages": messages,
    }
    logger.info(f"==== request ====\n{payload}")

    # https://llm.api.cloud.yandex.net/foundationModels/v1/completion
    response = requests.post(
        api_base, headers=headers, json=payload, stream=True, timeout=60
    )
    text = ""
    for line in response.iter_lines():
        if line:
            data = json.loads(line.decode("utf-8"))
            data = data["result"]
            top_alternative = data["alternatives"][0]
            text = top_alternative["message"]["text"]
            yield {"text": text, "error_code": 0}

            status = top_alternative["status"]
            if status in (
                "ALTERNATIVE_STATUS_FINAL",
                "ALTERNATIVE_STATUS_TRUNCATED_FINAL",
            ):
                break


def cohere_api_stream_iter(
    client_name: str,
    model_id: str,
    messages: list,
    temperature: Optional[
        float
    ] = None,  # The SDK or API handles None for all parameters following
    top_p: Optional[float] = None,
    max_new_tokens: Optional[int] = None,
    api_key: Optional[str] = None,  # default is env var CO_API_KEY
    api_base: Optional[str] = None,
):
    import cohere

    OPENAI_TO_COHERE_ROLE_MAP = {
        "user": "User",
        "assistant": "Chatbot",
        "system": "System",
    }

    client = cohere.Client(
        api_key=api_key,
        base_url=api_base,
        client_name=client_name,
    )

    # prepare and log requests
    chat_history = [
        dict(
            role=OPENAI_TO_COHERE_ROLE_MAP[message["role"]], message=message["content"]
        )
        for message in messages[:-1]
    ]
    actual_prompt = messages[-1]["content"]

    gen_params = {
        "model": model_id,
        "messages": messages,
        "chat_history": chat_history,
        "prompt": actual_prompt,
        "temperature": temperature,
        "top_p": top_p,
        "max_new_tokens": max_new_tokens,
    }
    logger.info(f"==== request ====\n{gen_params}")

    # make request and stream response
    res = client.chat_stream(
        message=actual_prompt,
        chat_history=chat_history,
        model=model_id,
        temperature=temperature,
        max_tokens=max_new_tokens,
        p=top_p,
    )
    try:
        text = ""
        for streaming_item in res:
            if streaming_item.event_type == "text-generation":
                text += streaming_item.text
                yield {"text": text, "error_code": 0}
    except cohere.core.ApiError as e:
        logger.error(f"==== error from cohere api: {e} ====")
        yield {
            "text": f"**API REQUEST ERROR** Reason: {e}",
            "error_code": 1,
        }


def vertex_api_stream_iter(model_name, messages, temperature, top_p, max_new_tokens):
    import vertexai
    from vertexai.preview.generative_models import (
        GenerationConfig,
        GenerativeModel,
        Image,
    )

    project_id = os.environ.get("GCP_PROJECT_ID", None)
    location = os.environ.get("GCP_LOCATION", None)
    vertexai.init(project=project_id, location=location)

    text_messages = []
    for message in messages:
        if type(message) == str:
            text_messages.append(message)

    gen_params = {
        "model": model_name,
        "prompt": text_messages,
        "temperature": temperature,
        "top_p": top_p,
        "max_new_tokens": max_new_tokens,
    }
    logger.info(f"==== request ====\n{gen_params}")

    generator = GenerativeModel(model_name).generate_content(
        messages,
        stream=True,
        generation_config=GenerationConfig(
            top_p=top_p, max_output_tokens=max_new_tokens, temperature=temperature
        ),
    )

    ret = ""
    for chunk in generator:
        # NOTE(chris): This may be a vertex api error, below is HOTFIX: https://github.com/googleapis/python-aiplatform/issues/3129
        ret += chunk.candidates[0].content.parts[0]._raw_part.text
        # ret += chunk.text
        data = {
            "text": ret,
            "error_code": 0,
        }
        yield data


def reka_api_stream_iter(
    model_name: str,
    messages: list,
    temperature: Optional[
        float
    ] = None,  # The SDK or API handles None for all parameters following
    top_p: Optional[float] = None,
    max_new_tokens: Optional[int] = None,
    api_key: Optional[str] = None,  # default is env var CO_API_KEY
    api_base: Optional[str] = None,
):
    api_key = api_key or os.environ["REKA_API_KEY"]

    OPENAI_TO_REKA_ROLE_MAP = {
        "user": "human",
        "assistant": "model",
        # system prompt passed as a human round
        "system": "human",
    }

    chat_history = []
    for message in messages:
        message_type = OPENAI_TO_REKA_ROLE_MAP[message["role"]]
        if not chat_history or chat_history[-1]["type"] != message_type:
            chat_history.append(
                dict(
                    type=message_type,
                    text=message["content"],
                )
            )
        else:
            # merge consecutive rounds with same role into one round
            chat_history[-1]["text"] += "\n\n" + message["content"]

    request = dict(
        model_name=model_name,
        conversation_history=chat_history,
        temperature=temperature,
        request_output_len=max_new_tokens,
        runtime_top_p=top_p,
        stream=True,
    )
    response = requests.post(
        api_base,
        stream=True,
        json=request,
        headers={
            "X-Api-Key": api_key,
        },
    )

    if response.status_code != 200:
        error_message = response.text
        logger.error(f"==== error from reka api: {error_message} ====")
        yield {
            "text": f"**API REQUEST ERROR** Reason: {error_message}",
            "error_code": 1,
        }
        return

    for line in response.iter_lines():
        line = line.decode("utf8")
        if not line.startswith("data: "):
            continue
        gen = json.loads(line[6:])
        yield {"text": gen["text"], "error_code": 0}<|MERGE_RESOLUTION|>--- conflicted
+++ resolved
@@ -239,9 +239,6 @@
             yield data
 
 
-<<<<<<< HEAD
-def anthropic_api_stream_iter(model_name, messages, temperature, top_p, max_new_tokens):
-=======
 def upload_openai_file_to_gcs(file_id):
     import openai
     from google.cloud import storage
@@ -408,8 +405,7 @@
             yield {"text": full_ret_text, "error_code": 0}
 
 
-def anthropic_api_stream_iter(model_name, prompt, temperature, top_p, max_new_tokens):
->>>>>>> 50956158
+def anthropic_api_stream_iter(model_name, messages, temperature, top_p, max_new_tokens):
     import anthropic
 
     c = anthropic.Anthropic(api_key=os.environ["ANTHROPIC_API_KEY"])
