--- conflicted
+++ resolved
@@ -175,10 +175,6 @@
         "max_new_tokens": max_new_tokens,
     }
     logger.info(f"==== request ====\n{gen_params}")
-<<<<<<< HEAD
-    res = post(
-        api_base,
-=======
 
     # AI2 uses vLLM, which requires that `top_p` be 1.0 for greedy sampling:
     # https://github.com/vllm-project/vllm/blob/v0.1.7/vllm/sampling_params.py#L156-L157
@@ -186,7 +182,6 @@
         raise ValueError("top_p must be 1 when temperature is 0.0")
 
     res = post(api_base,
->>>>>>> 5217d81b
         stream=True,
         headers={"Authorization": f"Bearer {ai2_key}"},
         json={
