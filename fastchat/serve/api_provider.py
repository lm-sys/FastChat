--- conflicted
+++ resolved
@@ -975,49 +975,13 @@
 ):
     api_key = api_key or os.environ["REKA_API_KEY"]
 
-    # OPENAI_TO_REKA_ROLE_MAP = {
-    #     "user": "human",
-    #     "assistant": "model",
-    #     # system prompt passed as a human round
-    #     "system": "human",
-    # }
-
-    # chat_history = []
-    # for content_list in messages:
-    #     for message in content_list:
-
-    #         message_type = OPENAI_TO_REKA_ROLE_MAP[message["role"]]
-    #         if not chat_history or chat_history[-1]["type"] != message_type:
-    #             current_turn_dict = dict(
-    #                     type=message_type,
-    #                     text=message["content"],
-    #             )
-
-    #             if "media_url" in message:
-    #                 current_turn_dict["media_url"] = message["media_url"]
-
-    #             chat_history.append(current_turn_dict)
-    #         else:
-    #             # merge consecutive rounds with same role into one round
-    #             chat_history[-1]["text"] += "\n\n" + message["content"]
-
-<<<<<<< HEAD
-    request = dict(
-        model_name=model_name,
-        conversation_history=messages,
-        temperature=temperature,
-        request_output_len=max_new_tokens,
-        runtime_top_p=top_p,
-        stream=True,
-    )
-=======
     use_search_engine = False
     if "-online" in model_name:
         model_name = model_name.replace("-online", "")
         use_search_engine = True
     request = {
         "model_name": model_name,
-        "conversation_history": chat_history,
+        "conversation_history": messages,
         "temperature": temperature,
         "request_output_len": max_new_tokens,
         "runtime_top_p": top_p,
@@ -1026,7 +990,6 @@
     }
     logger.info(f"==== request ====\n{request}")
 
->>>>>>> 827aaba0
     response = requests.post(
         api_base,
         stream=True,
