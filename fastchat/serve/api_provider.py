"""Call API providers."""

import json
import os
import random
import re
from typing import Optional
import time

import requests

from fastchat.utils import build_logger


logger = build_logger("gradio_web_server", "gradio_web_server.log")


def get_api_provider_stream_iter(
    conv,
    model_name,
    model_api_dict,
    temperature,
    top_p,
    max_new_tokens,
    state,
):
    if model_api_dict["api_type"] == "openai":
        if model_api_dict.get("vision-arena", False):
            prompt = conv.to_openai_vision_api_messages()
        else:
            prompt = conv.to_openai_api_messages()
        stream_iter = openai_api_stream_iter(
            model_api_dict["model_name"],
            prompt,
            temperature,
            top_p,
            max_new_tokens,
            api_base=model_api_dict["api_base"],
            api_key=model_api_dict["api_key"],
        )
    elif model_api_dict["api_type"] == "openai_no_stream":
        prompt = conv.to_openai_api_messages()
        stream_iter = openai_api_stream_iter(
            model_api_dict["model_name"],
            prompt,
            temperature,
            top_p,
            max_new_tokens,
            api_base=model_api_dict["api_base"],
            api_key=model_api_dict["api_key"],
            stream=False,
        )
    elif model_api_dict["api_type"] == "openai_o1":
        prompt = conv.to_openai_api_messages()
        stream_iter = openai_api_stream_iter(
            model_api_dict["model_name"],
            prompt,
            temperature,
            top_p,
            max_new_tokens,
            api_base=model_api_dict["api_base"],
            api_key=model_api_dict["api_key"],
            is_o1=True,
        )
    elif model_api_dict["api_type"] == "openai_assistant":
        last_prompt = conv.messages[-2][1]
        stream_iter = openai_assistant_api_stream_iter(
            state,
            last_prompt,
            assistant_id=model_api_dict["assistant_id"],
            api_key=model_api_dict["api_key"],
        )
    elif model_api_dict["api_type"] == "anthropic":
        if model_api_dict.get("vision-arena", False):
            prompt = conv.to_anthropic_vision_api_messages()
        else:
            prompt = conv.to_openai_api_messages()
        stream_iter = anthropic_api_stream_iter(
            model_name, prompt, temperature, top_p, max_new_tokens
        )
    elif model_api_dict["api_type"] == "anthropic_message":
        if model_api_dict.get("vision-arena", False):
            prompt = conv.to_anthropic_vision_api_messages()
        else:
            prompt = conv.to_openai_api_messages()
        stream_iter = anthropic_message_api_stream_iter(
            model_api_dict["model_name"], prompt, temperature, top_p, max_new_tokens
        )
    elif model_api_dict["api_type"] == "anthropic_message_vertex":
        if model_api_dict.get("vision-arena", False):
            prompt = conv.to_anthropic_vision_api_messages()
        else:
            prompt = conv.to_openai_api_messages()
        stream_iter = anthropic_message_api_stream_iter(
            model_api_dict["model_name"],
            prompt,
            temperature,
            top_p,
            max_new_tokens,
            vertex_ai=True,
        )
    elif model_api_dict["api_type"] == "gemini":
        prompt = conv.to_gemini_api_messages()
        stream_iter = gemini_api_stream_iter(
            model_api_dict["model_name"],
            prompt,
            temperature,
            top_p,
            max_new_tokens,
            api_key=model_api_dict["api_key"],
        )
    elif model_api_dict["api_type"] == "gemini_no_stream":
        prompt = conv.to_gemini_api_messages()
        stream_iter = gemini_api_stream_iter(
            model_api_dict["model_name"],
            prompt,
            temperature,
            top_p,
            max_new_tokens,
            api_key=model_api_dict["api_key"],
            use_stream=False,
        )
    elif model_api_dict["api_type"] == "bard":
        prompt = conv.to_openai_api_messages()
        stream_iter = gemini_api_stream_iter(
            model_api_dict["model_name"],
            prompt,
            None,  # use Bard's default temperature
            None,  # use Bard's default top_p
            max_new_tokens,
            api_key=(model_api_dict["api_key"] or os.environ["BARD_API_KEY"]),
            use_stream=False,
        )
    elif model_api_dict["api_type"] == "mistral":
        if model_api_dict.get("vision-arena", False):
            prompt = conv.to_openai_vision_api_messages(is_mistral=True)
        else:
            prompt = conv.to_openai_api_messages()
        stream_iter = mistral_api_stream_iter(
            model_api_dict["model_name"],
            prompt,
            temperature,
            top_p,
            max_new_tokens,
            api_key=model_api_dict.get("api_key"),
        )
    elif model_api_dict["api_type"] == "nvidia":
        prompt = conv.to_openai_api_messages()
        stream_iter = nvidia_api_stream_iter(
            model_name,
            prompt,
            temperature,
            top_p,
            max_new_tokens,
            model_api_dict["api_base"],
            model_api_dict["api_key"],
        )
    elif model_api_dict["api_type"] == "ai2":
        prompt = conv.to_openai_api_messages()
        stream_iter = ai2_api_stream_iter(
            model_name,
            model_api_dict["model_name"],
            prompt,
            temperature,
            top_p,
            max_new_tokens,
            api_base=model_api_dict["api_base"],
            api_key=model_api_dict["api_key"],
        )
    elif model_api_dict["api_type"] == "vertex":
        prompt = conv.to_vertex_api_messages()
        stream_iter = vertex_api_stream_iter(
            model_name, prompt, temperature, top_p, max_new_tokens
        )
    elif model_api_dict["api_type"] == "yandexgpt":
        # note: top_p parameter is unused by yandexgpt

        messages = []
        if conv.system_message:
            messages.append({"role": "system", "text": conv.system_message})
        messages += [
            {"role": role, "text": text}
            for role, text in conv.messages
            if text is not None
        ]

        fixed_temperature = model_api_dict.get("fixed_temperature")
        if fixed_temperature is not None:
            temperature = fixed_temperature

        stream_iter = yandexgpt_api_stream_iter(
            model_name=model_api_dict["model_name"],
            messages=messages,
            temperature=temperature,
            max_tokens=max_new_tokens,
            api_base=model_api_dict["api_base"],
            api_key=model_api_dict.get("api_key"),
            folder_id=model_api_dict.get("folder_id"),
        )
    elif model_api_dict["api_type"] == "cohere":
        messages = conv.to_openai_api_messages()
        stream_iter = cohere_api_stream_iter(
            client_name=model_api_dict.get("client_name", "FastChat"),
            model_id=model_api_dict["model_name"],
            messages=messages,
            temperature=temperature,
            top_p=top_p,
            max_new_tokens=max_new_tokens,
            api_base=model_api_dict["api_base"],
            api_key=model_api_dict["api_key"],
        )
    elif model_api_dict["api_type"] == "reka":
        messages = conv.to_reka_api_messages()
        stream_iter = reka_api_stream_iter(
            model_name=model_api_dict["model_name"],
            messages=messages,
            temperature=temperature,
            top_p=top_p,
            max_new_tokens=max_new_tokens,
            api_base=model_api_dict["api_base"],
            api_key=model_api_dict["api_key"],
        )
    elif model_api_dict["api_type"] == "column":
        if model_api_dict.get("vision-arena", False):
            prompt = conv.to_openai_vision_api_messages()
        else:
            prompt = conv.to_openai_api_messages()
        stream_iter = column_api_stream_iter(
            model_name=model_api_dict["model_name"],
            messages=prompt,
            temperature=temperature,
            top_p=top_p,
            max_new_tokens=max_new_tokens,
            api_base=model_api_dict["api_base"],
            api_key=model_api_dict["api_key"],
        )
    elif model_api_dict["api_type"] == "metagen":
        prompt = conv.to_metagen_api_messages()
        stream_iter = metagen_api_stream_iter(
            model_api_dict["model_name"],
            prompt,
            temperature,
            top_p,
            max_new_tokens,
            api_base=model_api_dict["api_base"],
            api_key=model_api_dict["api_key"],
        )
    else:
        raise NotImplementedError()

    return stream_iter


def openai_api_stream_iter(
    model_name,
    messages,
    temperature,
    top_p,
    max_new_tokens,
    api_base=None,
    api_key=None,
    stream=True,
    is_o1=False,
):
    import openai

    api_key = api_key or os.environ["OPENAI_API_KEY"]

    if "azure" in model_name:
        client = openai.AzureOpenAI(
            api_version="2023-07-01-preview",
            azure_endpoint=api_base or "https://api.openai.com/v1",
            api_key=api_key,
        )
    else:
        client = openai.OpenAI(
            base_url=api_base or "https://api.openai.com/v1",
            api_key=api_key,
            timeout=180,
        )

    # Make requests for logging
    text_messages = []
    for message in messages:
        if type(message["content"]) == str:  # text-only model
            text_messages.append(message)
        else:  # vision model
            filtered_content_list = [
                content for content in message["content"] if content["type"] == "text"
            ]
            text_messages.append(
                {"role": message["role"], "content": filtered_content_list}
            )

    gen_params = {
        "model": model_name,
        "prompt": text_messages,
        "temperature": temperature,
        "top_p": top_p,
        "max_new_tokens": max_new_tokens,
    }
    logger.info(f"==== request ====\n{gen_params}")

    if stream and not is_o1:
        res = client.chat.completions.create(
            model=model_name,
            messages=messages,
            temperature=temperature,
            max_tokens=max_new_tokens,
            stream=True,
        )
        text = ""
        for chunk in res:
            if len(chunk.choices) > 0:
                text += chunk.choices[0].delta.content or ""
                data = {
                    "text": text,
                    "error_code": 0,
                }
                yield data
    else:
        if is_o1:
            res = client.chat.completions.create(
                model=model_name,
                messages=messages,
                temperature=1.0,
                stream=False,
            )
        else:
            res = client.chat.completions.create(
                model=model_name,
                messages=messages,
                temperature=temperature,
                max_tokens=max_new_tokens,
                stream=False,
            )
        text = res.choices[0].message.content
        pos = 0
        while pos < len(text):
            # simulate token streaming
            pos += 2
            time.sleep(0.001)
            data = {
                "text": text[:pos],
                "error_code": 0,
            }
            yield data


def column_api_stream_iter(
    model_name,
    messages,
    temperature,
    top_p,
    max_new_tokens,
    api_base=None,
    api_key=None,
):
    try:
        messages_no_img = []
        for msg in messages:
            msg_no_img = msg.copy()
            msg_no_img.pop("attachment", None)
            messages_no_img.append(msg_no_img)

        gen_params = {
            "model": model_name,
            "messages": messages_no_img,
            "temperature": temperature,
            "top_p": top_p,
            "max_new_tokens": max_new_tokens,
            "seed": 42,
        }
        logger.info(f"==== request ====\n{gen_params}")

        gen_params["messages"] = messages
        gen_params["stream"] = True

        # payload.pop("model")

        # try 3 times
        for i in range(3):
            try:
                response = requests.post(
                    api_base, json=gen_params, stream=True, timeout=30
                )
                break
            except Exception as e:
                logger.error(f"==== error ====\n{e}")
                if i == 2:
                    yield {
                        "text": f"**API REQUEST ERROR** Reason: API timeout. please try again later.",
                        "error_code": 1,
                    }
                    return

        text = ""
        for line in response.iter_lines():
            if line:
                data = line.decode("utf-8")
                if data.startswith("data:"):
                    data = json.loads(data[6:])["message"]
                    text += data
                    yield {"text": text, "error_code": 0}

    except Exception as e:
        logger.error(f"==== error ====\n{e}")
        yield {
            "text": f"**API REQUEST ERROR** Reason: Unknown.",
            "error_code": 1,
        }


def upload_openai_file_to_gcs(file_id):
    import openai
    from google.cloud import storage

    storage_client = storage.Client()

    file = openai.files.content(file_id)
    # upload file to GCS
    bucket = storage_client.get_bucket("arena_user_content")
    blob = bucket.blob(f"{file_id}")
    blob.upload_from_string(file.read())
    blob.make_public()
    return blob.public_url


def openai_assistant_api_stream_iter(
    state,
    prompt,
    assistant_id,
    api_key=None,
):
    import openai
    import base64

    api_key = api_key or os.environ["OPENAI_API_KEY"]
    client = openai.OpenAI(base_url="https://api.openai.com/v1", api_key=api_key)

    if state.oai_thread_id is None:
        logger.info("==== create thread ====")
        thread = client.beta.threads.create()
        state.oai_thread_id = thread.id
    logger.info(f"==== thread_id ====\n{state.oai_thread_id}")
    thread_message = client.beta.threads.messages.with_raw_response.create(
        state.oai_thread_id,
        role="user",
        content=prompt,
        timeout=3,
    )
    # logger.info(f"header {thread_message.headers}")
    thread_message = thread_message.parse()
    # Make requests
    gen_params = {
        "assistant_id": assistant_id,
        "thread_id": state.oai_thread_id,
        "message": prompt,
    }
    logger.info(f"==== request ====\n{gen_params}")

    res = requests.post(
        f"https://api.openai.com/v1/threads/{state.oai_thread_id}/runs",
        headers={
            "Authorization": f"Bearer {api_key}",
            "Content-Type": "application/json",
            "OpenAI-Beta": "assistants=v1",
        },
        json={"assistant_id": assistant_id, "stream": True},
        timeout=30,
        stream=True,
    )

    list_of_text = []
    list_of_raw_text = []
    offset_idx = 0
    full_ret_text = ""
    idx_mapping = {}
    cur_offset = 0
    for line in res.iter_lines():
        if not line:
            continue
        data = line.decode("utf-8")
        # logger.info("data:", data)
        if data.endswith("[DONE]"):
            break
        if data.startswith("event"):
            event = data.split(":")[1].strip()
            if event == "thread.message.completed":
                offset_idx += len(list_of_text)
            continue
        data = json.loads(data[6:])

        if data.get("status") == "failed":
            yield {
                "text": f"**API REQUEST ERROR** Reason: {data['last_error']['message']}",
                "error_code": 1,
            }
            return

        if data.get("status") == "completed":
            logger.info(f"[debug]: {data}")

        if data["object"] != "thread.message.delta":
            continue

        for delta in data["delta"]["content"]:
            text_index = delta["index"] + offset_idx
            if len(list_of_text) <= text_index:
                list_of_text.append("")
                list_of_raw_text.append("")

            text = list_of_text[text_index]
            raw_text = list_of_raw_text[text_index]

            if delta["type"] == "text":
                # text, url_citation or file_path
                content = delta["text"]
                if "annotations" in content and len(content["annotations"]) > 0:
                    annotations = content["annotations"]

                    raw_text_copy = text
                    for anno in annotations:
                        if anno["type"] == "url_citation":
                            pattern = r"【\d+†source】"
                            matches = re.findall(pattern, content["value"])
                            if len(matches) > 0:
                                for match in matches:
                                    print(match)
                                    if match not in idx_mapping:
                                        idx_mapping[match] = len(idx_mapping) + 1
                                    citation_number = idx_mapping[match]

                            start_idx = anno["start_index"] + cur_offset
                            end_idx = anno["end_index"] + cur_offset
                            url = anno["url_citation"]["url"]

                            citation = f" [[{citation_number}]]({url})"
                            raw_text_copy = (
                                raw_text_copy[:start_idx]
                                + citation
                                + raw_text_copy[end_idx:]
                            )
                            cur_offset += len(citation) - (end_idx - start_idx)
                        elif anno["type"] == "file_path":
                            file_public_url = upload_openai_file_to_gcs(
                                anno["file_path"]["file_id"]
                            )
                            raw_text_copy = raw_text_copy.replace(
                                anno["text"], f"{file_public_url}"
                            )
                    text = raw_text_copy
                else:
                    text_content = content["value"]
                    text += text_content
            elif delta["type"] == "image_file":
                image_public_url = upload_openai_file_to_gcs(
                    delta["image_file"]["file_id"]
                )
                text += f"![image]({image_public_url})"

            list_of_text[text_index] = text
            list_of_raw_text[text_index] = raw_text

            full_ret_text = "\n".join(list_of_text)
            yield {"text": full_ret_text, "error_code": 0}


def anthropic_api_stream_iter(model_name, prompt, temperature, top_p, max_new_tokens):
    import anthropic

    c = anthropic.Anthropic(api_key=os.environ["ANTHROPIC_API_KEY"])

    # Make requests
    gen_params = {
        "model": model_name,
        "prompt": prompt,
        "temperature": temperature,
        "top_p": top_p,
        "max_new_tokens": max_new_tokens,
    }
    logger.info(f"==== request ====\n{gen_params}")

    res = c.completions.create(
        prompt=prompt,
        stop_sequences=[anthropic.HUMAN_PROMPT],
        max_tokens_to_sample=max_new_tokens,
        temperature=temperature,
        top_p=top_p,
        model=model_name,
        stream=True,
    )
    text = ""
    for chunk in res:
        text += chunk.completion
        data = {
            "text": text,
            "error_code": 0,
        }
        yield data


def anthropic_message_api_stream_iter(
    model_name,
    messages,
    temperature,
    top_p,
    max_new_tokens,
    vertex_ai=False,
):
    import anthropic

    if vertex_ai:
        client = anthropic.AnthropicVertex(
            region=os.environ["GCP_LOCATION"],
            project_id=os.environ["GCP_PROJECT_ID"],
            max_retries=5,
        )
    else:
        client = anthropic.Anthropic(
            api_key=os.environ["ANTHROPIC_API_KEY"],
            max_retries=5,
        )

    text_messages = []
    for message in messages:
        if type(message["content"]) == str:  # text-only model
            text_messages.append(message)
        else:  # vision model
            filtered_content_list = [
                content for content in message["content"] if content["type"] == "text"
            ]
            text_messages.append(
                {"role": message["role"], "content": filtered_content_list}
            )

    # Make requests for logging
    gen_params = {
        "model": model_name,
        "prompt": text_messages,
        "temperature": temperature,
        "top_p": top_p,
        "max_new_tokens": max_new_tokens,
    }
    logger.info(f"==== request ====\n{gen_params}")

    system_prompt = ""
    if messages[0]["role"] == "system":
        if type(messages[0]["content"]) == dict:
            system_prompt = messages[0]["content"]["text"]
        elif type(messages[0]["content"]) == str:
            system_prompt = messages[0]["content"]
        # remove system prompt
        messages = messages[1:]

    text = ""
    with client.messages.stream(
        temperature=temperature,
        top_p=top_p,
        max_tokens=max_new_tokens,
        messages=messages,
        model=model_name,
        system=system_prompt,
    ) as stream:
        for chunk in stream.text_stream:
            text += chunk
            data = {
                "text": text,
                "error_code": 0,
            }
            yield data


def gemini_api_stream_iter(
    model_name,
    messages,
    temperature,
    top_p,
    max_new_tokens,
    api_key=None,
    use_stream=True,
):
    import google.generativeai as genai  # pip install google-generativeai

    if api_key is None:
        api_key = os.environ["GEMINI_API_KEY"]
    genai.configure(api_key=api_key)

    generation_config = {
        "temperature": temperature,
        "max_output_tokens": max_new_tokens,
        "top_p": top_p,
    }
    params = {
        "model": model_name,
        "prompt": messages,
    }
    params.update(generation_config)
    logger.info(f"==== request ====\n{params}")

    safety_settings = [
        {"category": "HARM_CATEGORY_HARASSMENT", "threshold": "BLOCK_NONE"},
        {"category": "HARM_CATEGORY_HATE_SPEECH", "threshold": "BLOCK_NONE"},
        {"category": "HARM_CATEGORY_SEXUALLY_EXPLICIT", "threshold": "BLOCK_NONE"},
        {"category": "HARM_CATEGORY_DANGEROUS_CONTENT", "threshold": "BLOCK_NONE"},
    ]

    history = []
    system_prompt = None
    for message in messages[:-1]:
        if message["role"] == "system":
            system_prompt = message["content"]
            continue
        history.append({"role": message["role"], "parts": message["content"]})

    model = genai.GenerativeModel(
        model_name=model_name,
        system_instruction=system_prompt,
        generation_config=generation_config,
        safety_settings=safety_settings,
    )
    convo = model.start_chat(history=history)

    if use_stream:
        response = convo.send_message(messages[-1]["content"], stream=True)
        try:
            text = ""
            for chunk in response:
                text += chunk.candidates[0].content.parts[0].text
                data = {
                    "text": text,
                    "error_code": 0,
                }
                yield data
        except Exception as e:
            logger.error(f"==== error ====\n{e}")
            reason = chunk.candidates
            yield {
                "text": f"**API REQUEST ERROR** Reason: {reason}.",
                "error_code": 1,
            }
    else:
        try:
            response = convo.send_message(messages[-1]["content"], stream=False)
            text = response.candidates[0].content.parts[0].text
            pos = 0
            while pos < len(text):
                # simulate token streaming
                pos += 5
                time.sleep(0.001)
                data = {
                    "text": text[:pos],
                    "error_code": 0,
                }
                yield data
        except Exception as e:
            logger.error(f"==== error ====\n{e}")
            yield {
                "text": f"**API REQUEST ERROR** Reason: {e}.",
                "error_code": 1,
            }


<<<<<<< HEAD
=======
def bard_api_stream_iter(model_name, conv, temperature, top_p, api_key=None):
    del top_p  # not supported
    del temperature  # not supported

    if api_key is None:
        api_key = os.environ["BARD_API_KEY"]

    # convert conv to conv_bard
    conv_bard = []
    for turn in conv:
        if turn["role"] == "user":
            conv_bard.append({"author": "0", "content": turn["content"]})
        elif turn["role"] == "assistant":
            conv_bard.append({"author": "1", "content": turn["content"]})
        else:
            raise ValueError(f"Unsupported role: {turn['role']}")

    params = {
        "model": model_name,
        "prompt": conv_bard,
    }
    logger.info(f"==== request ====\n{params}")

    try:
        res = requests.post(
            f"https://generativelanguage.googleapis.com/v1beta2/models/{model_name}:generateMessage?key={api_key}",
            json={
                "prompt": {
                    "messages": conv_bard,
                },
            },
            timeout=60,
        )
    except Exception as e:
        logger.error(f"==== error ====\n{e}")
        yield {
            "text": f"**API REQUEST ERROR** Reason: {e}.",
            "error_code": 1,
        }

    if res.status_code != 200:
        logger.error(f"==== error ==== ({res.status_code}): {res.text}")
        yield {
            "text": f"**API REQUEST ERROR** Reason: status code {res.status_code}.",
            "error_code": 1,
        }

    response_json = res.json()
    if "candidates" not in response_json:
        logger.error(f"==== error ==== response blocked: {response_json}")
        reason = response_json["filters"][0]["reason"]
        yield {
            "text": f"**API REQUEST ERROR** Reason: {reason}.",
            "error_code": 1,
        }

    response = response_json["candidates"][0]["content"]
    pos = 0
    while pos < len(response):
        # simulate token streaming
        pos += 5
        time.sleep(0.001)
        data = {
            "text": response[:pos],
            "error_code": 0,
        }
        yield data


>>>>>>> 2c68a13b
def ai2_api_stream_iter(
    model_name,
    model_id,
    messages,
    temperature,
    top_p,
    max_new_tokens,
    api_key=None,
    api_base=None,
):
    # get keys and needed values
    ai2_key = api_key or os.environ.get("AI2_API_KEY")
    api_base = api_base or "https://inferd.allen.ai/api/v1/infer"

    # Make requests
    gen_params = {
        "model": model_name,
        "prompt": messages,
        "temperature": temperature,
        "top_p": top_p,
        "max_new_tokens": max_new_tokens,
    }
    logger.info(f"==== request ====\n{gen_params}")

    # AI2 uses vLLM, which requires that `top_p` be 1.0 for greedy sampling:
    # https://github.com/vllm-project/vllm/blob/v0.1.7/vllm/sampling_params.py#L156-L157
    if temperature == 0.0 and top_p < 1.0:
        raise ValueError("top_p must be 1 when temperature is 0.0")

    res = requests.post(
        api_base,
        stream=True,
        headers={"Authorization": f"Bearer {ai2_key}"},
        json={
            "model_id": model_id,
            # This input format is specific to the Tulu2 model. Other models
            # may require different input formats. See the model's schema
            # documentation on InferD for more information.
            "input": {
                "messages": messages,
                "opts": {
                    "max_tokens": max_new_tokens,
                    "temperature": temperature,
                    "top_p": top_p,
                    "logprobs": 1,  # increase for more choices
                },
            },
        },
        timeout=5,
    )

    if res.status_code != 200:
        logger.error(f"unexpected response ({res.status_code}): {res.text}")
        raise ValueError("unexpected response from InferD", res)

    text = ""
    for line in res.iter_lines():
        if line:
            part = json.loads(line)
            if "result" in part and "output" in part["result"]:
                for t in part["result"]["output"]["text"]:
                    text += t
            else:
                logger.error(f"unexpected part: {part}")
                raise ValueError("empty result in InferD response")

            data = {
                "text": text,
                "error_code": 0,
            }
            yield data


def mistral_api_stream_iter(
    model_name, messages, temperature, top_p, max_new_tokens, api_key=None
):
    # from mistralai.client import MistralClient
    # from mistralai.models.chat_completion import ChatMessage
    from mistralai import Mistral

    if api_key is None:
        api_key = os.environ["MISTRAL_API_KEY"]

    client = Mistral(api_key=api_key)

    # Make requests for logging
    text_messages = []
    for message in messages:
        if type(message["content"]) == str:  # text-only model
            text_messages.append(message)
        else:  # vision model
            filtered_content_list = [
                content for content in message["content"] if content["type"] == "text"
            ]
            text_messages.append(
                {"role": message["role"], "content": filtered_content_list}
            )

    # Make requests
    gen_params = {
        "model": model_name,
        "prompt": text_messages,
        "temperature": temperature,
        "top_p": top_p,
        "max_new_tokens": max_new_tokens,
    }
    logger.info(f"==== request ====\n{gen_params}")

    # new_messages = [
    #     ChatMessage(role=message["role"], content=message["content"])
    #     for message in messages
    # ]

    res = client.chat.stream(
        model=model_name,
        temperature=temperature,
        messages=messages,
        max_tokens=max_new_tokens,
        top_p=top_p,
    )

    text = ""
    for chunk in res:
        if chunk.data.choices[0].delta.content is not None:
            text += chunk.data.choices[0].delta.content
            data = {
                "text": text,
                "error_code": 0,
            }
            yield data


def nvidia_api_stream_iter(
    model_name, messages, temp, top_p, max_tokens, api_base, api_key=None
):
    model_2_api = {
        "nemotron-4-340b": "/b0fcd392-e905-4ab4-8eb9-aeae95c30b37",
    }
    api_base += model_2_api[model_name]

    api_key = api_key or os.environ["NVIDIA_API_KEY"]
    headers = {
        "Authorization": f"Bearer {api_key}",
        "accept": "text/event-stream",
        "content-type": "application/json",
    }
    # nvidia api does not accept 0 temperature
    if temp == 0.0:
        temp = 0.000001

    payload = {
        "model": model_name,
        "messages": messages,
        "temperature": temp,
        "top_p": top_p,
        "max_tokens": max_tokens,
        "seed": 42,
        "stream": True,
    }
    logger.info(f"==== request ====\n{payload}")

    # payload.pop("model")

    # try 3 times
    for i in range(3):
        try:
            response = requests.post(
                api_base, headers=headers, json=payload, stream=True, timeout=3
            )
            break
        except Exception as e:
            logger.error(f"==== error ====\n{e}")
            if i == 2:
                yield {
                    "text": f"**API REQUEST ERROR** Reason: API timeout. please try again later.",
                    "error_code": 1,
                }
                return

    text = ""
    for line in response.iter_lines():
        if line:
            data = line.decode("utf-8")
            if data.endswith("[DONE]"):
                break
            data = json.loads(data[6:])["choices"][0]["delta"]["content"]
            text += data
            yield {"text": text, "error_code": 0}


def yandexgpt_api_stream_iter(
    model_name, messages, temperature, max_tokens, api_base, api_key, folder_id
):
    api_key = api_key or os.environ["YANDEXGPT_API_KEY"]
    headers = {
        "Authorization": f"Api-Key {api_key}",
        "content-type": "application/json",
    }

    payload = {
        "modelUri": f"gpt://{folder_id}/{model_name}",
        "completionOptions": {
            "temperature": temperature,
            "max_tokens": max_tokens,
            "stream": True,
        },
        "messages": messages,
    }
    logger.info(f"==== request ====\n{payload}")

    # https://llm.api.cloud.yandex.net/foundationModels/v1/completion
    response = requests.post(
        api_base, headers=headers, json=payload, stream=True, timeout=60
    )
    text = ""
    for line in response.iter_lines():
        if line:
            data = json.loads(line.decode("utf-8"))
            data = data["result"]
            top_alternative = data["alternatives"][0]
            text = top_alternative["message"]["text"]
            yield {"text": text, "error_code": 0}

            status = top_alternative["status"]
            if status in (
                "ALTERNATIVE_STATUS_FINAL",
                "ALTERNATIVE_STATUS_TRUNCATED_FINAL",
            ):
                break


def cohere_api_stream_iter(
    client_name: str,
    model_id: str,
    messages: list,
    temperature: Optional[
        float
    ] = None,  # The SDK or API handles None for all parameters following
    top_p: Optional[float] = None,
    max_new_tokens: Optional[int] = None,
    api_key: Optional[str] = None,  # default is env var CO_API_KEY
    api_base: Optional[str] = None,
):
    import cohere

    OPENAI_TO_COHERE_ROLE_MAP = {
        "user": "User",
        "assistant": "Chatbot",
        "system": "System",
    }

    client = cohere.Client(
        api_key=api_key,
        base_url=api_base,
        client_name=client_name,
    )

    # prepare and log requests
    chat_history = [
        dict(
            role=OPENAI_TO_COHERE_ROLE_MAP[message["role"]], message=message["content"]
        )
        for message in messages[:-1]
    ]
    actual_prompt = messages[-1]["content"]

    gen_params = {
        "model": model_id,
        "messages": messages,
        "chat_history": chat_history,
        "prompt": actual_prompt,
        "temperature": temperature,
        "top_p": top_p,
        "max_new_tokens": max_new_tokens,
    }
    logger.info(f"==== request ====\n{gen_params}")

    # make request and stream response
    res = client.chat_stream(
        message=actual_prompt,
        chat_history=chat_history,
        model=model_id,
        temperature=temperature,
        max_tokens=max_new_tokens,
        p=top_p,
    )
    try:
        text = ""
        for streaming_item in res:
            if streaming_item.event_type == "text-generation":
                text += streaming_item.text
                yield {"text": text, "error_code": 0}
    except cohere.core.ApiError as e:
        logger.error(f"==== error from cohere api: {e} ====")
        yield {
            "text": f"**API REQUEST ERROR** Reason: {e}",
            "error_code": 1,
        }


def vertex_api_stream_iter(model_name, messages, temperature, top_p, max_new_tokens):
    import vertexai
    from vertexai import generative_models
    from vertexai.generative_models import (
        GenerationConfig,
        GenerativeModel,
        Image,
    )

    project_id = os.environ.get("GCP_PROJECT_ID", None)
    location = os.environ.get("GCP_LOCATION", None)
    vertexai.init(project=project_id, location=location)

    text_messages = []
    for message in messages:
        if type(message) == str:
            text_messages.append(message)

    gen_params = {
        "model": model_name,
        "prompt": text_messages,
        "temperature": temperature,
        "top_p": top_p,
        "max_new_tokens": max_new_tokens,
    }
    logger.info(f"==== request ====\n{gen_params}")

    safety_settings = [
        generative_models.SafetySetting(
            category=generative_models.HarmCategory.HARM_CATEGORY_HARASSMENT,
            threshold=generative_models.HarmBlockThreshold.BLOCK_NONE,
        ),
        generative_models.SafetySetting(
            category=generative_models.HarmCategory.HARM_CATEGORY_HATE_SPEECH,
            threshold=generative_models.HarmBlockThreshold.BLOCK_NONE,
        ),
        generative_models.SafetySetting(
            category=generative_models.HarmCategory.HARM_CATEGORY_SEXUALLY_EXPLICIT,
            threshold=generative_models.HarmBlockThreshold.BLOCK_NONE,
        ),
        generative_models.SafetySetting(
            category=generative_models.HarmCategory.HARM_CATEGORY_DANGEROUS_CONTENT,
            threshold=generative_models.HarmBlockThreshold.BLOCK_NONE,
        ),
    ]
    generator = GenerativeModel(model_name).generate_content(
        messages,
        stream=True,
        generation_config=GenerationConfig(
            top_p=top_p, max_output_tokens=max_new_tokens, temperature=temperature
        ),
        safety_settings=safety_settings,
    )

    ret = ""
    for chunk in generator:
        # NOTE(chris): This may be a vertex api error, below is HOTFIX: https://github.com/googleapis/python-aiplatform/issues/3129
        ret += chunk.candidates[0].content.parts[0]._raw_part.text
        # ret += chunk.text
        data = {
            "text": ret,
            "error_code": 0,
        }
        yield data


def reka_api_stream_iter(
    model_name: str,
    messages: list,
    temperature: Optional[
        float
    ] = None,  # The SDK or API handles None for all parameters following
    top_p: Optional[float] = None,
    max_new_tokens: Optional[int] = None,
    api_key: Optional[str] = None,  # default is env var CO_API_KEY
    api_base: Optional[str] = None,
):
    from reka.client import Reka
    from reka import TypedText

    api_key = api_key or os.environ["REKA_API_KEY"]

    client = Reka(api_key=api_key)

    use_search_engine = False
    if "-online" in model_name:
        model_name = model_name.replace("-online", "")
        use_search_engine = True
    request = {
        "model_name": model_name,
        "conversation_history": messages,
        "temperature": temperature,
        "request_output_len": max_new_tokens,
        "runtime_top_p": top_p,
        "stream": True,
        "use_search_engine": use_search_engine,
    }

    # Make requests for logging
    text_messages = []
    for turn in messages:
        for message in turn.content:
            if isinstance(message, TypedText):
                text_messages.append({"type": message.type, "text": message.text})
    logged_request = dict(request)
    logged_request["conversation_history"] = text_messages

    logger.info(f"==== request ====\n{logged_request}")

    response = client.chat.create_stream(
        messages=messages,
        max_tokens=max_new_tokens,
        top_p=top_p,
        model=model_name,
    )

    for chunk in response:
        try:
            yield {"text": chunk.responses[0].chunk.content, "error_code": 0}
        except:
            yield {
                "text": f"**API REQUEST ERROR** ",
                "error_code": 1,
            }


def metagen_api_stream_iter(
    model_name,
    messages,
    temperature,
    top_p,
    max_new_tokens,
    api_key,
    api_base,
):
    try:
        text_messages = []
        for message in messages:
            if type(message["content"]) == str:  # text-only model
                text_messages.append(message)
            else:  # vision model
                filtered_content_list = [
                    content
                    for content in message["content"]
                    if content["type"] == "text"
                ]
                text_messages.append(
                    {"role": message["role"], "content": filtered_content_list}
                )
        gen_params = {
            "model": model_name,
            "prompt": text_messages,
            "temperature": temperature,
            "top_p": top_p,
            "max_new_tokens": max_new_tokens,
        }
        logger.info(f"==== request ====\n{gen_params}")

        res = requests.post(
            f"{api_base}/chat_stream_completions?access_token={api_key}",
            stream=True,
            headers={"Content-Type": "application/json"},
            json={
                "model": model_name,
                "chunks_delimited": True,
                "messages": messages,
                "options": {
                    "max_tokens": max_new_tokens,
                    "generation_algorithm": "top_p",
                    "top_p": top_p,
                    "temperature": temperature,
                },
            },
            timeout=30,
        )

        if res.status_code != 200:
            logger.error(f"Unexpected response ({res.status_code}): {res.text}")
            yield {
                "text": f"**API REQUEST ERROR** Reason: Unknown.",
                "error_code": 1,
            }

        text = ""
        for line in res.iter_lines():
            if line:
                part = json.loads(line.decode("utf-8"))
                if "text" in part:
                    text += part["text"]
                data = {
                    "text": text,
                    "error_code": 0,
                }
                yield data
    except Exception as e:
        logger.error(f"==== error ====\n{e}")
        yield {
            "text": f"**API REQUEST ERROR** Reason: Unknown.",
            "error_code": 1,
        }<|MERGE_RESOLUTION|>--- conflicted
+++ resolved
@@ -761,78 +761,6 @@
             }
 
 
-<<<<<<< HEAD
-=======
-def bard_api_stream_iter(model_name, conv, temperature, top_p, api_key=None):
-    del top_p  # not supported
-    del temperature  # not supported
-
-    if api_key is None:
-        api_key = os.environ["BARD_API_KEY"]
-
-    # convert conv to conv_bard
-    conv_bard = []
-    for turn in conv:
-        if turn["role"] == "user":
-            conv_bard.append({"author": "0", "content": turn["content"]})
-        elif turn["role"] == "assistant":
-            conv_bard.append({"author": "1", "content": turn["content"]})
-        else:
-            raise ValueError(f"Unsupported role: {turn['role']}")
-
-    params = {
-        "model": model_name,
-        "prompt": conv_bard,
-    }
-    logger.info(f"==== request ====\n{params}")
-
-    try:
-        res = requests.post(
-            f"https://generativelanguage.googleapis.com/v1beta2/models/{model_name}:generateMessage?key={api_key}",
-            json={
-                "prompt": {
-                    "messages": conv_bard,
-                },
-            },
-            timeout=60,
-        )
-    except Exception as e:
-        logger.error(f"==== error ====\n{e}")
-        yield {
-            "text": f"**API REQUEST ERROR** Reason: {e}.",
-            "error_code": 1,
-        }
-
-    if res.status_code != 200:
-        logger.error(f"==== error ==== ({res.status_code}): {res.text}")
-        yield {
-            "text": f"**API REQUEST ERROR** Reason: status code {res.status_code}.",
-            "error_code": 1,
-        }
-
-    response_json = res.json()
-    if "candidates" not in response_json:
-        logger.error(f"==== error ==== response blocked: {response_json}")
-        reason = response_json["filters"][0]["reason"]
-        yield {
-            "text": f"**API REQUEST ERROR** Reason: {reason}.",
-            "error_code": 1,
-        }
-
-    response = response_json["candidates"][0]["content"]
-    pos = 0
-    while pos < len(response):
-        # simulate token streaming
-        pos += 5
-        time.sleep(0.001)
-        data = {
-            "text": response[:pos],
-            "error_code": 0,
-        }
-        yield data
-
-
->>>>>>> 2c68a13b
 def ai2_api_stream_iter(
     model_name,
     model_id,
