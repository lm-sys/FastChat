import argparse
import ast
from collections import defaultdict
import datetime
import json
import math
import pickle
from pytz import timezone
from functools import partial

import numpy as np
import pandas as pd
import plotly.express as px
from tqdm import tqdm
from transformers import AutoTokenizer

from sklearn.linear_model import LogisticRegression

from fastchat.model.model_registry import get_model_info
from fastchat.serve.monitor.basic_stats import get_log_files
from fastchat.serve.monitor.clean_battle_data import clean_battle_data

tokenizer = None
pd.options.display.float_format = "{:.2f}".format

def compute_elo(battles, K=4, SCALE=400, BASE=10, INIT_RATING=1000):
    rating = defaultdict(lambda: INIT_RATING)

    for rd, model_a, model_b, winner in battles[
        ["model_a", "model_b", "winner"]
    ].itertuples():
        ra = rating[model_a]
        rb = rating[model_b]
        ea = 1 / (1 + BASE ** ((rb - ra) / SCALE))
        eb = 1 / (1 + BASE ** ((ra - rb) / SCALE))
        if winner == "model_a":
            sa = 1
        elif winner == "model_b":
            sa = 0
        elif winner == "tie" or winner == "tie (bothbad)":
            sa = 0.5
        else:
            raise Exception(f"unexpected vote {winner}")
        rating[model_a] += K * (sa - ea)
        rating[model_b] += K * (1 - sa - eb)

    return dict(rating)


def get_bootstrap_result(battles, func_compute_elo, num_round=1000):
    rows = []
    for i in tqdm(range(num_round), desc="bootstrap"):
        tmp_battles = battles.sample(frac=1.0, replace=True)
        rows.append(func_compute_elo(tmp_battles))
    df = pd.DataFrame(rows)
    return df[df.median().sort_values(ascending=False).index]


def compute_elo_mle_with_tie(df, SCALE=400, BASE=10, INIT_RATING=1000, sample_weight=None):
    print("#battles: ", len(df))
    ptbl_a_win = pd.pivot_table(df[df["winner"] == "model_a"], index="model_a", columns="model_b", aggfunc="size", fill_value=0)
    ptbl_tie = pd.pivot_table(df[df["winner"].isin(["tie", "tie (bothbad)"])], index="model_a", columns="model_b", aggfunc="size", fill_value=0)
    ptbl_tie = ptbl_tie + ptbl_tie.T
    ptbl_b_win = pd.pivot_table(df[df["winner"] == "model_b"], index="model_a", columns="model_b", aggfunc="size", fill_value=0)
    ptbl_win = ptbl_a_win*2 + ptbl_b_win.T*2 + ptbl_tie

    models = pd.Series(np.arange(len(ptbl_win.index)), index=ptbl_win.index)

    p = len(models)
    X = np.zeros([p*(p-1)*2, p])
    Y = np.zeros(p*(p-1)*2)

    cur_row = 0
    sample_weights = []
    for m_a in ptbl_win.index:
        for m_b in ptbl_win.columns:
            if m_a == m_b:
                continue
            # if nan skip
            if math.isnan(ptbl_win.loc[m_a, m_b]) or math.isnan(ptbl_win.loc[m_b, m_a]):
                continue
            X[cur_row, models[m_a]] = +math.log(BASE)
            X[cur_row, models[m_b]] = -math.log(BASE)
            Y[cur_row] = 1.0
            sample_weights.append(ptbl_win.loc[m_a, m_b])

            X[cur_row+1, models[m_a]] = math.log(BASE)
            X[cur_row+1, models[m_b]] = -math.log(BASE)
            Y[cur_row+1] = 0.0
            sample_weights.append(ptbl_win.loc[m_b, m_a])
            cur_row += 2
    X = X[:cur_row]
    Y = Y[:cur_row]

    lr = LogisticRegression(fit_intercept=False, penalty=None)
    lr.fit(X, Y, sample_weight=sample_weights)
    elo_scores = SCALE * lr.coef_[0] + INIT_RATING
<<<<<<< HEAD
    if "mixtral-8x7b-instruct-v0.1" in models.index:
        elo_scores += 1114 - elo_scores[models["mixtral-8x7b-instruct-v0.1"]]
=======
    # calibrate llama-13b to 800 if applicable
    if "mixtral-8x7b-instruct-v0.1" in models.index:
        elo_scores += 1114 - elo_scores[models["mixtral-8x7b-instruct-v0.1"]]
    # if "llama-13b" in models.index:
    #    elo_scores += 800 - elo_scores[models["llama-13b"]]
>>>>>>> fef60df8
    return pd.Series(elo_scores, index=models.index).sort_values(ascending=False)


def get_median_elo_from_bootstrap(bootstrap_df):
    median = dict(bootstrap_df.quantile(0.5))
    median = {k: int(v + 0.5) for k, v in median.items()}
    return median


def compute_pairwise_win_fraction(battles, model_order, limit_show_number=None):
    # Times each model wins as Model A
    a_win_ptbl = pd.pivot_table(
        battles[battles["winner"] == "model_a"],
        index="model_a",
        columns="model_b",
        aggfunc="size",
        fill_value=0,
    )

    # Table counting times each model wins as Model B
    b_win_ptbl = pd.pivot_table(
        battles[battles["winner"] == "model_b"],
        index="model_a",
        columns="model_b",
        aggfunc="size",
        fill_value=0,
    )

    # Table counting number of A-B pairs
    num_battles_ptbl = pd.pivot_table(
        battles, index="model_a", columns="model_b", aggfunc="size", fill_value=0
    )

    # Computing the proportion of wins for each model as A and as B
    # against all other models
    row_beats_col_freq = (a_win_ptbl + b_win_ptbl.T) / (
        num_battles_ptbl + num_battles_ptbl.T
    )

    if model_order is None:
        prop_wins = row_beats_col_freq.mean(axis=1).sort_values(ascending=False)
        model_order = list(prop_wins.keys())

    if limit_show_number is not None:
        model_order = model_order[:limit_show_number]

    # Arrange ordering according to proprition of wins
    row_beats_col = row_beats_col_freq.loc[model_order, model_order]
    return row_beats_col


def visualize_leaderboard_table(rating):
    models = list(rating.keys())
    models.sort(key=lambda k: -rating[k])

    emoji_dict = {
        1: "🥇",
        2: "🥈",
        3: "🥉",
    }

    md = ""
    md += "| Rank | Model | Elo Rating | Description |\n"
    md += "| --- | --- | --- | --- |\n"
    for i, model in enumerate(models):
        rank = i + 1
        minfo = get_model_info(model)
        emoji = emoji_dict.get(rank, "")
        md += f"| {rank} | {emoji} [{model}]({minfo.link}) | {rating[model]:.0f} | {minfo.description} |\n"

    return md


def visualize_pairwise_win_fraction(battles, model_order, scale=1):
    row_beats_col = compute_pairwise_win_fraction(battles, model_order)
    fig = px.imshow(
        row_beats_col,
        color_continuous_scale="RdBu",
        text_auto=".2f",
        height=700*scale,
        width=700*scale,
    )
    fig.update_layout(
        xaxis_title="Model B",
        yaxis_title="Model A",
        xaxis_side="top",
        title_y=0.07,
        title_x=0.5,
    )
    fig.update_traces(
        hovertemplate="Model A: %{y}<br>Model B: %{x}<br>Fraction of A Wins: %{z}<extra></extra>"
    )

    return fig


def visualize_battle_count(battles, model_order, scale=1):
    ptbl = pd.pivot_table(
        battles, index="model_a", columns="model_b", aggfunc="size", fill_value=0
    )
    battle_counts = ptbl + ptbl.T
    fig = px.imshow(
        battle_counts.loc[model_order, model_order],
        text_auto=True,
        height=700*scale,
        width=700*scale,
    )
    fig.update_layout(
        xaxis_title="Model B",
        yaxis_title="Model A",
        xaxis_side="top",
        title_y=0.07,
        title_x=0.5,
    )
    fig.update_traces(
        hovertemplate="Model A: %{y}<br>Model B: %{x}<br>Count: %{z}<extra></extra>"
    )
    return fig


def visualize_average_win_rate(battles, limit_show_number, scale=1):
    row_beats_col_freq = compute_pairwise_win_fraction(
        battles, None, limit_show_number=limit_show_number
    )
    fig = px.bar(
        row_beats_col_freq.mean(axis=1).sort_values(ascending=False),
        text_auto=".2f",
        height=500*scale,
        width=700*scale,
    )
    fig.update_layout(
        yaxis_title="Average Win Rate", xaxis_title="Model", showlegend=False
    )
    return fig


def visualize_bootstrap_elo_rating(df, df_final, limit_show_number, scale=1):
    bars = (
        pd.DataFrame(
            dict(
                lower=df.quantile(0.025),
                rating=df_final,
                upper=df.quantile(0.975),
            )
        )
        .reset_index(names="model")
        .sort_values("rating", ascending=False)
    )
    bars = bars[:limit_show_number]
    bars["error_y"] = bars["upper"] - bars["rating"]
    bars["error_y_minus"] = bars["rating"] - bars["lower"]
    bars["rating_rounded"] = np.round(bars["rating"])
    fig = px.scatter(
        bars,
        x="model",
        y="rating",
        error_y="error_y",
        error_y_minus="error_y_minus",
        text="rating_rounded",
        height=500*scale,
        width=700*scale,
    )
    fig.update_layout(xaxis_title="Model", yaxis_title="Rating")
    return fig 

def filter_default(row):
    return True

def filter_long_conv(row):
    global tokenizer 
    if tokenizer is None:
        tokenizer = AutoTokenizer.from_pretrained("lmsys/vicuna-7b-v1.3", use_fast=False)

    threshold = 512 # conversations (Vicuna Tokenizer) longer than threshold will be considered as long

    for conversation_type in ["conversation_a", "conversation_b"]:
        cur_conv = ast.literal_eval(row[conversation_type])
        
        conv_content = "".join([c["content"] for c in cur_conv if c["content"] is not None])
        if len(tokenizer(conv_content)["input_ids"]) < threshold:
            return False
    return True

<<<<<<< HEAD
def limit_user_votes(battles, daily_vote_per_user):
    from datetime import datetime

    print("Before limiting user votes: ", len(battles))
    # add date
    battles["date"] = battles["tstamp"].apply(
        lambda x: datetime.fromtimestamp(x).strftime("%Y-%m-%d")
    )

    battles_new = pd.DataFrame()
    for date in battles["date"].unique():
        # only take the first daily_vote_per_user votes per judge per day
        df_today = battles[battles["date"] == date]
        df_sub = df_today.groupby("judge").head(daily_vote_per_user)

        # add df_sub to a new dataframe
        battles_new = pd.concat([battles_new, df_sub])
    print("After limiting user votes: ", len(battles_new))
    return battles_new


def get_model_pair_stats(battles):
    battles["ordered_pair"] = battles.apply(
        lambda x: tuple(sorted([x["model_a"], x["model_b"]])), axis=1
    )

    model_pair_stats = {}

    for index, row in battles.iterrows():
        pair = row["ordered_pair"]
        if pair not in model_pair_stats:
            model_pair_stats[pair] = {"win": 0, "loss": 0, "tie": 0}

        if row["winner"] in ["tie", "tie (bothbad)"]:
            model_pair_stats[pair]["tie"] += 1
        elif row["winner"] == "model_a" and row["model_a"] == min(pair):
            model_pair_stats[pair]["win"] += 1
        elif row["winner"] == "model_b" and row["model_b"] == min(pair):
            model_pair_stats[pair]["win"] += 1
        else:
            model_pair_stats[pair]["loss"] += 1

    return model_pair_stats


def outlier_detect(
    model_pair_stats, battles, max_vote=100, randomized=False, alpha=0.05, c_param=0.5,
    user_list=None,
):
    if user_list is None:
        # only check user who has >= 5 votes to save compute
        user_vote_cnt = battles["judge"].value_counts()
        user_list = user_vote_cnt[user_vote_cnt >= 5].index.tolist()
    print("#User to be checked: ", len(user_list))

    bad_user_list = []
    for user in user_list:
        flag = False
        p_upper = []
        p_lower = []
        df_2 = battles[battles["judge"] == user]
        for row in df_2.iterrows():
            if len(p_upper) >= max_vote:
                break

            model_pair = tuple(sorted([row[1]["model_a"], row[1]["model_b"]]))

            if row[1]["winner"] in ["tie", "tie (bothbad)"]:
                vote = 0.5
            elif row[1]["winner"] == "model_a" and row[1]["model_a"] == model_pair[0]:
                vote = 1
            elif row[1]["winner"] == "model_b" and row[1]["model_b"] == model_pair[0]:
                vote = 1
            else:
                vote = 0

            stats = model_pair_stats[model_pair]
            # count all votes
            # ratings = np.array(
            #     [1] * stats["win"] + [0.5] * stats["tie"] + [0] * stats["loss"]
            # )

            # only count win and loss
            ratings = np.array([1] * stats["win"] + [0] * stats["loss"])
            if randomized:
                noise = np.random.uniform(-1e-5, 1e-5, len(ratings))
                ratings += noise
                vote += np.random.uniform(-1e-5, 1e-5)

            p_upper += [(ratings <= vote).mean()]
            p_lower += [(ratings >= vote).mean()]

            M_upper = np.prod(1 / (2 * np.array(p_upper)))
            M_lower = np.prod(1 / (2 * np.array(p_lower)))

            # M_upper = np.prod((1 - c_param) / (c_param * np.array(p_upper) ** c_param))
            # M_lower = np.prod((1 - c_param) / (c_param * np.array(p_lower) ** c_param))
            if (M_upper > 1 / alpha) or (M_lower > 1 / alpha):
                print(f"Identify bad user with {len(p_upper)} votes")
                flag = True
                break
        if flag:
            bad_user_list.append({"user_id": user, "votes": len(p_upper)})
    print("Bad user length: ", len(bad_user_list))
    print(bad_user_list)

    bad_user_id_list = [x["user_id"] for x in bad_user_list]
    # remove bad users
    battles = battles[~battles["judge"].isin(bad_user_id_list)]
    return battles


def report_elo_analysis_results(
    battles_json,
    rating_system="bt",
    num_bootstrap=100,
    exclude_models=[],
    langs=[],
    exclude_tie=False,
    exclude_unknown_lang=False,
    daily_vote_per_user=None,
    run_outlier_detect=False,
    scale=1,
):
=======
def report_elo_analysis_results(battles_json, rating_system="bt", num_bootstrap=100, filter_func=None):
>>>>>>> fef60df8
    battles = pd.DataFrame(battles_json)

    tqdm.pandas(desc=f"Processing using {filter_func.__name__}")
    filtered_indices = battles.progress_apply(filter_func, axis=1)
    battles = battles[filtered_indices]

    battles = battles.sort_values(ascending=True, by=["tstamp"])

    if len(langs) > 0:
        battles = battles[battles["language"].isin(langs)]
    if exclude_unknown_lang:
        battles = battles[~battles["language"].str.contains("unknown")]

    # remove excluded models
    battles = battles[
        ~(
            battles["model_a"].isin(exclude_models)
            | battles["model_b"].isin(exclude_models)
        )
    ]

    # Only use anonymous votes
    battles = battles[battles["anony"]].reset_index(drop=True)
    battles_no_ties = battles[~battles["winner"].str.contains("tie")]
    if exclude_tie:
        battles = battles_no_ties

    if daily_vote_per_user is not None:
        battles = limit_user_votes(battles, daily_vote_per_user)

    if run_outlier_detect:
        model_pair_stats = get_model_pair_stats(battles)
        battles = outlier_detect(model_pair_stats, battles)

    print(f"Number of battles: {len(battles)}")
    # Online update
    elo_rating_online = compute_elo(battles)

    if rating_system == "bt":
        bootstrap_df = get_bootstrap_result(
            battles, compute_elo_mle_with_tie, num_round=num_bootstrap
        )
        elo_rating_final = compute_elo_mle_with_tie(battles)
    elif rating_system == "elo":
        bootstrap_df = get_bootstrap_result(
            battles, compute_elo, num_round=num_bootstrap
        )
        elo_rating_median = get_median_elo_from_bootstrap(bootstrap_df)
        elo_rating_final = elo_rating_median

    model_order = list(elo_rating_final.keys())

    model_rating_q025 = bootstrap_df.quantile(0.025)
    model_rating_q975 = bootstrap_df.quantile(0.975)

    # compute ranking based on CI
    ranking = {}
    for i, model_a in enumerate(model_order):
        ranking[model_a] = 1
        for j, model_b in enumerate(model_order):
            if i == j:
                continue
            if model_rating_q025[model_b] > model_rating_q975[model_a]:
                ranking[model_a] += 1

    # leaderboard_table_df: elo rating, variance, 95% interval, number of battles
    leaderboard_table_df = pd.DataFrame(
        {
            "rating": elo_rating_final,
            "variance": bootstrap_df.var(),
<<<<<<< HEAD
            "rating_q975": model_rating_q975,
            "rating_q025": model_rating_q025,
            "num_battles": battles["model_a"].value_counts()
            + battles["model_b"].value_counts(),
            "final_ranking": pd.Series(ranking),
=======
            "rating_q975": bootstrap_df.quantile(0.975),
            "rating_q025": bootstrap_df.quantile(0.025),
            "num_battles": battles["model_a"]
            .value_counts()
            .add(battles["model_b"].value_counts(), fill_value=0),
>>>>>>> fef60df8
        }
    )

    model_order.sort(key=lambda k: -elo_rating_final[k])
    limit_show_number = 25 * scale
    model_order = model_order[:limit_show_number]

    # Plots
    leaderboard_table = visualize_leaderboard_table(elo_rating_final)
    win_fraction_heatmap = visualize_pairwise_win_fraction(battles_no_ties, model_order, scale=scale)
    battle_count_heatmap = visualize_battle_count(battles_no_ties, model_order, scale=scale)
    average_win_rate_bar = visualize_average_win_rate(
        battles_no_ties, limit_show_number, scale=scale
    )
    bootstrap_elo_rating = visualize_bootstrap_elo_rating(
        bootstrap_df, elo_rating_final, limit_show_number, scale=scale
    )

    last_updated_tstamp = battles["tstamp"].max()
    last_updated_datetime = datetime.datetime.fromtimestamp(
        last_updated_tstamp, tz=timezone("US/Pacific")
    ).strftime("%Y-%m-%d %H:%M:%S %Z")

    return {
        "rating_system": rating_system,
        "elo_rating_online": elo_rating_online,
        "elo_rating_final": elo_rating_final,
        "leaderboard_table": leaderboard_table,
        "win_fraction_heatmap": win_fraction_heatmap,
        "battle_count_heatmap": battle_count_heatmap,
        "average_win_rate_bar": average_win_rate_bar,
        "bootstrap_elo_rating": bootstrap_elo_rating,
        "last_updated_datetime": last_updated_datetime,
        "last_updated_tstamp": last_updated_tstamp,
        "bootstrap_df": bootstrap_df,
        "leaderboard_table_df": leaderboard_table_df,
    }


def pretty_print_elo_rating(rating):
    model_order = list(rating.keys())
    model_order.sort(key=lambda k: -rating[k])
    for i, model in enumerate(model_order):
        print(f"{i+1:2d}, {model:25s}, {rating[model]:.0f}")


if __name__ == "__main__":
    parser = argparse.ArgumentParser()
    parser.add_argument("--clean-battle-file", type=str)
    parser.add_argument("--max-num-files", type=int)
    parser.add_argument("--num-bootstrap", type=int, default=100)
    parser.add_argument(
        "--rating-system", type=str, choices=["bt", "elo"], default="bt"
    )
    parser.add_argument("--exclude-models", type=str, nargs="+", default=[])
    parser.add_argument("--exclude-tie", action="store_true", default=False)
<<<<<<< HEAD
    parser.add_argument("--exclude-unknown-lang", action="store_true", default=False)
    parser.add_argument("--exclude-url", action="store_true", default=False)
    parser.add_argument("--langs", type=str, nargs="+", default=[])
    parser.add_argument("--daily-vote-per-user", type=int, default=None)
    parser.add_argument("--run-outlier-detect", action="store_true", default=False)
=======
    parser.add_argument('--category', nargs='+', default=["full"])
>>>>>>> fef60df8
    args = parser.parse_args()

    np.random.seed(42)

    if args.clean_battle_file:
        # Read data from a cleaned battle files
        battles = pd.read_json(args.clean_battle_file)
    else:
        # Read data from all log files
        log_files = get_log_files(args.max_num_files)
        battles = clean_battle_data(log_files)

<<<<<<< HEAD
    results = report_elo_analysis_results(
        battles,
        rating_system=args.rating_system,
        num_bootstrap=args.num_bootstrap,
        exclude_models=args.exclude_models,
        langs=args.langs,
        exclude_tie=args.exclude_tie,
        exclude_unknown_lang=args.exclude_unknown_lang,
        daily_vote_per_user=args.daily_vote_per_user,
        run_outlier_detect=args.run_outlier_detect,
    )
=======
    
    filter_func_map = {
        "full": filter_default,
        "long": filter_long_conv
    }
    assert all([cat in filter_func_map for cat in args.category]), f"Invalid category: {args.category}"
>>>>>>> fef60df8

    results = {}
    for cat in args.category:
        filter_func = filter_func_map[cat]
        results[cat] = report_elo_analysis_results(
            battles, rating_system=args.rating_system, num_bootstrap=args.num_bootstrap, filter_func=filter_func
        )

    for cat in args.category:
        print(f"# Results for {cat} conversations")
        print("# Online Elo")
        pretty_print_elo_rating(results[cat]["elo_rating_online"])
        print("# Median")
        pretty_print_elo_rating(results[cat]["elo_rating_final"])
        print(f"last update : {results[cat]['last_updated_datetime']}")

        last_updated_tstamp = results[cat]["last_updated_tstamp"]
        cutoff_date = datetime.datetime.fromtimestamp(
            last_updated_tstamp, tz=timezone("US/Pacific")
        ).strftime("%Y%m%d")
        print(f"last update : {cutoff_date}")

    last_updated_tstamp = results["full"]["last_updated_tstamp"]
    cutoff_date = datetime.datetime.fromtimestamp(
        last_updated_tstamp, tz=timezone("US/Pacific")
    ).strftime("%Y%m%d")

    with open(f"elo_results_{cutoff_date}.pkl", "wb") as fout:
        pickle.dump(results, fout)<|MERGE_RESOLUTION|>--- conflicted
+++ resolved
@@ -95,16 +95,8 @@
     lr = LogisticRegression(fit_intercept=False, penalty=None)
     lr.fit(X, Y, sample_weight=sample_weights)
     elo_scores = SCALE * lr.coef_[0] + INIT_RATING
-<<<<<<< HEAD
     if "mixtral-8x7b-instruct-v0.1" in models.index:
         elo_scores += 1114 - elo_scores[models["mixtral-8x7b-instruct-v0.1"]]
-=======
-    # calibrate llama-13b to 800 if applicable
-    if "mixtral-8x7b-instruct-v0.1" in models.index:
-        elo_scores += 1114 - elo_scores[models["mixtral-8x7b-instruct-v0.1"]]
-    # if "llama-13b" in models.index:
-    #    elo_scores += 800 - elo_scores[models["llama-13b"]]
->>>>>>> fef60df8
     return pd.Series(elo_scores, index=models.index).sort_values(ascending=False)
 
 
@@ -270,25 +262,6 @@
     fig.update_layout(xaxis_title="Model", yaxis_title="Rating")
     return fig 
 
-def filter_default(row):
-    return True
-
-def filter_long_conv(row):
-    global tokenizer 
-    if tokenizer is None:
-        tokenizer = AutoTokenizer.from_pretrained("lmsys/vicuna-7b-v1.3", use_fast=False)
-
-    threshold = 512 # conversations (Vicuna Tokenizer) longer than threshold will be considered as long
-
-    for conversation_type in ["conversation_a", "conversation_b"]:
-        cur_conv = ast.literal_eval(row[conversation_type])
-        
-        conv_content = "".join([c["content"] for c in cur_conv if c["content"] is not None])
-        if len(tokenizer(conv_content)["input_ids"]) < threshold:
-            return False
-    return True
-
-<<<<<<< HEAD
 def limit_user_votes(battles, daily_vote_per_user):
     from datetime import datetime
 
@@ -399,7 +372,24 @@
     # remove bad users
     battles = battles[~battles["judge"].isin(bad_user_id_list)]
     return battles
-
+    
+def filter_default(row):
+    return True
+
+def filter_long_conv(row):
+    global tokenizer 
+    if tokenizer is None:
+        tokenizer = AutoTokenizer.from_pretrained("lmsys/vicuna-7b-v1.3", use_fast=False)
+
+    threshold = 512 # conversations (Vicuna Tokenizer) longer than threshold will be considered as long
+
+    for conversation_type in ["conversation_a", "conversation_b"]:
+        cur_conv = ast.literal_eval(row[conversation_type])
+        
+        conv_content = "".join([c["content"] for c in cur_conv if c["content"] is not None])
+        if len(tokenizer(conv_content)["input_ids"]) < threshold:
+            return False
+    return True
 
 def report_elo_analysis_results(
     battles_json,
@@ -412,10 +402,8 @@
     daily_vote_per_user=None,
     run_outlier_detect=False,
     scale=1,
+    filter_func=None,
 ):
-=======
-def report_elo_analysis_results(battles_json, rating_system="bt", num_bootstrap=100, filter_func=None):
->>>>>>> fef60df8
     battles = pd.DataFrame(battles_json)
 
     tqdm.pandas(desc=f"Processing using {filter_func.__name__}")
@@ -486,19 +474,12 @@
         {
             "rating": elo_rating_final,
             "variance": bootstrap_df.var(),
-<<<<<<< HEAD
-            "rating_q975": model_rating_q975,
-            "rating_q025": model_rating_q025,
-            "num_battles": battles["model_a"].value_counts()
-            + battles["model_b"].value_counts(),
-            "final_ranking": pd.Series(ranking),
-=======
             "rating_q975": bootstrap_df.quantile(0.975),
             "rating_q025": bootstrap_df.quantile(0.025),
             "num_battles": battles["model_a"]
             .value_counts()
             .add(battles["model_b"].value_counts(), fill_value=0),
->>>>>>> fef60df8
+            "final_ranking": pd.Series(ranking),
         }
     )
 
@@ -555,15 +536,12 @@
     )
     parser.add_argument("--exclude-models", type=str, nargs="+", default=[])
     parser.add_argument("--exclude-tie", action="store_true", default=False)
-<<<<<<< HEAD
     parser.add_argument("--exclude-unknown-lang", action="store_true", default=False)
     parser.add_argument("--exclude-url", action="store_true", default=False)
     parser.add_argument("--langs", type=str, nargs="+", default=[])
     parser.add_argument("--daily-vote-per-user", type=int, default=None)
     parser.add_argument("--run-outlier-detect", action="store_true", default=False)
-=======
     parser.add_argument('--category', nargs='+', default=["full"])
->>>>>>> fef60df8
     args = parser.parse_args()
 
     np.random.seed(42)
@@ -576,32 +554,26 @@
         log_files = get_log_files(args.max_num_files)
         battles = clean_battle_data(log_files)
 
-<<<<<<< HEAD
-    results = report_elo_analysis_results(
-        battles,
-        rating_system=args.rating_system,
-        num_bootstrap=args.num_bootstrap,
-        exclude_models=args.exclude_models,
-        langs=args.langs,
-        exclude_tie=args.exclude_tie,
-        exclude_unknown_lang=args.exclude_unknown_lang,
-        daily_vote_per_user=args.daily_vote_per_user,
-        run_outlier_detect=args.run_outlier_detect,
-    )
-=======
-    
     filter_func_map = {
         "full": filter_default,
         "long": filter_long_conv
     }
     assert all([cat in filter_func_map for cat in args.category]), f"Invalid category: {args.category}"
->>>>>>> fef60df8
 
     results = {}
     for cat in args.category:
         filter_func = filter_func_map[cat]
         results[cat] = report_elo_analysis_results(
-            battles, rating_system=args.rating_system, num_bootstrap=args.num_bootstrap, filter_func=filter_func
+            battles,
+            rating_system=args.rating_system,
+            num_bootstrap=args.num_bootstrap,
+            exclude_models=args.exclude_models,
+            langs=args.langs,
+            exclude_tie=args.exclude_tie,
+            exclude_unknown_lang=args.exclude_unknown_lang,
+            daily_vote_per_user=args.daily_vote_per_user,
+            run_outlier_detect=args.run_outlier_detect,
+            filter_func=filter_func
         )
 
     for cat in args.category:
