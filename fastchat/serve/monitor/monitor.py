"""
Live monitor of the website statistics and leaderboard.

Dependency:
sudo apt install pkg-config libicu-dev
pip install pytz gradio gdown plotly polyglot pyicu pycld2 tabulate
"""

import argparse
import ast
import json
import pickle
import os
import threading
import time

import pandas as pd
import gradio as gr
import numpy as np

from fastchat.constants import SURVEY_LINK
from fastchat.serve.monitor.basic_stats import report_basic_stats, get_log_files
from fastchat.serve.monitor.clean_battle_data import clean_battle_data
from fastchat.serve.monitor.elo_analysis import report_elo_analysis_results
from fastchat.utils import build_logger, get_window_url_params_js


from fastchat.serve.monitor.monitor_md import (
    cat_name_to_baseline,
    key_to_category_name,
<<<<<<< HEAD
=======
    cat_name_to_explanation,
    deprecated_model_name,
>>>>>>> ef16c16c
    arena_hard_title,
    make_default_md_1,
    make_default_md_2,
    make_arena_leaderboard_md,
    make_category_arena_leaderboard_md,
    make_full_leaderboard_md,
    make_leaderboard_md_live,
)

<<<<<<< HEAD
k2c = {}
for k, v in key_to_category_name.items():
    k2c[k] = v
    k2c[k + "_style_control"] = v + "_style_control"
key_to_category_name = k2c
=======
>>>>>>> ef16c16c

notebook_url = (
    "https://colab.research.google.com/drive/1KdwokPjirkTmpO_P1WByFNFiqxWQquwH"
)

basic_component_values = [None] * 6
leader_component_values = [None] * 5


<<<<<<< HEAD
def make_default_md_1(mirror=False):
    link_color = "#1976D2"  # This color should be clear in both light and dark mode
    leaderboard_md = f"""
    # 🏆 LMSYS Chatbot Arena Leaderboard 
    [Blog](https://lmsys.org/blog/2023-05-03-arena/) | [GitHub](https://github.com/lm-sys/FastChat) | [Paper](https://arxiv.org/abs/2403.04132) | [Dataset](https://github.com/lm-sys/FastChat/blob/main/docs/dataset_release.md) | [Twitter](https://twitter.com/lmsysorg) | [Discord](https://discord.gg/HSWAKCrnFx) | [Kaggle Competition](https://www.kaggle.com/competitions/lmsys-chatbot-arena)
    """

    return leaderboard_md


def make_default_md_2(mirror=False):
    mirror_str = "<span style='color: red; font-weight: bold'>This is a mirror of the live leaderboard created and maintained by the <a href='https://lmsys.org' style='color: red; text-decoration: none;'>LMSYS Organization</a>. Please link to <a href='https://leaderboard.lmsys.org' style='color: #B00020; text-decoration: none;'>leaderboard.lmsys.org</a> for citation purposes.</span>"
    leaderboard_md = f"""
{mirror_str if mirror else ""}

LMSYS Chatbot Arena is a crowdsourced open platform for LLM evals. We've collected over 1,000,000 human pairwise comparisons to rank LLMs with the Bradley-Terry model and display the model ratings in Elo-scale.
You can find more details in our paper. **Chatbot arena is dependent on community participation, please contribute by casting your vote!**

{SURVEY_LINK}
"""

    return leaderboard_md


def make_arena_leaderboard_md(arena_df, last_updated_time, vision=False):
    total_votes = sum(arena_df["num_battles"]) // 2
    total_models = len(arena_df)
    space = "&nbsp;&nbsp;&nbsp;"

    leaderboard_md = f"""
Total #models: **{total_models}**.{space} Total #votes: **{"{:,}".format(total_votes)}**.{space} Last updated: {last_updated_time}.
"""
    if not vision:
        leaderboard_md += """
📣 **NEW!** View leaderboard for different categories (e.g., coding, long user query)! This is still in preview and subject to change.
"""

    leaderboard_md += f"""
Code to recreate leaderboard tables and plots in this [notebook]({notebook_url}). You can contribute your vote at [chat.lmsys.org](https://chat.lmsys.org)!
"""
    return leaderboard_md


def make_full_leaderboard_md():
    leaderboard_md = """
Three benchmarks are displayed: **Arena Score**, **MT-Bench** and **MMLU**.
- [Chatbot Arena](https://chat.lmsys.org/?arena) - a crowdsourced, randomized battle platform. We use 500K+ user votes to compute model strength.
- [MT-Bench](https://arxiv.org/abs/2306.05685): a set of challenging multi-turn questions. We use GPT-4 to grade the model responses.
- [MMLU](https://arxiv.org/abs/2009.03300) (5-shot): a test to measure a model's multitask accuracy on 57 tasks.

💻 Code: The MT-bench scores (single-answer grading on a scale of 10) are computed by [fastchat.llm_judge](https://github.com/lm-sys/FastChat/tree/main/fastchat/llm_judge).
The MMLU scores are mostly computed by [InstructEval](https://github.com/declare-lab/instruct-eval).
Higher values are better for all benchmarks. Empty cells mean not available.
"""
    return leaderboard_md


def make_leaderboard_md_live(elo_results):
    leaderboard_md = f"""
# Leaderboard
Last updated: {elo_results["last_updated_datetime"]}
{elo_results["leaderboard_table"]}
"""
    return leaderboard_md
=======
def recompute_final_ranking(arena_df):
    # compute ranking based on CI
    ranking = {}
    for i, model_a in enumerate(arena_df.index):
        ranking[model_a] = 1
        for j, model_b in enumerate(arena_df.index):
            if i == j:
                continue
            if (
                arena_df.loc[model_b]["rating_q025"]
                > arena_df.loc[model_a]["rating_q975"]
            ):
                ranking[model_a] += 1
    return list(ranking.values())
>>>>>>> ef16c16c


def arena_hard_title(date):
    arena_hard_title = f"""
Last Updated: {date}

**Arena-Hard-Auto v0.1** - an automatic evaluation tool for instruction-tuned LLMs with 500 challenging user queries curated from Chatbot Arena. 

We prompt GPT-4-Turbo as judge to compare the models' responses against a baseline model (default: GPT-4-0314). If you are curious to see how well your model might perform on Chatbot Arena, we recommend trying Arena-Hard-Auto. Check out our paper for more details about how Arena-Hard-Auto works as an fully automated data pipeline converting crowdsourced data into high-quality benchmarks ->
[[Paper](https://arxiv.org/abs/2406.11939) | [Repo](https://github.com/lm-sys/arena-hard-auto)]
    """
    return arena_hard_title


def recompute_final_ranking(arena_df):
    # compute ranking based on CI
    ranking = {}
    for i, model_a in enumerate(arena_df.index):
        ranking[model_a] = 1
        for j, model_b in enumerate(arena_df.index):
            if i == j:
                continue
            if (
                arena_df.loc[model_b]["rating_q025"]
                > arena_df.loc[model_a]["rating_q975"]
            ):
                ranking[model_a] += 1
    return list(ranking.values())


def update_elo_components(
    max_num_files, elo_results_file, ban_ip_file, exclude_model_names
):
    log_files = get_log_files(max_num_files)

    # Leaderboard
    if elo_results_file is None:  # Do live update
        ban_ip_list = json.load(open(ban_ip_file)) if ban_ip_file else None
        battles = clean_battle_data(
            log_files, exclude_model_names, ban_ip_list=ban_ip_list
        )
        elo_results = report_elo_analysis_results(battles, scale=2)

        leader_component_values[0] = make_leaderboard_md_live(elo_results)
        leader_component_values[1] = elo_results["win_fraction_heatmap"]
        leader_component_values[2] = elo_results["battle_count_heatmap"]
        leader_component_values[3] = elo_results["bootstrap_elo_rating"]
        leader_component_values[4] = elo_results["average_win_rate_bar"]

    # Basic stats
    basic_stats = report_basic_stats(log_files)
    md0 = f"Last updated: {basic_stats['last_updated_datetime']}"

    md1 = "### Action Histogram\n"
    md1 += basic_stats["action_hist_md"] + "\n"

    md2 = "### Anony. Vote Histogram\n"
    md2 += basic_stats["anony_vote_hist_md"] + "\n"

    md3 = "### Model Call Histogram\n"
    md3 += basic_stats["model_hist_md"] + "\n"

    md4 = "### Model Call (Last 24 Hours)\n"
    md4 += basic_stats["num_chats_last_24_hours"] + "\n"

    basic_component_values[0] = md0
    basic_component_values[1] = basic_stats["chat_dates_bar"]
    basic_component_values[2] = md1
    basic_component_values[3] = md2
    basic_component_values[4] = md3
    basic_component_values[5] = md4


def update_worker(
    max_num_files, interval, elo_results_file, ban_ip_file, exclude_model_names
):
    while True:
        tic = time.time()
        update_elo_components(
            max_num_files, elo_results_file, ban_ip_file, exclude_model_names
        )
        durtaion = time.time() - tic
        print(f"update duration: {durtaion:.2f} s")
        time.sleep(max(interval - durtaion, 0))


def load_demo(url_params, request: gr.Request):
    logger.info(f"load_demo. ip: {request.client.host}. params: {url_params}")
    return basic_component_values + leader_component_values


def model_hyperlink(model_name, link):
    return f'<a target="_blank" href="{link}" style="color: var(--link-text-color); text-decoration: underline;text-decoration-style: dotted;">{model_name}</a>'


def load_leaderboard_table_csv(filename, add_hyperlink=True):
    lines = open(filename).readlines()
    heads = [v.strip() for v in lines[0].split(",")]
    rows = []
    for i in range(1, len(lines)):
        row = [v.strip() for v in lines[i].split(",")]
        for j in range(len(heads)):
            item = {}
            for h, v in zip(heads, row):
                if h == "Arena Elo rating":
                    if v != "-":
                        v = int(ast.literal_eval(v))
                    else:
                        v = np.nan
                elif h == "MMLU":
                    if v != "-":
                        v = round(ast.literal_eval(v) * 100, 1)
                    else:
                        v = np.nan
                elif h == "MT-bench (win rate %)":
                    if v != "-":
                        v = round(ast.literal_eval(v[:-1]), 1)
                    else:
                        v = np.nan
                elif h == "MT-bench (score)":
                    if v != "-":
                        v = round(ast.literal_eval(v), 2)
                    else:
                        v = np.nan
                item[h] = v
            if add_hyperlink:
                item["Model"] = model_hyperlink(item["Model"], item["Link"])
        rows.append(item)

    return rows


def build_basic_stats_tab():
    empty = "Loading ..."
    basic_component_values[:] = [empty, None, empty, empty, empty, empty]

    md0 = gr.Markdown(empty)
    gr.Markdown("#### Figure 1: Number of model calls and votes")
    plot_1 = gr.Plot(show_label=False)
    with gr.Row():
        with gr.Column():
            md1 = gr.Markdown(empty)
        with gr.Column():
            md2 = gr.Markdown(empty)
    with gr.Row():
        with gr.Column():
            md3 = gr.Markdown(empty)
        with gr.Column():
            md4 = gr.Markdown(empty)
    return [md0, plot_1, md1, md2, md3, md4]


def get_full_table(arena_df, model_table_df, model_to_score):
    values = []
    for i in range(len(model_table_df)):
        row = []
        model_key = model_table_df.iloc[i]["key"]
        model_name = model_table_df.iloc[i]["Model"]
        # model display name
        row.append(model_name)
        if model_key in arena_df.index:
            idx = arena_df.index.get_loc(model_key)
            row.append(round(arena_df.iloc[idx]["rating"]))
        else:
            row.append(np.nan)
        if model_name in model_to_score:
            row.append(model_to_score[model_name])
        else:
            row.append(np.nan)
        row.append(model_table_df.iloc[i]["MT-bench (score)"])
        row.append(model_table_df.iloc[i]["MMLU"])
        # Organization
        row.append(model_table_df.iloc[i]["Organization"])
        # license
        row.append(model_table_df.iloc[i]["License"])

        values.append(row)
    values.sort(key=lambda x: -x[1] if not np.isnan(x[1]) else 1e9)
    return values


def arena_hard_process(leaderboard_table_file, filepath):
    arena_hard = pd.read_csv(filepath)
    leaderboard_table = pd.read_csv(leaderboard_table_file)
    links = leaderboard_table.get("Link")
    display_name = leaderboard_table.get("Model")
    model_name = leaderboard_table.get("key")
    organization = leaderboard_table.get("Organization")

    info = {}
    for i in range(len(model_name)):
        model_info = {}
        model_info["display"] = display_name[i]
        model_info["link"] = links[i]
        model_info["org"] = organization[i]
        info[model_name[i]] = model_info

    organization = []
    for i in range(len(arena_hard)):
        assert (
            arena_hard.loc[i, "model"] in info
        ), f"need to update leaderboard_table info by adding {arena_hard.loc[i, 'model']}"
        organization.append(info[arena_hard.loc[i, "model"]]["org"])
        link = info[arena_hard.loc[i, "model"]]["link"]
        arena_hard.loc[i, "model"] = model_hyperlink(
            info[arena_hard.loc[i, "model"]]["display"], link
        )

    arena_hard.insert(
        loc=len(arena_hard.columns), column="Organization", value=organization
    )

    rankings = recompute_final_ranking(arena_hard)
    arena_hard.insert(loc=0, column="Rank* (UB)", value=rankings)
    return arena_hard


def create_ranking_str(ranking, ranking_difference):
    if ranking_difference > 0:
        return f"{int(ranking)} \u2191"
    elif ranking_difference < 0:
        return f"{int(ranking)} \u2193"
    else:
        return f"{int(ranking)}"


<<<<<<< HEAD
def get_arena_table(arena_df, model_table_df, arena_subset_df=None):
=======
def get_arena_table(arena_df, model_table_df, arena_subset_df=None, hidden_models=None):
>>>>>>> ef16c16c
    arena_df = arena_df.sort_values(
        by=["final_ranking", "rating"], ascending=[True, False]
    )

    if hidden_models:
        arena_df = arena_df[~arena_df.index.isin(hidden_models)].copy()

    arena_df["final_ranking"] = recompute_final_ranking(arena_df)

    if arena_subset_df is not None:
        arena_subset_df = arena_subset_df[arena_subset_df.index.isin(arena_df.index)]
        arena_subset_df = arena_subset_df.sort_values(by=["rating"], ascending=False)
        arena_subset_df["final_ranking"] = recompute_final_ranking(arena_subset_df)

        arena_df = arena_df[arena_df.index.isin(arena_subset_df.index)]
        arena_df["final_ranking"] = recompute_final_ranking(arena_df)

        arena_subset_df["final_ranking_no_tie"] = np.arange(1, len(arena_subset_df) + 1)
        arena_df["final_ranking_no_tie"] = np.arange(1, len(arena_df) + 1)

        arena_df = arena_subset_df.join(
            arena_df["final_ranking"], rsuffix="_global", how="inner"
        )
        arena_df["ranking_difference"] = (
            arena_df["final_ranking_global"] - arena_df["final_ranking"]
        )

        arena_df = arena_df.sort_values(
            by=["final_ranking", "rating"], ascending=[True, False]
        )
        arena_df["final_ranking"] = arena_df.apply(
            lambda x: create_ranking_str(x["final_ranking"], x["ranking_difference"]),
            axis=1,
        )

    arena_df["final_ranking"] = arena_df["final_ranking"].astype(str)

    # Handle potential duplicate keys in model_table_df
    model_table_dict = model_table_df.groupby("key").first().to_dict(orient="index")

    def process_row(row):
        model_key = row.name
        model_info = model_table_dict.get(model_key, {})

        if not model_info:
            print(f"Warning: {model_key} not found in model table")
            return None

        ranking = row.get("final_ranking") or row.name + 1
        result = [ranking]

        if arena_subset_df is not None:
            result.append(row.get("ranking_difference", 0))

        result.extend(
            [
                model_info.get("Model", "Unknown"),
                f"{round(row['rating'])}",
                f"+{round(row['rating_q975'] - row['rating'])}/-{round(row['rating'] - row['rating_q025'])}",
                round(row["num_battles"]),
                model_info.get("Organization", "Unknown"),
                model_info.get("License", "Unknown"),
<<<<<<< HEAD
                "Unknown"
                if model_info.get("Knowledge cutoff date", "-") == "-"
                else model_info.get("Knowledge cutoff date", "Unknown"),
=======
                (
                    "Unknown"
                    if model_info.get("Knowledge cutoff date", "-") == "-"
                    else model_info.get("Knowledge cutoff date", "Unknown")
                ),
>>>>>>> ef16c16c
            ]
        )

        return result

    values = [
        process_row(row)
        for _, row in arena_df.iterrows()
        if process_row(row) is not None
    ]

    return values


def update_leaderboard_df(arena_table_vals):
    columns = [
        "Rank* (UB)",
        "Delta",
        "Model",
<<<<<<< HEAD
        "Arena Score",
=======
        "Arena Elo",
>>>>>>> ef16c16c
        "95% CI",
        "Votes",
        "Organization",
        "License",
        "Knowledge Cutoff",
    ]
    elo_dataframe = pd.DataFrame(arena_table_vals, columns=columns)

    def highlight_max(s):
        return [
<<<<<<< HEAD
            "color: green; font-weight: bold"
            if "\u2191" in str(v)
            else "color: red; font-weight: bold"
            if "\u2193" in str(v)
            else ""
=======
            (
                "color: green; font-weight: bold"
                if "\u2191" in str(v)
                else "color: red; font-weight: bold"
                if "\u2193" in str(v)
                else ""
            )
>>>>>>> ef16c16c
            for v in s
        ]

    def highlight_rank_max(s):
        return [
            (
                "color: green; font-weight: bold"
                if v > 0
                else "color: red; font-weight: bold"
                if v < 0
                else ""
            )
            for v in s
        ]

    return elo_dataframe.style.apply(highlight_max, subset=["Rank* (UB)"]).apply(
        highlight_rank_max, subset=["Delta"]
    )


def build_arena_tab(
    elo_results,
    model_table_df,
    default_md,
    vision=False,
    show_plot=False,
):
    if elo_results is None:
        gr.Markdown(
            """ ## Coming soon...!
            """,
        )
        return

    arena_dfs = {}
    category_elo_results = {}
    last_updated_time = elo_results["full"]["last_updated_datetime"].split(" ")[0]

    for k in key_to_category_name.keys():
        if k not in elo_results:
            continue
        arena_dfs[key_to_category_name[k]] = elo_results[k]["leaderboard_table_df"]
        category_elo_results[key_to_category_name[k]] = elo_results[k]

    arena_df = arena_dfs["Overall"]

    def update_leaderboard_and_plots(category, filters):
        if len(filters) > 0 and "Style Control" in filters:
            if f"{category} (Style Control)" in arena_dfs:
                category = f"{category} (Style Control)"
            else:
                gr.Warning("This category does not support style control.")

        arena_subset_df = arena_dfs[category]
        arena_subset_df = arena_subset_df[arena_subset_df["num_battles"] > 300]
        elo_subset_results = category_elo_results[category]

        baseline_category = cat_name_to_baseline.get(category, "Overall")
        arena_df = arena_dfs[baseline_category]
        arena_values = get_arena_table(
            arena_df,
            model_table_df,
            arena_subset_df=arena_subset_df if category != "Overall" else None,
            hidden_models=(
                None
                if len(filters) > 0 and "Show Deprecate" in filters
                else deprecated_model_name
            ),
        )
        if category != "Overall":
            arena_values = update_leaderboard_df(arena_values)
            # arena_values = highlight_top_models(arena_values)
            arena_values = gr.Dataframe(
                headers=[
                    "Rank* (UB)",
                    "Delta",
                    "Model",
                    "Arena Score",
                    "95% CI",
                    "Votes",
                    "Organization",
                    "License",
                    "Knowledge Cutoff",
                ],
                datatype=[
                    "str",
                    "number",
                    "markdown",
                    "number",
                    "str",
                    "number",
                    "str",
                    "str",
                    "str",
                ],
                value=arena_values,
                elem_id="arena_leaderboard_dataframe",
                height=1000,
                column_widths=[70, 70, 210, 90, 90, 90, 120, 150, 100],
                wrap=True,
            )
        else:
            arena_values = gr.Dataframe(
                headers=[
                    "Rank* (UB)",
                    "Model",
                    "Arena Score",
                    "95% CI",
                    "Votes",
                    "Organization",
                    "License",
                    "Knowledge Cutoff",
                ],
                datatype=[
                    "number",
                    "markdown",
                    "number",
                    "str",
                    "number",
                    "str",
                    "str",
                    "str",
                ],
                value=arena_values,
                elem_id="arena_leaderboard_dataframe",
                height=1000,
                column_widths=[70, 220, 90, 90, 90, 120, 150, 100],
                wrap=True,
            )

        p1 = elo_subset_results["win_fraction_heatmap"]
        p2 = elo_subset_results["battle_count_heatmap"]
        p3 = elo_subset_results["bootstrap_elo_rating"]
        p4 = elo_subset_results["average_win_rate_bar"]
        more_stats_md = f"""## More Statistics for Chatbot Arena - {category}
        """
        leaderboard_md = make_category_arena_leaderboard_md(
            arena_df, arena_subset_df, name=category
        )
        return arena_values, p1, p2, p3, p4, more_stats_md, leaderboard_md

    arena_df = arena_dfs["Overall"]

    p1 = category_elo_results["Overall"]["win_fraction_heatmap"]
    p2 = category_elo_results["Overall"]["battle_count_heatmap"]
    p3 = category_elo_results["Overall"]["bootstrap_elo_rating"]
    p4 = category_elo_results["Overall"]["average_win_rate_bar"]

    # arena table
    arena_table_vals = get_arena_table(
        arena_df, model_table_df, hidden_models=deprecated_model_name
    )

    md = make_arena_leaderboard_md(arena_df, last_updated_time, vision=vision)
    gr.Markdown(md, elem_id="leaderboard_markdown")
    with gr.Row():
        with gr.Column(scale=2):
            category_dropdown = gr.Dropdown(
                choices=list(arena_dfs.keys()),
                label="Category",
                value="Overall",
            )
        with gr.Column(scale=2):
            category_checkbox = gr.CheckboxGroup(
                ["Style Control", "Show Deprecate"], label="Apply filter", info=""
            )
        default_category_details = make_category_arena_leaderboard_md(
            arena_df, arena_df, name="Overall"
        )
        with gr.Column(scale=4, variant="panel"):
            category_deets = gr.Markdown(
                default_category_details, elem_id="category_deets"
            )

    arena_vals = pd.DataFrame(
        arena_table_vals,
        columns=[
            "Rank* (UB)",
            "Model",
            "Arena Score",
            "95% CI",
            "Votes",
            "Organization",
            "License",
            "Knowledge Cutoff",
        ],
    )
    elo_display_df = gr.Dataframe(
        headers=[
            "Rank* (UB)",
            "Model",
            "Arena Elo",
            "95% CI",
            "Votes",
            "Organization",
            "License",
            "Knowledge Cutoff",
        ],
        datatype=[
            "number",
            "markdown",
            "number",
            "str",
            "number",
            "str",
            "str",
            "str",
        ],
        # value=highlight_top_models(arena_vals.style),
        value=arena_vals.style,
        elem_id="arena_leaderboard_dataframe",
        height=1000,
        column_widths=[70, 220, 90, 90, 90, 120, 150, 100],
        wrap=True,
    )

    gr.Markdown(
        f"""
***Rank (UB)**: model's ranking (upper-bound), defined by one + the number of models that are statistically better than the target model.
Model A is statistically better than model B when A's lower-bound score is greater than B's upper-bound score (in 95% confidence interval).
See Figure 1 below for visualization of the confidence intervals of model scores.

Note: in each category, we exclude models with fewer than 300 votes as their confidence intervals can be large.
""",
        elem_id="leaderboard_markdown",
    )

    if not vision:
        leader_component_values[:] = [default_md, p1, p2, p3, p4]

    if show_plot:
        more_stats_md = gr.Markdown(
            f"""## More Statistics for Chatbot Arena (Overall)""",
            elem_id="leaderboard_header_markdown",
        )
        with gr.Row():
            with gr.Column():
                gr.Markdown(
                    "#### Figure 1: Confidence Intervals on Model Strength (via Bootstrapping)",
                    elem_id="plot-title",
                )
                plot_3 = gr.Plot(p3, show_label=False)
            with gr.Column():
                gr.Markdown(
                    "#### Figure 2: Average Win Rate Against All Other Models (Assuming Uniform Sampling and No Ties)",
                    elem_id="plot-title",
                )
                plot_4 = gr.Plot(p4, show_label=False)
        with gr.Row():
            with gr.Column():
                gr.Markdown(
                    "#### Figure 3: Fraction of Model A Wins for All Non-tied A vs. B Battles",
                    elem_id="plot-title",
                )
                plot_1 = gr.Plot(p1, show_label=False, elem_id="plot-container")
            with gr.Column():
                gr.Markdown(
                    "#### Figure 4: Battle Count for Each Combination of Models (without Ties)",
                    elem_id="plot-title",
                )
                plot_2 = gr.Plot(p2, show_label=False)
    category_dropdown.change(
        update_leaderboard_and_plots,
        inputs=[category_dropdown, category_checkbox],
        outputs=[
            elo_display_df,
            plot_1,
            plot_2,
            plot_3,
            plot_4,
            more_stats_md,
            category_deets,
        ],
    )

    category_checkbox.change(
        update_leaderboard_and_plots,
        inputs=[category_dropdown, category_checkbox],
        outputs=[
            elo_display_df,
            plot_1,
            plot_2,
            plot_3,
            plot_4,
            more_stats_md,
            category_deets,
        ],
    )
    return [plot_1, plot_2, plot_3, plot_4]


def build_full_leaderboard_tab(elo_results, model_table_df, model_to_score):
    arena_df = elo_results["full"]["leaderboard_table_df"]
    md = make_full_leaderboard_md()
    gr.Markdown(md, elem_id="leaderboard_markdown")
    full_table_vals = get_full_table(arena_df, model_table_df, model_to_score)
    gr.Dataframe(
        headers=[
            "Model",
<<<<<<< HEAD
            "Arena Score",
            "arena-hard-auto",
=======
            "Arena Elo",
            "Arena-Hard-Auto",
>>>>>>> ef16c16c
            "MT-bench",
            "MMLU",
            "Organization",
            "License",
        ],
        datatype=["markdown", "number", "number", "number", "number", "str", "str"],
        value=full_table_vals,
        elem_id="full_leaderboard_dataframe",
        column_widths=[200, 100, 110, 100, 70, 130, 150],
<<<<<<< HEAD
        height=1000,
=======
        height=800,
>>>>>>> ef16c16c
        wrap=True,
    )


def get_arena_category_table(results_df, categories, metric="ranking"):
    assert metric in ["rating", "ranking"]

    category_names = [key_to_category_name[k] for k in categories]
    filtered_df = results_df[results_df["category"].isin(category_names)][
        ["category", metric]
    ]
    category_df = filtered_df.pivot(columns="category", values=metric)
    category_df = category_df.fillna(-1).astype(int)

    # Reorder columns to match the input order of categories
    category_df = category_df.reindex(columns=category_names)
    category_df.insert(0, "Model", category_df.index)
<<<<<<< HEAD

    # insert model rating as a column to category_df
    category_df = category_df.merge(
        results_df[results_df["category"] == "Overall"][["Model", "rating"]],
        on="Model",
        how="left",
    )
    category_df = category_df.sort_values(
        by=[category_names[0], "rating"],
        ascending=[metric == "ranking", False],
    )
    # by=["final_ranking", "rating"], ascending=[True, False]
    category_df = category_df.drop(columns=["rating"])
=======
    category_df = category_df.sort_values(
        by=category_names[0], ascending=metric == "ranking"
    )
>>>>>>> ef16c16c
    category_df = category_df.reset_index(drop=True)

    style = category_df.style

    def highlight_top_3(s):
        return [
<<<<<<< HEAD
            "background-color: rgba(255, 215, 0, 0.5); text-align: center; font-size: 110%"
            if v == 1 and v != 0
            else "background-color: rgba(192, 192, 192, 0.5); text-align: center; font-size: 110%"
            if v == 2 and v != 0
            else "background-color: rgba(255, 165, 0, 0.5); text-align: center; font-size: 110%"
            if v == 3 and v != 0
            else "text-align: center; font-size: 110%"
=======
            (
                "background-color: rgba(255, 215, 0, 0.5); text-align: center; font-size: 110%"
                if v == 1 and v != 0
                else (
                    "background-color: rgba(192, 192, 192, 0.5); text-align: center; font-size: 110%"
                    if v == 2 and v != 0
                    else (
                        "background-color: rgba(255, 165, 0, 0.5); text-align: center; font-size: 110%"
                        if v == 3 and v != 0
                        else "text-align: center; font-size: 110%"
                    )
                )
            )
>>>>>>> ef16c16c
            for v in s
        ]

    # Apply styling for each category
    for category in category_names:
        style = style.apply(highlight_top_3, subset=[category])

    if metric == "rating":
        style = style.background_gradient(
            cmap="Blues",
            subset=category_names,
            vmin=1150,
            vmax=category_df[category_names].max().max(),
        )

    return style


def build_category_leaderboard_tab(
    combined_elo_df, title, categories, categories_width
):
    full_table_vals = get_arena_category_table(combined_elo_df, categories)
    ranking_table_vals = get_arena_category_table(combined_elo_df, categories)
    rating_table_vals = get_arena_category_table(combined_elo_df, categories, "rating")
    with gr.Row():
        gr.Markdown(
            f"""&emsp; <span style='font-weight: bold; font-size: 125%;'>{title} Leaderboard</span>"""
        )
        ranking_button = gr.Button("Sort by Rank")
        rating_button = gr.Button("Sort by Arena Score")
        sort_rating = lambda _: get_arena_category_table(
            combined_elo_df, categories, "rating"
        )
        sort_ranking = lambda _: get_arena_category_table(combined_elo_df, categories)
<<<<<<< HEAD
    with gr.Row():
        gr.Markdown(
            f"""&emsp; <span style='font-weight: bold; font-size: 150%;'>Chatbot Arena Overview</span>"""
        )
=======
>>>>>>> ef16c16c

    overall_ranking_leaderboard = gr.Dataframe(
        headers=["Model"] + [key_to_category_name[k] for k in categories],
        datatype=["markdown"] + ["str" for k in categories],
        value=full_table_vals,
        elem_id="full_leaderboard_dataframe",
<<<<<<< HEAD
        column_widths=[150]
        + categories_width,  # IMPORTANT: THIS IS HARDCODED WITH THE CURRENT CATEGORIES
        height=1000,
=======
        column_widths=[250]
        + categories_width,  # IMPORTANT: THIS IS HARDCODED WITH THE CURRENT CATEGORIES
        height=800,
>>>>>>> ef16c16c
        wrap=True,
    )
    ranking_button.click(
        sort_ranking, inputs=[ranking_button], outputs=[overall_ranking_leaderboard]
    )
    rating_button.click(
        sort_rating, inputs=[rating_button], outputs=[overall_ranking_leaderboard]
    )


selected_categories = [
    "full",
<<<<<<< HEAD
    "full_style_control",
    "hard_6",
    "hard_6_style_control",
    "if",
    "coding",
    "math",
    "multiturn",
    "long_user",
    # "no_refusal",
]
# selected_categories_width = [95, 85, 100, 75, 120, 100, 95, 100,100]
selected_categories_width = [110, 110, 110, 110, 110, 80, 80, 80, 80]
# selected_categories_width = [100] * len(selected_categories)
=======
    "coding",
    "if",
    "math",
    "hard_6",
    "multiturn",
    "long_user",
    "no_refusal",
]
selected_categories_width = [95, 85, 130, 75, 150, 100, 95, 100]
>>>>>>> ef16c16c

language_categories = [
    "english",
    "chinese",
    "german",
    "french",
    "spanish",
    "russian",
    "japanese",
    "korean",
]
language_categories_width = [100] * len(language_categories)


def get_combined_table(elo_results, model_table_df):
    def get_model_name(model_key):
        try:
            model_name = model_table_df[model_table_df["key"] == model_key][
                "Model"
            ].values[0]
            return model_name
        except:
            return None

    combined_table = []
    for category in elo_results.keys():
        df = elo_results[category]["leaderboard_table_df"]
        ranking = recompute_final_ranking(df)
        df["ranking"] = ranking
        df["category"] = key_to_category_name[category]
        df["Model"] = df.index
        try:
            df["Model"] = df["Model"].apply(get_model_name)
            combined_table.append(df)
<<<<<<< HEAD
        except Exception as e:
            print(f"Error: {e}")
=======
        except:
>>>>>>> ef16c16c
            continue
    combined_table = pd.concat(combined_table)
    combined_table["Model"] = combined_table.index
    # drop any rows with nan values
    combined_table = combined_table.dropna()
    return combined_table


def build_leaderboard_tab(
    elo_results_file,
    leaderboard_table_file,
    arena_hard_leaderboard,
    show_plot=False,
    mirror=False,
):
    if elo_results_file is None:  # Do live update
        default_md = "Loading ..."
        p1 = p2 = p3 = p4 = None
    else:
        with open(elo_results_file, "rb") as fin:
            elo_results = pickle.load(fin)
        if "text" in elo_results:
            elo_results_text = elo_results["text"]
            elo_results_vision = elo_results["vision"]
        else:
            elo_results_text = elo_results
            elo_results_vision = None

    default_md = make_default_md_1(mirror=mirror)
    default_md_2 = make_default_md_2(mirror=mirror)

    with gr.Row():
        with gr.Column(scale=4):
            md_1 = gr.Markdown(default_md, elem_id="leaderboard_markdown")
        with gr.Column(scale=1):
            vote_button = gr.Button("Vote!", link="https://lmarena.ai")
    md2 = gr.Markdown(default_md_2, elem_id="leaderboard_markdown")
    if leaderboard_table_file:
        data = load_leaderboard_table_csv(leaderboard_table_file)
        model_table_df = pd.DataFrame(data)

        with gr.Tabs() as tabs:
            with gr.Tab("Ranking Breakdown", id=0):
                gr.Markdown(
                    f"""
                    <div style="text-align: center; font-weight: bold;">
                        For a more holistic comparison, we've updated the leaderboard to show model rank (UB) across tasks and languages. Check out the 'Arena' tab for more categories, statistics, and model info.
                    </div>
                    """,
                )
                last_updated_time = elo_results_text["full"][
                    "last_updated_datetime"
                ].split(" ")[0]
                gr.Markdown(
                    make_arena_leaderboard_md(
                        elo_results_text["full"]["leaderboard_table_df"],
                        last_updated_time,
                    ),
                    elem_id="leaderboard_markdown",
                )
                combined_table = get_combined_table(elo_results_text, model_table_df)
                gr_plots = build_category_leaderboard_tab(
                    combined_table,
                    "Task",
                    selected_categories,
                    selected_categories_width,
                )
                build_category_leaderboard_tab(
                    combined_table,
                    "Language",
                    language_categories,
                    language_categories_width,
                )
                gr.Markdown(
                    f"""
            ***Rank (UB)**: model's ranking (upper-bound), defined by one + the number of models that are statistically better than the target model.
            Model A is statistically better than model B when A's lower-bound score is greater than B's upper-bound score (in 95% confidence interval).
            See Figure 1 below for visualization of the confidence intervals of model scores.

            Note: in each category, we exclude models with fewer than 300 votes as their confidence intervals can be large.
            """,
                    elem_id="leaderboard_markdown",
                )
            with gr.Tab("Arena", id=1):
                gr_plots = build_arena_tab(
                    elo_results_text,
                    model_table_df,
                    default_md,
                    show_plot=show_plot,
                )
<<<<<<< HEAD
            with gr.Tab("📣 NEW: Overview", id=1):
                gr.Markdown(
                    f"""
                    <div style="text-align: center; font-weight: bold;">
                        For a more holistic comparison, we've updated the leaderboard to show model rank (UB) across tasks and languages. Check out the 'Arena' tab for more categories, statistics, and model info.
                    </div>
                    """,
                )
                last_updated_time = elo_results_text["full"][
                    "last_updated_datetime"
                ].split(" ")[0]
                gr.Markdown(
                    make_arena_leaderboard_md(
                        elo_results_text["full"]["leaderboard_table_df"],
                        last_updated_time,
                    ),
                    elem_id="leaderboard_markdown",
                )
                combined_table = get_combined_table(elo_results_text, model_table_df)
                build_category_leaderboard_tab(
                    combined_table,
                    "Task",
                    selected_categories,
                    selected_categories_width,
                )
                build_category_leaderboard_tab(
                    combined_table,
                    "Language",
                    language_categories,
                    language_categories_width,
                )
                gr.Markdown(
                    f"""
            ***Rank (UB)**: model's ranking (upper-bound), defined by one + the number of models that are statistically better than the target model.
            Model A is statistically better than model B when A's lower-bound score is greater than B's upper-bound score (in 95% confidence interval).
            See Figure 1 below for visualization of the confidence intervals of model scores.

            Note: in each category, we exclude models with fewer than 300 votes as their confidence intervals can be large.
            """,
                    elem_id="leaderboard_markdown",
                )
=======
>>>>>>> ef16c16c
            with gr.Tab("Arena (Vision)", id=2):
                build_arena_tab(
                    elo_results_vision,
                    model_table_df,
                    default_md,
                    vision=True,
                    show_plot=show_plot,
                )
<<<<<<< HEAD
            model_to_score = {}
=======
>>>>>>> ef16c16c
            if arena_hard_leaderboard is not None:
                with gr.Tab("Arena-Hard-Auto", id=3):
                    dataFrame = arena_hard_process(
                        leaderboard_table_file, arena_hard_leaderboard
                    )
                    date = dataFrame["date"][0]
                    dataFrame = dataFrame.drop(
                        columns=["rating_q025", "rating_q975", "date"]
                    )
                    dataFrame["CI"] = dataFrame.CI.map(ast.literal_eval)
                    dataFrame["CI"] = dataFrame.CI.map(lambda x: f"+{x[1]}/-{x[0]}")
                    dataFrame = dataFrame.rename(
                        columns={
                            "model": "Model",
                            "score": "Win-rate",
                            "CI": "95% CI",
                            "avg_tokens": "Average Tokens",
                        }
                    )
                    model_to_score = {}
                    for i in range(len(dataFrame)):
                        model_to_score[dataFrame.loc[i, "Model"]] = dataFrame.loc[
                            i, "Win-rate"
                        ]
                    md = arena_hard_title(date)
                    gr.Markdown(md, elem_id="leaderboard_markdown")
                    gr.DataFrame(
                        dataFrame,
                        datatype=[
                            "markdown" if col == "Model" else "str"
                            for col in dataFrame.columns
                        ],
                        elem_id="arena_hard_leaderboard",
<<<<<<< HEAD
                        height=1000,
=======
                        height=800,
>>>>>>> ef16c16c
                        wrap=True,
                        column_widths=[70, 190, 80, 80, 90, 150],
                    )

            with gr.Tab("Full Leaderboard", id=4):
                build_full_leaderboard_tab(
                    elo_results_text, model_table_df, model_to_score
                )

        if not show_plot:
            gr.Markdown(
                """ ## Visit our [HF space](https://huggingface.co/spaces/lmsys/chatbot-arena-leaderboard) for more analysis!
                If you want to see more models, please help us [add them](https://github.com/lm-sys/FastChat/blob/main/docs/arena.md#how-to-add-a-new-model).
                """,
                elem_id="leaderboard_markdown",
            )
    else:
        pass

    from fastchat.serve.gradio_web_server import acknowledgment_md

    with gr.Accordion(
        "Citation",
        open=True,
    ):
        citation_md = """
            ### Citation
            Please cite the following paper if you find our leaderboard or dataset helpful.
            ```
            @misc{chiang2024chatbot,
                title={Chatbot Arena: An Open Platform for Evaluating LLMs by Human Preference},
                author={Wei-Lin Chiang and Lianmin Zheng and Ying Sheng and Anastasios Nikolas Angelopoulos and Tianle Li and Dacheng Li and Hao Zhang and Banghua Zhu and Michael Jordan and Joseph E. Gonzalez and Ion Stoica},
                year={2024},
                eprint={2403.04132},
                archivePrefix={arXiv},
                primaryClass={cs.AI}
            }
            """
        gr.Markdown(citation_md, elem_id="leaderboard_markdown")
        gr.Markdown(acknowledgment_md, elem_id="ack_markdown")

    return [md_1] + gr_plots


def build_demo(elo_results_file, leaderboard_table_file, arena_hard_leaderboard):
    from fastchat.serve.gradio_web_server import block_css

    text_size = gr.themes.sizes.text_lg
    # load theme from theme.json
    theme = gr.themes.Default.load("theme.json")
    # set text size to large
    theme.text_size = text_size
    theme.set(
        button_large_text_size="20px",
        button_small_text_size="20px",
        button_large_text_weight="100",
        button_small_text_weight="100",
        button_shadow="*shadow_drop_lg",
        button_shadow_hover="*shadow_drop_lg",
        checkbox_label_shadow="*shadow_drop_lg",
        button_shadow_active="*shadow_inset",
        button_secondary_background_fill="*primary_300",
        button_secondary_background_fill_dark="*primary_700",
        button_secondary_background_fill_hover="*primary_200",
        button_secondary_background_fill_hover_dark="*primary_500",
        button_secondary_text_color="*primary_800",
        button_secondary_text_color_dark="white",
    )

    with gr.Blocks(
        title="Chatbot Arena Leaderboard",
        # theme=gr.themes.Default(text_size=text_size),
        theme=theme,
        css=block_css,
    ) as demo:
        with gr.Tabs() as tabs:
            with gr.Tab("Leaderboard", id=0):
                leader_components = build_leaderboard_tab(
                    elo_results_file,
                    leaderboard_table_file,
                    arena_hard_leaderboard,
                    show_plot=True,
                    mirror=False,
                )

            with gr.Tab("Basic Stats", id=1):
                basic_components = build_basic_stats_tab()

        url_params = gr.JSON(visible=False)
        demo.load(
            load_demo,
            [url_params],
            basic_components + leader_components,
            js=get_window_url_params_js,
        )

    return demo


if __name__ == "__main__":
    parser = argparse.ArgumentParser()
    parser.add_argument("--host", type=str, default="0.0.0.0")
    parser.add_argument("--port", type=int)
    parser.add_argument("--share", action="store_true")
    parser.add_argument("--concurrency-count", type=int, default=10)
    parser.add_argument("--update-interval", type=int, default=300)
    parser.add_argument("--max-num-files", type=int)
    parser.add_argument("--elo-results-file", type=str)
    parser.add_argument("--leaderboard-table-file", type=str)
    parser.add_argument("--ban-ip-file", type=str)
    parser.add_argument("--exclude-model-names", type=str, nargs="+")
    parser.add_argument("--password", type=str, default=None, nargs="+")
<<<<<<< HEAD
    parser.add_argument("--arena-hard-leaderboard", type=str, default=None)
=======
    parser.add_argument("--arena-hard-leaderboard", type=str)
>>>>>>> ef16c16c
    args = parser.parse_args()

    logger = build_logger("monitor", "monitor.log")
    logger.info(f"args: {args}")

    if args.elo_results_file is None:  # Do live update
        update_thread = threading.Thread(
            target=update_worker,
            args=(
                args.max_num_files,
                args.update_interval,
                args.elo_results_file,
                args.ban_ip_file,
                args.exclude_model_names,
            ),
        )
        update_thread.start()

    demo = build_demo(
        args.elo_results_file, args.leaderboard_table_file, args.arena_hard_leaderboard
    )
    demo.queue(
        default_concurrency_limit=args.concurrency_count,
        status_update_rate=10,
        api_open=False,
    ).launch(
        server_name=args.host,
        server_port=args.port,
        share=args.share,
        max_threads=200,
        auth=(args.password[0], args.password[1]) if args.password else None,
    )<|MERGE_RESOLUTION|>--- conflicted
+++ resolved
@@ -28,11 +28,8 @@
 from fastchat.serve.monitor.monitor_md import (
     cat_name_to_baseline,
     key_to_category_name,
-<<<<<<< HEAD
-=======
     cat_name_to_explanation,
     deprecated_model_name,
->>>>>>> ef16c16c
     arena_hard_title,
     make_default_md_1,
     make_default_md_2,
@@ -42,14 +39,11 @@
     make_leaderboard_md_live,
 )
 
-<<<<<<< HEAD
 k2c = {}
 for k, v in key_to_category_name.items():
     k2c[k] = v
     k2c[k + "_style_control"] = v + "_style_control"
 key_to_category_name = k2c
-=======
->>>>>>> ef16c16c
 
 notebook_url = (
     "https://colab.research.google.com/drive/1KdwokPjirkTmpO_P1WByFNFiqxWQquwH"
@@ -59,72 +53,6 @@
 leader_component_values = [None] * 5
 
 
-<<<<<<< HEAD
-def make_default_md_1(mirror=False):
-    link_color = "#1976D2"  # This color should be clear in both light and dark mode
-    leaderboard_md = f"""
-    # 🏆 LMSYS Chatbot Arena Leaderboard 
-    [Blog](https://lmsys.org/blog/2023-05-03-arena/) | [GitHub](https://github.com/lm-sys/FastChat) | [Paper](https://arxiv.org/abs/2403.04132) | [Dataset](https://github.com/lm-sys/FastChat/blob/main/docs/dataset_release.md) | [Twitter](https://twitter.com/lmsysorg) | [Discord](https://discord.gg/HSWAKCrnFx) | [Kaggle Competition](https://www.kaggle.com/competitions/lmsys-chatbot-arena)
-    """
-
-    return leaderboard_md
-
-
-def make_default_md_2(mirror=False):
-    mirror_str = "<span style='color: red; font-weight: bold'>This is a mirror of the live leaderboard created and maintained by the <a href='https://lmsys.org' style='color: red; text-decoration: none;'>LMSYS Organization</a>. Please link to <a href='https://leaderboard.lmsys.org' style='color: #B00020; text-decoration: none;'>leaderboard.lmsys.org</a> for citation purposes.</span>"
-    leaderboard_md = f"""
-{mirror_str if mirror else ""}
-
-LMSYS Chatbot Arena is a crowdsourced open platform for LLM evals. We've collected over 1,000,000 human pairwise comparisons to rank LLMs with the Bradley-Terry model and display the model ratings in Elo-scale.
-You can find more details in our paper. **Chatbot arena is dependent on community participation, please contribute by casting your vote!**
-
-{SURVEY_LINK}
-"""
-
-    return leaderboard_md
-
-
-def make_arena_leaderboard_md(arena_df, last_updated_time, vision=False):
-    total_votes = sum(arena_df["num_battles"]) // 2
-    total_models = len(arena_df)
-    space = "&nbsp;&nbsp;&nbsp;"
-
-    leaderboard_md = f"""
-Total #models: **{total_models}**.{space} Total #votes: **{"{:,}".format(total_votes)}**.{space} Last updated: {last_updated_time}.
-"""
-    if not vision:
-        leaderboard_md += """
-📣 **NEW!** View leaderboard for different categories (e.g., coding, long user query)! This is still in preview and subject to change.
-"""
-
-    leaderboard_md += f"""
-Code to recreate leaderboard tables and plots in this [notebook]({notebook_url}). You can contribute your vote at [chat.lmsys.org](https://chat.lmsys.org)!
-"""
-    return leaderboard_md
-
-
-def make_full_leaderboard_md():
-    leaderboard_md = """
-Three benchmarks are displayed: **Arena Score**, **MT-Bench** and **MMLU**.
-- [Chatbot Arena](https://chat.lmsys.org/?arena) - a crowdsourced, randomized battle platform. We use 500K+ user votes to compute model strength.
-- [MT-Bench](https://arxiv.org/abs/2306.05685): a set of challenging multi-turn questions. We use GPT-4 to grade the model responses.
-- [MMLU](https://arxiv.org/abs/2009.03300) (5-shot): a test to measure a model's multitask accuracy on 57 tasks.
-
-💻 Code: The MT-bench scores (single-answer grading on a scale of 10) are computed by [fastchat.llm_judge](https://github.com/lm-sys/FastChat/tree/main/fastchat/llm_judge).
-The MMLU scores are mostly computed by [InstructEval](https://github.com/declare-lab/instruct-eval).
-Higher values are better for all benchmarks. Empty cells mean not available.
-"""
-    return leaderboard_md
-
-
-def make_leaderboard_md_live(elo_results):
-    leaderboard_md = f"""
-# Leaderboard
-Last updated: {elo_results["last_updated_datetime"]}
-{elo_results["leaderboard_table"]}
-"""
-    return leaderboard_md
-=======
 def recompute_final_ranking(arena_df):
     # compute ranking based on CI
     ranking = {}
@@ -139,7 +67,6 @@
             ):
                 ranking[model_a] += 1
     return list(ranking.values())
->>>>>>> ef16c16c
 
 
 def arena_hard_title(date):
@@ -366,11 +293,7 @@
         return f"{int(ranking)}"
 
 
-<<<<<<< HEAD
-def get_arena_table(arena_df, model_table_df, arena_subset_df=None):
-=======
 def get_arena_table(arena_df, model_table_df, arena_subset_df=None, hidden_models=None):
->>>>>>> ef16c16c
     arena_df = arena_df.sort_values(
         by=["final_ranking", "rating"], ascending=[True, False]
     )
@@ -433,17 +356,11 @@
                 round(row["num_battles"]),
                 model_info.get("Organization", "Unknown"),
                 model_info.get("License", "Unknown"),
-<<<<<<< HEAD
-                "Unknown"
-                if model_info.get("Knowledge cutoff date", "-") == "-"
-                else model_info.get("Knowledge cutoff date", "Unknown"),
-=======
                 (
                     "Unknown"
                     if model_info.get("Knowledge cutoff date", "-") == "-"
                     else model_info.get("Knowledge cutoff date", "Unknown")
                 ),
->>>>>>> ef16c16c
             ]
         )
 
@@ -463,11 +380,7 @@
         "Rank* (UB)",
         "Delta",
         "Model",
-<<<<<<< HEAD
         "Arena Score",
-=======
-        "Arena Elo",
->>>>>>> ef16c16c
         "95% CI",
         "Votes",
         "Organization",
@@ -478,13 +391,6 @@
 
     def highlight_max(s):
         return [
-<<<<<<< HEAD
-            "color: green; font-weight: bold"
-            if "\u2191" in str(v)
-            else "color: red; font-weight: bold"
-            if "\u2193" in str(v)
-            else ""
-=======
             (
                 "color: green; font-weight: bold"
                 if "\u2191" in str(v)
@@ -492,7 +398,6 @@
                 if "\u2193" in str(v)
                 else ""
             )
->>>>>>> ef16c16c
             for v in s
         ]
 
@@ -541,8 +446,9 @@
 
     def update_leaderboard_and_plots(category, filters):
         if len(filters) > 0 and "Style Control" in filters:
-            if f"{category} (Style Control)" in arena_dfs:
-                category = f"{category} (Style Control)"
+            cat_name = f"{category} w/ Style Control"
+            if cat_name in arena_dfs:
+                category = cat_name
             else:
                 gr.Warning("This category does not support style control.")
 
@@ -648,10 +554,15 @@
 
     md = make_arena_leaderboard_md(arena_df, last_updated_time, vision=vision)
     gr.Markdown(md, elem_id="leaderboard_markdown")
+    
+    # only keep category without style control
+    category_choices = list(arena_dfs.keys())
+    category_choices = [x for x in category_choices if "Style Control" not in x]
+
     with gr.Row():
         with gr.Column(scale=2):
             category_dropdown = gr.Dropdown(
-                choices=list(arena_dfs.keys()),
+                choices=category_choices,
                 label="Category",
                 value="Overall",
             )
@@ -792,13 +703,8 @@
     gr.Dataframe(
         headers=[
             "Model",
-<<<<<<< HEAD
             "Arena Score",
             "arena-hard-auto",
-=======
-            "Arena Elo",
-            "Arena-Hard-Auto",
->>>>>>> ef16c16c
             "MT-bench",
             "MMLU",
             "Organization",
@@ -808,11 +714,7 @@
         value=full_table_vals,
         elem_id="full_leaderboard_dataframe",
         column_widths=[200, 100, 110, 100, 70, 130, 150],
-<<<<<<< HEAD
         height=1000,
-=======
-        height=800,
->>>>>>> ef16c16c
         wrap=True,
     )
 
@@ -830,7 +732,6 @@
     # Reorder columns to match the input order of categories
     category_df = category_df.reindex(columns=category_names)
     category_df.insert(0, "Model", category_df.index)
-<<<<<<< HEAD
 
     # insert model rating as a column to category_df
     category_df = category_df.merge(
@@ -844,26 +745,12 @@
     )
     # by=["final_ranking", "rating"], ascending=[True, False]
     category_df = category_df.drop(columns=["rating"])
-=======
-    category_df = category_df.sort_values(
-        by=category_names[0], ascending=metric == "ranking"
-    )
->>>>>>> ef16c16c
     category_df = category_df.reset_index(drop=True)
 
     style = category_df.style
 
     def highlight_top_3(s):
         return [
-<<<<<<< HEAD
-            "background-color: rgba(255, 215, 0, 0.5); text-align: center; font-size: 110%"
-            if v == 1 and v != 0
-            else "background-color: rgba(192, 192, 192, 0.5); text-align: center; font-size: 110%"
-            if v == 2 and v != 0
-            else "background-color: rgba(255, 165, 0, 0.5); text-align: center; font-size: 110%"
-            if v == 3 and v != 0
-            else "text-align: center; font-size: 110%"
-=======
             (
                 "background-color: rgba(255, 215, 0, 0.5); text-align: center; font-size: 110%"
                 if v == 1 and v != 0
@@ -877,7 +764,6 @@
                     )
                 )
             )
->>>>>>> ef16c16c
             for v in s
         ]
 
@@ -912,28 +798,19 @@
             combined_elo_df, categories, "rating"
         )
         sort_ranking = lambda _: get_arena_category_table(combined_elo_df, categories)
-<<<<<<< HEAD
     with gr.Row():
         gr.Markdown(
             f"""&emsp; <span style='font-weight: bold; font-size: 150%;'>Chatbot Arena Overview</span>"""
         )
-=======
->>>>>>> ef16c16c
 
     overall_ranking_leaderboard = gr.Dataframe(
         headers=["Model"] + [key_to_category_name[k] for k in categories],
         datatype=["markdown"] + ["str" for k in categories],
         value=full_table_vals,
         elem_id="full_leaderboard_dataframe",
-<<<<<<< HEAD
         column_widths=[150]
         + categories_width,  # IMPORTANT: THIS IS HARDCODED WITH THE CURRENT CATEGORIES
         height=1000,
-=======
-        column_widths=[250]
-        + categories_width,  # IMPORTANT: THIS IS HARDCODED WITH THE CURRENT CATEGORIES
-        height=800,
->>>>>>> ef16c16c
         wrap=True,
     )
     ranking_button.click(
@@ -946,7 +823,6 @@
 
 selected_categories = [
     "full",
-<<<<<<< HEAD
     "full_style_control",
     "hard_6",
     "hard_6_style_control",
@@ -960,17 +836,6 @@
 # selected_categories_width = [95, 85, 100, 75, 120, 100, 95, 100,100]
 selected_categories_width = [110, 110, 110, 110, 110, 80, 80, 80, 80]
 # selected_categories_width = [100] * len(selected_categories)
-=======
-    "coding",
-    "if",
-    "math",
-    "hard_6",
-    "multiturn",
-    "long_user",
-    "no_refusal",
-]
-selected_categories_width = [95, 85, 130, 75, 150, 100, 95, 100]
->>>>>>> ef16c16c
 
 language_categories = [
     "english",
@@ -1005,12 +870,8 @@
         try:
             df["Model"] = df["Model"].apply(get_model_name)
             combined_table.append(df)
-<<<<<<< HEAD
         except Exception as e:
             print(f"Error: {e}")
-=======
-        except:
->>>>>>> ef16c16c
             continue
     combined_table = pd.concat(combined_table)
     combined_table["Model"] = combined_table.index
@@ -1053,7 +914,14 @@
         model_table_df = pd.DataFrame(data)
 
         with gr.Tabs() as tabs:
-            with gr.Tab("Ranking Breakdown", id=0):
+            with gr.Tab("Arena", id=0):
+                gr_plots = build_arena_tab(
+                    elo_results_text,
+                    model_table_df,
+                    default_md,
+                    show_plot=show_plot,
+                )
+            with gr.Tab("📣 NEW: Overview", id=1):
                 gr.Markdown(
                     f"""
                     <div style="text-align: center; font-weight: bold;">
@@ -1072,7 +940,7 @@
                     elem_id="leaderboard_markdown",
                 )
                 combined_table = get_combined_table(elo_results_text, model_table_df)
-                gr_plots = build_category_leaderboard_tab(
+                build_category_leaderboard_tab(
                     combined_table,
                     "Task",
                     selected_categories,
@@ -1094,57 +962,6 @@
             """,
                     elem_id="leaderboard_markdown",
                 )
-            with gr.Tab("Arena", id=1):
-                gr_plots = build_arena_tab(
-                    elo_results_text,
-                    model_table_df,
-                    default_md,
-                    show_plot=show_plot,
-                )
-<<<<<<< HEAD
-            with gr.Tab("📣 NEW: Overview", id=1):
-                gr.Markdown(
-                    f"""
-                    <div style="text-align: center; font-weight: bold;">
-                        For a more holistic comparison, we've updated the leaderboard to show model rank (UB) across tasks and languages. Check out the 'Arena' tab for more categories, statistics, and model info.
-                    </div>
-                    """,
-                )
-                last_updated_time = elo_results_text["full"][
-                    "last_updated_datetime"
-                ].split(" ")[0]
-                gr.Markdown(
-                    make_arena_leaderboard_md(
-                        elo_results_text["full"]["leaderboard_table_df"],
-                        last_updated_time,
-                    ),
-                    elem_id="leaderboard_markdown",
-                )
-                combined_table = get_combined_table(elo_results_text, model_table_df)
-                build_category_leaderboard_tab(
-                    combined_table,
-                    "Task",
-                    selected_categories,
-                    selected_categories_width,
-                )
-                build_category_leaderboard_tab(
-                    combined_table,
-                    "Language",
-                    language_categories,
-                    language_categories_width,
-                )
-                gr.Markdown(
-                    f"""
-            ***Rank (UB)**: model's ranking (upper-bound), defined by one + the number of models that are statistically better than the target model.
-            Model A is statistically better than model B when A's lower-bound score is greater than B's upper-bound score (in 95% confidence interval).
-            See Figure 1 below for visualization of the confidence intervals of model scores.
-
-            Note: in each category, we exclude models with fewer than 300 votes as their confidence intervals can be large.
-            """,
-                    elem_id="leaderboard_markdown",
-                )
-=======
->>>>>>> ef16c16c
             with gr.Tab("Arena (Vision)", id=2):
                 build_arena_tab(
                     elo_results_vision,
@@ -1153,10 +970,7 @@
                     vision=True,
                     show_plot=show_plot,
                 )
-<<<<<<< HEAD
             model_to_score = {}
-=======
->>>>>>> ef16c16c
             if arena_hard_leaderboard is not None:
                 with gr.Tab("Arena-Hard-Auto", id=3):
                     dataFrame = arena_hard_process(
@@ -1190,11 +1004,7 @@
                             for col in dataFrame.columns
                         ],
                         elem_id="arena_hard_leaderboard",
-<<<<<<< HEAD
                         height=1000,
-=======
-                        height=800,
->>>>>>> ef16c16c
                         wrap=True,
                         column_widths=[70, 190, 80, 80, 90, 150],
                     )
@@ -1307,11 +1117,7 @@
     parser.add_argument("--ban-ip-file", type=str)
     parser.add_argument("--exclude-model-names", type=str, nargs="+")
     parser.add_argument("--password", type=str, default=None, nargs="+")
-<<<<<<< HEAD
     parser.add_argument("--arena-hard-leaderboard", type=str, default=None)
-=======
-    parser.add_argument("--arena-hard-leaderboard", type=str)
->>>>>>> ef16c16c
     args = parser.parse_args()
 
     logger = build_logger("monitor", "monitor.log")
