--- conflicted
+++ resolved
@@ -579,7 +579,6 @@
         return elo_datarame.style.apply(highlight_max, subset=["Rank"]).apply(
             highlight_rank_max, subset=["Delta"]
         )
-<<<<<<< HEAD
 
     def update_leaderboard_and_plots(category):
         arena_subset_df = arena_dfs[category]
@@ -675,24 +674,6 @@
             category_deets,
         ],
     )
-=======
-        gr.Markdown(
-            "#### Figure 1: Fraction of Model A Wins for All Non-tied A vs. B Battles"
-        )
-        plot_1 = gr.Plot(p1, show_label=False)
-        gr.Markdown(
-            "#### Figure 2: Battle Count for Each Combination of Models (without Ties)"
-        )
-        plot_2 = gr.Plot(p2, show_label=False)
-        gr.Markdown(
-            "#### Figure 3: Bootstrap of Elo Estimates (1000 Rounds of Random Sampling)"
-        )
-        plot_3 = gr.Plot(p3, show_label=False)
-        gr.Markdown(
-            "#### Figure 4: Average Win Rate Against All Other Models (Assuming Uniform Sampling and No Ties)"
-        )
-        plot_4 = gr.Plot(p4, show_label=False)
->>>>>>> 7524a58e
 
     from fastchat.serve.gradio_web_server import acknowledgment_md
 
