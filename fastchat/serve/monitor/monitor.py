"""
Live monitor of the website statistics and leaderboard.

Dependency:
sudo apt install pkg-config libicu-dev
pip install pytz gradio gdown plotly polyglot pyicu pycld2 tabulate
"""

import argparse
import ast
import json
import pickle
import os
import threading
import time

import pandas as pd
import gradio as gr
import numpy as np

from fastchat.serve.monitor.basic_stats import report_basic_stats, get_log_files
from fastchat.serve.monitor.clean_battle_data import clean_battle_data
from fastchat.serve.monitor.elo_analysis import report_elo_analysis_results
from fastchat.utils import build_logger, get_window_url_params_js


notebook_url = (
    "https://colab.research.google.com/drive/1KdwokPjirkTmpO_P1WByFNFiqxWQquwH"
)

basic_component_values = [None] * 6
leader_component_values = [None] * 5


def make_default_md_1(mirror=False):
    link_color = "#1976D2"  # This color should be clear in both light and dark mode
    leaderboard_md = f"""
    # 🏆 LMSYS Chatbot Arena Leaderboard 
    [Blog](https://lmsys.org/blog/2023-05-03-arena/) | [GitHub](https://github.com/lm-sys/FastChat) | [Paper](https://arxiv.org/abs/2403.04132) | [Dataset](https://github.com/lm-sys/FastChat/blob/main/docs/dataset_release.md) | [Twitter](https://twitter.com/lmsysorg) | [Discord](https://discord.gg/HSWAKCrnFx) | [Kaggle Competition](https://www.kaggle.com/competitions/lmsys-chatbot-arena)
    """

    return leaderboard_md


def make_default_md_2(mirror=False):
    mirror_str = "<span style='color: red; font-weight: bold'>This is a mirror of the live leaderboard created and maintained by the <a href='https://lmsys.org' style='color: red; text-decoration: none;'>LMSYS Organization</a>. Please link to <a href='https://leaderboard.lmsys.org' style='color: #B00020; text-decoration: none;'>leaderboard.lmsys.org</a> for citation purposes.</span>"
    leaderboard_md = f"""
    {mirror_str if mirror else ""}
    
    LMSYS Chatbot Arena is a crowdsourced open platform for LLM evals. We've collected over 1,000,000 human pairwise comparisons to rank LLMs with the Bradley-Terry model and display the model ratings in Elo-scale.
    You can find more details in our paper. **Chatbot arena is dependent on community participation, please contribute by casting your vote!**
    """

    return leaderboard_md


def make_arena_leaderboard_md(arena_df, last_updated_time, vision=False):
    total_votes = sum(arena_df["num_battles"]) // 2
    total_models = len(arena_df)
    space = "&nbsp;&nbsp;&nbsp;"

    leaderboard_md = f"""
Total #models: **{total_models}**.{space} Total #votes: **{"{:,}".format(total_votes)}**.{space} Last updated: {last_updated_time}.
"""
    if not vision:
        leaderboard_md += """
📣 **NEW!** View leaderboard for different categories (e.g., coding, long user query)! This is still in preview and subject to change.
"""

    leaderboard_md += f"""
Code to recreate leaderboard tables and plots in this [notebook]({notebook_url}). You can contribute your vote at [chat.lmsys.org](https://chat.lmsys.org)!
"""
    return leaderboard_md


def make_category_arena_leaderboard_md(arena_df, arena_subset_df, name="Overall"):
    total_votes = sum(arena_df["num_battles"]) // 2
    total_models = len(arena_df)
    space = "&nbsp;&nbsp;&nbsp;"
    total_subset_votes = sum(arena_subset_df["num_battles"]) // 2
    total_subset_models = len(arena_subset_df)
    leaderboard_md = f"""### {cat_name_to_explanation[name]}
#### {space} #models: **{total_subset_models} ({round(total_subset_models/total_models *100)}%)** {space} #votes: **{"{:,}".format(total_subset_votes)} ({round(total_subset_votes/total_votes * 100)}%)**{space}
"""
    return leaderboard_md


def make_full_leaderboard_md():
    leaderboard_md = """
Three benchmarks are displayed: **Arena Elo**, **MT-Bench** and **MMLU**.
- [Chatbot Arena](https://chat.lmsys.org/?arena) - a crowdsourced, randomized battle platform. We use 500K+ user votes to compute model strength.
- [MT-Bench](https://arxiv.org/abs/2306.05685): a set of challenging multi-turn questions. We use GPT-4 to grade the model responses.
- [MMLU](https://arxiv.org/abs/2009.03300) (5-shot): a test to measure a model's multitask accuracy on 57 tasks.

💻 Code: The MT-bench scores (single-answer grading on a scale of 10) are computed by [fastchat.llm_judge](https://github.com/lm-sys/FastChat/tree/main/fastchat/llm_judge).
The MMLU scores are mostly computed by [InstructEval](https://github.com/declare-lab/instruct-eval).
Higher values are better for all benchmarks. Empty cells mean not available.
"""
    return leaderboard_md


def make_leaderboard_md_live(elo_results):
    leaderboard_md = f"""
# Leaderboard
Last updated: {elo_results["last_updated_datetime"]}
{elo_results["leaderboard_table"]}
"""
    return leaderboard_md


def update_elo_components(
    max_num_files, elo_results_file, ban_ip_file, exclude_model_names
):
    log_files = get_log_files(max_num_files)

    # Leaderboard
    if elo_results_file is None:  # Do live update
        ban_ip_list = json.load(open(ban_ip_file)) if ban_ip_file else None
        battles = clean_battle_data(
            log_files, exclude_model_names, ban_ip_list=ban_ip_list
        )
        elo_results = report_elo_analysis_results(battles, scale=2)

        leader_component_values[0] = make_leaderboard_md_live(elo_results)
        leader_component_values[1] = elo_results["win_fraction_heatmap"]
        leader_component_values[2] = elo_results["battle_count_heatmap"]
        leader_component_values[3] = elo_results["bootstrap_elo_rating"]
        leader_component_values[4] = elo_results["average_win_rate_bar"]

    # Basic stats
    basic_stats = report_basic_stats(log_files)
    md0 = f"Last updated: {basic_stats['last_updated_datetime']}"

    md1 = "### Action Histogram\n"
    md1 += basic_stats["action_hist_md"] + "\n"

    md2 = "### Anony. Vote Histogram\n"
    md2 += basic_stats["anony_vote_hist_md"] + "\n"

    md3 = "### Model Call Histogram\n"
    md3 += basic_stats["model_hist_md"] + "\n"

    md4 = "### Model Call (Last 24 Hours)\n"
    md4 += basic_stats["num_chats_last_24_hours"] + "\n"

    basic_component_values[0] = md0
    basic_component_values[1] = basic_stats["chat_dates_bar"]
    basic_component_values[2] = md1
    basic_component_values[3] = md2
    basic_component_values[4] = md3
    basic_component_values[5] = md4


def update_worker(
    max_num_files, interval, elo_results_file, ban_ip_file, exclude_model_names
):
    while True:
        tic = time.time()
        update_elo_components(
            max_num_files, elo_results_file, ban_ip_file, exclude_model_names
        )
        durtaion = time.time() - tic
        print(f"update duration: {durtaion:.2f} s")
        time.sleep(max(interval - durtaion, 0))


def load_demo(url_params, request: gr.Request):
    logger.info(f"load_demo. ip: {request.client.host}. params: {url_params}")
    return basic_component_values + leader_component_values


def model_hyperlink(model_name, link):
    return f'<a target="_blank" href="{link}" style="color: var(--link-text-color); text-decoration: underline;text-decoration-style: dotted;">{model_name}</a>'


def load_leaderboard_table_csv(filename, add_hyperlink=True):
    lines = open(filename).readlines()
    heads = [v.strip() for v in lines[0].split(",")]
    rows = []
    for i in range(1, len(lines)):
        row = [v.strip() for v in lines[i].split(",")]
        for j in range(len(heads)):
            item = {}
            for h, v in zip(heads, row):
                if h == "Arena Elo rating":
                    if v != "-":
                        v = int(ast.literal_eval(v))
                    else:
                        v = np.nan
                elif h == "MMLU":
                    if v != "-":
                        v = round(ast.literal_eval(v) * 100, 1)
                    else:
                        v = np.nan
                elif h == "MT-bench (win rate %)":
                    if v != "-":
                        v = round(ast.literal_eval(v[:-1]), 1)
                    else:
                        v = np.nan
                elif h == "MT-bench (score)":
                    if v != "-":
                        v = round(ast.literal_eval(v), 2)
                    else:
                        v = np.nan
                item[h] = v
            if add_hyperlink:
                item["Model"] = model_hyperlink(item["Model"], item["Link"])
        rows.append(item)

    return rows


def build_basic_stats_tab():
    empty = "Loading ..."
    basic_component_values[:] = [empty, None, empty, empty, empty, empty]

    md0 = gr.Markdown(empty)
    gr.Markdown("#### Figure 1: Number of model calls and votes")
    plot_1 = gr.Plot(show_label=False)
    with gr.Row():
        with gr.Column():
            md1 = gr.Markdown(empty)
        with gr.Column():
            md2 = gr.Markdown(empty)
    with gr.Row():
        with gr.Column():
            md3 = gr.Markdown(empty)
        with gr.Column():
            md4 = gr.Markdown(empty)
    return [md0, plot_1, md1, md2, md3, md4]


def get_full_table(arena_df, model_table_df):
    values = []
    for i in range(len(model_table_df)):
        row = []
        model_key = model_table_df.iloc[i]["key"]
        model_name = model_table_df.iloc[i]["Model"]
        # model display name
        row.append(model_name)
        if model_key in arena_df.index:
            idx = arena_df.index.get_loc(model_key)
            row.append(round(arena_df.iloc[idx]["rating"]))
        else:
            row.append(np.nan)
        row.append(model_table_df.iloc[i]["MT-bench (score)"])
        row.append(model_table_df.iloc[i]["MMLU"])
        # Organization
        row.append(model_table_df.iloc[i]["Organization"])
        # license
        row.append(model_table_df.iloc[i]["License"])

        values.append(row)
    values.sort(key=lambda x: -x[1] if not np.isnan(x[1]) else 1e9)
    return values


def create_ranking_str(ranking, ranking_difference):
    if ranking_difference > 0:
        return f"{int(ranking)} \u2191"
    elif ranking_difference < 0:
        return f"{int(ranking)} \u2193"
    else:
        return f"{int(ranking)}"


def recompute_final_ranking(arena_df):
    # compute ranking based on CI
    ranking = {}
    for i, model_a in enumerate(arena_df.index):
        ranking[model_a] = 1
        for j, model_b in enumerate(arena_df.index):
            if i == j:
                continue
            if (
                arena_df.loc[model_b]["rating_q025"]
                > arena_df.loc[model_a]["rating_q975"]
            ):
                ranking[model_a] += 1
    return list(ranking.values())


def highlight_top_models(df):
    def highlight_max_rank(s):
        # Pastel Yellow with transparency, rgba(red, green, blue, alpha)
        highlight_color = "rgba(255, 255, 128, 0.2)"  # 50% transparent
        if int(s["Rank* (UB)"].replace("↑", "").replace("↓", "")) == 1:
            return [f"background-color: {highlight_color}" for _ in s]
        else:
            return ["" for _ in s]

    # Apply and return the styled DataFrame
    return df.apply(highlight_max_rank, axis=1)


def get_arena_table(arena_df, model_table_df, arena_subset_df=None):
    arena_df = arena_df.sort_values(
        by=["final_ranking", "rating"], ascending=[True, False]
    )
    arena_df["final_ranking"] = recompute_final_ranking(arena_df)
    arena_df = arena_df.sort_values(
        by=["final_ranking", "rating"], ascending=[True, False]
    )

    # sort by rating
    if arena_subset_df is not None:
        # filter out models not in the arena_df
        arena_subset_df = arena_subset_df[arena_subset_df.index.isin(arena_df.index)]
        arena_subset_df = arena_subset_df.sort_values(by=["rating"], ascending=False)
        arena_subset_df["final_ranking"] = recompute_final_ranking(arena_subset_df)
        # keep only the models in the subset in arena_df and recompute final_ranking
        arena_df = arena_df[arena_df.index.isin(arena_subset_df.index)]
        # recompute final ranking
        arena_df["final_ranking"] = recompute_final_ranking(arena_df)

        # assign ranking by the order
        arena_subset_df["final_ranking_no_tie"] = range(1, len(arena_subset_df) + 1)
        arena_df["final_ranking_no_tie"] = range(1, len(arena_df) + 1)
        # join arena_df and arena_subset_df on index
        arena_df = arena_subset_df.join(
            arena_df["final_ranking"], rsuffix="_global", how="inner"
        )
        arena_df["ranking_difference"] = (
            arena_df["final_ranking_global"] - arena_df["final_ranking"]
        )

        arena_df = arena_df.sort_values(
            by=["final_ranking", "rating"], ascending=[True, False]
        )
        arena_df["final_ranking"] = arena_df.apply(
            lambda x: create_ranking_str(x["final_ranking"], x["ranking_difference"]),
            axis=1,
        )

    arena_df["final_ranking"] = arena_df["final_ranking"].astype(str)

    values = []
    for i in range(len(arena_df)):
        row = []
        model_key = arena_df.index[i]
        try:  # this is a janky fix for where the model key is not in the model table (model table and arena table dont contain all the same models)
            model_name = model_table_df[model_table_df["key"] == model_key][
                "Model"
            ].values[0]
            # rank
            ranking = arena_df.iloc[i].get("final_ranking") or i + 1
            row.append(ranking)
            if arena_subset_df is not None:
                row.append(arena_df.iloc[i].get("ranking_difference") or 0)
            # model display name
            row.append(model_name)
            # elo rating
            rating = f"{round(arena_df.iloc[i]['rating'])}"
            row.append(rating)
            upper_diff = round(
                arena_df.iloc[i]["rating_q975"] - arena_df.iloc[i]["rating"]
            )
            lower_diff = round(
                arena_df.iloc[i]["rating"] - arena_df.iloc[i]["rating_q025"]
            )
            row.append(f"+{upper_diff}/-{lower_diff}")
            # num battles
            row.append(round(arena_df.iloc[i]["num_battles"]))
            # Organization
            row.append(
                model_table_df[model_table_df["key"] == model_key][
                    "Organization"
                ].values[0]
            )
            # license
            row.append(
                model_table_df[model_table_df["key"] == model_key]["License"].values[0]
            )
            cutoff_date = model_table_df[model_table_df["key"] == model_key][
                "Knowledge cutoff date"
            ].values[0]
            if cutoff_date == "-":
                row.append("Unknown")
            else:
                row.append(cutoff_date)
            values.append(row)
        except Exception as e:
            print(f"{model_key} - {e}")
    return values


key_to_category_name = {
    "full": "Overall",
    "dedup": "De-duplicate Top Redundant Queries (soon to be default)",
    "multiturn": "Multi-Turn",
    "coding": "Coding",
    "hard_6": "Hard Prompts (Overall)",
    "hard_english_6": "Hard Prompts (English)",
    "long_user": "Longer Query",
    "english": "English",
    "chinese": "Chinese",
    "french": "French",
    "german": "German",
    "spanish": "Spanish",
    "russian": "Russian",
    "japanese": "Japanese",
    "korean": "Korean",
    "no_tie": "Exclude Ties",
    "no_short": "Exclude Short Query (< 5 tokens)",
    "no_refusal": "Exclude Refusal",
    "overall_limit_5_user_vote": "overall_limit_5_user_vote",
    "full_old": "Overall (Deprecated)",
}
cat_name_to_explanation = {
    "Overall": "Overall Questions",
    "De-duplicate Top Redundant Queries (soon to be default)": "De-duplicate top redundant queries (top 0.1%). See details in [blog post](https://lmsys.org/blog/2024-05-17-category-hard/#note-enhancing-quality-through-de-duplication).",
    "Multi-Turn": "Multi-Turn Conversation (>= 2 turns)",
    "Coding": "Coding: whether conversation contains code snippets",
    "Hard Prompts (Overall)": "Hard Prompts (Overall): details in [blog post](https://lmsys.org/blog/2024-05-17-category-hard/)",
    "Hard Prompts (English)": "Hard Prompts (English), note: the delta is to English Category. details in [blog post](https://lmsys.org/blog/2024-05-17-category-hard/)",
    "Longer Query": "Longer Query (>= 500 tokens)",
    "English": "English Prompts",
    "Chinese": "Chinese Prompts",
    "French": "French Prompts",
    "German": "German Prompts",
    "Spanish": "Spanish Prompts",
    "Russian": "Russian Prompts",
    "Japanese": "Japanese Prompts",
    "Korean": "Korean Prompts",
    "Exclude Ties": "Exclude Ties and Bothbad",
    "Exclude Short Query (< 5 tokens)": "Exclude Short User Query (< 5 tokens)",
    "Exclude Refusal": 'Exclude model responses with refusal (e.g., "I cannot answer")',
    "overall_limit_5_user_vote": "overall_limit_5_user_vote",
    "Overall (Deprecated)": "Overall without De-duplicating Top Redundant Queries (top 0.1%). See details in [blog post](https://lmsys.org/blog/2024-05-17-category-hard/#note-enhancing-quality-through-de-duplication).",
}
cat_name_to_baseline = {
    "Hard Prompts (English)": "English",
}


<<<<<<< HEAD
def build_leaderboard_tab(
    elo_results_file, leaderboard_table_file, show_plot=False, mirror=False
):
    arena_dfs = {}
    category_elo_results = {}
    if elo_results_file is None:  # Do live update
        default_md = "Loading ..."
        p1 = p2 = p3 = p4 = None
    else:
        with open(elo_results_file, "rb") as fin:
            elo_results = pickle.load(fin)
            last_updated_time = None
            if "full" in elo_results:
                last_updated_time = elo_results["full"]["last_updated_datetime"].split(
                    " "
                )[0]
                for k in key_to_category_name.keys():
                    if k not in elo_results:
                        continue
                    arena_dfs[key_to_category_name[k]] = elo_results[k][
                        "leaderboard_table_df"
                    ]
                    category_elo_results[key_to_category_name[k]] = elo_results[k]

        p1 = category_elo_results["Overall"]["win_fraction_heatmap"]
        p2 = category_elo_results["Overall"]["battle_count_heatmap"]
        p3 = category_elo_results["Overall"]["bootstrap_elo_rating"]
        p4 = category_elo_results["Overall"]["average_win_rate_bar"]
        arena_df = arena_dfs["Overall"]
        default_md = make_default_md_1(
            arena_df, category_elo_results["Overall"], mirror=mirror
        )
        default_md_2 = make_default_md_2(
            arena_df, category_elo_results["Overall"], mirror=mirror
        )

    with gr.Row():
        with gr.Column(scale=4):
            md_1 = gr.Markdown(default_md, elem_id="leaderboard_markdown")
        with gr.Column(scale=1):
            vote_button = gr.Button("Vote!", link="https://chat.lmsys.org")
    md2 = gr.Markdown(default_md_2, elem_id="leaderboard_markdown")
    if leaderboard_table_file:
        data = load_leaderboard_table_csv(leaderboard_table_file)
        model_table_df = pd.DataFrame(data)

        with gr.Tabs() as tabs:
            # arena table
            arena_table_vals = get_arena_table(arena_df, model_table_df)
            with gr.Tab("Arena", id=0):
                md = make_arena_leaderboard_md(arena_df, last_updated_time)
                gr.Markdown(md, elem_id="leaderboard_markdown")
                with gr.Row():
                    with gr.Column(scale=2):
                        category_dropdown = gr.Dropdown(
                            choices=list(arena_dfs.keys()),
                            label="Category",
                            value="Overall",
                        )
                    default_category_details = make_category_arena_leaderboard_md(
                        arena_df, arena_df, name="Overall"
                    )
                    with gr.Column(scale=4, variant="panel"):
                        category_deets = gr.Markdown(
                            default_category_details, elem_id="category_deets"
                        )

                arena_vals = pd.DataFrame(
                    arena_table_vals,
                    columns=[
                        "Rank* (UB)",
                        "Model",
                        "Arena Elo",
                        "95% CI",
                        "Votes",
                        "Organization",
                        "License",
                        "Knowledge Cutoff",
                    ],
                )
                elo_display_df = gr.Dataframe(
                    headers=[
                        "Rank* (UB)",
                        "🤖 Model",
                        "⭐ Arena Elo",
                        "📊 95% CI",
                        "🗳️ Votes",
                        "Organization",
                        "License",
                        "Knowledge Cutoff",
                    ],
                    datatype=[
                        "str",
                        "markdown",
                        "number",
                        "str",
                        "number",
                        "str",
                        "str",
                        "str",
                    ],
                    # value=highlight_top_models(arena_vals.style),
                    value=arena_vals.style,
                    elem_id="arena_leaderboard_dataframe",
                    height=800,
                    column_widths=[70, 190, 100, 100, 90, 130, 150, 100],
                    wrap=True,
                )
=======
def update_leaderboard_df(arena_table_vals):
    elo_datarame = pd.DataFrame(
        arena_table_vals,
        columns=[
            "Rank* (UB)",
            "Delta",
            "Model",
            "Arena Elo",
            "95% CI",
            "Votes",
            "Organization",
            "License",
            "Knowledge Cutoff",
        ],
    )
>>>>>>> e5dc446f

    # goal: color the rows based on the rank with styler
    def highlight_max(s):
        # all items in S which contain up arrow should be green, down arrow should be red, otherwise black
        return [
            "color: green; font-weight: bold"
            if "\u2191" in v
            else "color: red; font-weight: bold"
            if "\u2193" in v
            else ""
            for v in s
        ]

    def highlight_rank_max(s):
        return [
            "color: green; font-weight: bold"
            if v > 0
            else "color: red; font-weight: bold"
            if v < 0
            else ""
            for v in s
        ]

    return elo_datarame.style.apply(highlight_max, subset=["Rank* (UB)"]).apply(
        highlight_rank_max, subset=["Delta"]
    )

<<<<<<< HEAD
                leader_component_values[:] = [default_md, p1, p2, p3, p4]

                if show_plot:
                    more_stats_md = gr.Markdown(
                        f"""## More Statistics for Chatbot Arena (Overall)""",
                        elem_id="leaderboard_header_markdown",
                    )
                    with gr.Row():
                        with gr.Column():
                            gr.Markdown(
                                "#### Figure 1: Confidence Intervals on Model Strength (via Bootstrapping)",
                                elem_id="plot-title",
                            )
                            plot_3 = gr.Plot(p3, show_label=False)
                        with gr.Column():
                            gr.Markdown(
                                "#### Figure 2: Average Win Rate Against All Other Models (Assuming Uniform Sampling and No Ties)",
                                elem_id="plot-title",
                            )
                            plot_4 = gr.Plot(p4, show_label=False)
                    with gr.Row():
                        with gr.Column():
                            gr.Markdown(
                                "#### Figure 3: Fraction of Model A Wins for All Non-tied A vs. B Battles",
                                elem_id="plot-title",
                            )
                            plot_1 = gr.Plot(
                                p1, show_label=False, elem_id="plot-container"
                            )
                        with gr.Column():
                            gr.Markdown(
                                "#### Figure 4: Battle Count for Each Combination of Models (without Ties)",
                                elem_id="plot-title",
                            )
                            plot_2 = gr.Plot(p2, show_label=False)
            with gr.Tab("Full Leaderboard", id=1):
                md = make_full_leaderboard_md(elo_results)
                gr.Markdown(md, elem_id="leaderboard_markdown")
                full_table_vals = get_full_table(arena_df, model_table_df)
                gr.Dataframe(
                    headers=[
                        "Model",
                        "Arena Elo",
                        "MT-bench",
                        "MMLU",
                        "Organization",
                        "License",
                    ],
                    datatype=["markdown", "number", "number", "number", "str", "str"],
                    value=full_table_vals,
                    elem_id="full_leaderboard_dataframe",
                    column_widths=[200, 100, 100, 100, 150, 150],
                    height=800,
                    wrap=True,
                )
        if not show_plot:
            gr.Markdown(
                """ ## Visit our [HF space](https://huggingface.co/spaces/lmsys/chatbot-arena-leaderboard) for more analysis!
                If you want to see more models, please help us [add them](https://github.com/lm-sys/FastChat/blob/main/docs/arena.md#how-to-add-a-new-model).
                """,
                elem_id="leaderboard_markdown",
            )
    else:
        pass
=======
>>>>>>> e5dc446f

def build_arena_tab(
    elo_results,
    model_table_df,
    default_md,
    vision=False,
    show_plot=False,
):
    if elo_results is None:
        gr.Markdown(
            """ ## Coming soon...!
            """,
        )
        return

    arena_dfs = {}
    category_elo_results = {}
    last_updated_time = elo_results["full"]["last_updated_datetime"].split(" ")[0]
    for k in key_to_category_name.keys():
        if k not in elo_results:
            continue
        arena_dfs[key_to_category_name[k]] = elo_results[k]["leaderboard_table_df"]
        category_elo_results[key_to_category_name[k]] = elo_results[k]

    arena_df = arena_dfs["Overall"]

    def update_leaderboard_and_plots(category):
        arena_subset_df = arena_dfs[category]
        arena_subset_df = arena_subset_df[arena_subset_df["num_battles"] > 300]
        elo_subset_results = category_elo_results[category]

        baseline_category = cat_name_to_baseline.get(category, "Overall")
        arena_df = arena_dfs[baseline_category]
        arena_values = get_arena_table(
            arena_df,
            model_table_df,
            arena_subset_df=arena_subset_df if category != "Overall" else None,
        )
        if category != "Overall":
            arena_values = update_leaderboard_df(arena_values)
            # arena_values = highlight_top_models(arena_values)
            arena_values = gr.Dataframe(
                headers=[
                    "Rank* (UB)",
                    "Delta",
                    "Model",
                    "Arena Score",
                    "95% CI",
                    "Votes",
                    "Organization",
                    "License",
                    "Knowledge Cutoff",
                ],
                datatype=[
                    "str",
                    "number",
                    "markdown",
                    "number",
                    "str",
                    "number",
                    "str",
                    "str",
                    "str",
                ],
                value=arena_values,
                elem_id="arena_leaderboard_dataframe",
                height=800,
                column_widths=[70, 70, 200, 90, 100, 90, 120, 150, 100],
                wrap=True,
            )
        else:
            arena_values = gr.Dataframe(
                headers=[
                    "Rank* (UB)",
                    "🤖 Model",
<<<<<<< HEAD
                    "⭐ Arena Elo",
=======
                    "⭐ Arena Score",
>>>>>>> e5dc446f
                    "📊 95% CI",
                    "🗳️ Votes",
                    "Organization",
                    "License",
                    "Knowledge Cutoff",
                ],
                datatype=[
                    "str",
                    "markdown",
                    "number",
                    "str",
                    "number",
                    "str",
                    "str",
                    "str",
                ],
                value=arena_values,
                elem_id="arena_leaderboard_dataframe",
                height=800,
                column_widths=[70, 190, 100, 100, 90, 140, 150, 100],
                wrap=True,
            )

        p1 = elo_subset_results["win_fraction_heatmap"]
        p2 = elo_subset_results["battle_count_heatmap"]
        p3 = elo_subset_results["bootstrap_elo_rating"]
        p4 = elo_subset_results["average_win_rate_bar"]
        more_stats_md = f"""## More Statistics for Chatbot Arena - {category}
        """
        leaderboard_md = make_category_arena_leaderboard_md(
            arena_df, arena_subset_df, name=category
        )
        return arena_values, p1, p2, p3, p4, more_stats_md, leaderboard_md

    arena_df = arena_dfs["Overall"]

    p1 = category_elo_results["Overall"]["win_fraction_heatmap"]
    p2 = category_elo_results["Overall"]["battle_count_heatmap"]
    p3 = category_elo_results["Overall"]["bootstrap_elo_rating"]
    p4 = category_elo_results["Overall"]["average_win_rate_bar"]

    # arena table
    arena_table_vals = get_arena_table(arena_df, model_table_df)

    md = make_arena_leaderboard_md(arena_df, last_updated_time, vision=vision)
    gr.Markdown(md, elem_id="leaderboard_markdown")
    with gr.Row():
        with gr.Column(scale=2):
            category_dropdown = gr.Dropdown(
                choices=list(arena_dfs.keys()),
                label="Category",
                value="Overall",
            )
        default_category_details = make_category_arena_leaderboard_md(
            arena_df, arena_df, name="Overall"
        )
        with gr.Column(scale=4, variant="panel"):
            category_deets = gr.Markdown(
                default_category_details, elem_id="category_deets"
            )

    arena_vals = pd.DataFrame(
        arena_table_vals,
        columns=[
            "Rank* (UB)",
            "Model",
            "Arena Score",
            "95% CI",
            "Votes",
            "Organization",
            "License",
            "Knowledge Cutoff",
        ],
    )
    elo_display_df = gr.Dataframe(
        headers=[
            "Rank* (UB)",
            "🤖 Model",
            "⭐ Arena Elo",
            "📊 95% CI",
            "🗳️ Votes",
            "Organization",
            "License",
            "Knowledge Cutoff",
        ],
        datatype=[
            "str",
            "markdown",
            "number",
            "str",
            "number",
            "str",
            "str",
            "str",
        ],
        # value=highlight_top_models(arena_vals.style),
        value=arena_vals.style,
        elem_id="arena_leaderboard_dataframe",
        height=800,
        column_widths=[70, 190, 100, 100, 90, 130, 150, 100],
        wrap=True,
    )

    gr.Markdown(
        f"""
***Rank (UB)**: model's ranking (upper-bound), defined by one + the number of models that are statistically better than the target model.
Model A is statistically better than model B when A's lower-bound score is greater than B's upper-bound score (in 95% confidence interval).
See Figure 1 below for visualization of the confidence intervals of model scores.

Note: in each category, we exclude models with fewer than 300 votes as their confidence intervals can be large.
""",
        elem_id="leaderboard_markdown",
    )

    if not vision:
        # only live update the text tab
        leader_component_values[:] = [default_md, p1, p2, p3, p4]

    if show_plot:
        more_stats_md = gr.Markdown(
            f"""## More Statistics for Chatbot Arena (Overall)""",
            elem_id="leaderboard_header_markdown",
        )
        with gr.Row():
            with gr.Column():
                gr.Markdown(
                    "#### Figure 1: Confidence Intervals on Model Strength (via Bootstrapping)",
                    elem_id="plot-title",
                )
                plot_3 = gr.Plot(p3, show_label=False)
            with gr.Column():
                gr.Markdown(
                    "#### Figure 2: Average Win Rate Against All Other Models (Assuming Uniform Sampling and No Ties)",
                    elem_id="plot-title",
                )
                plot_4 = gr.Plot(p4, show_label=False)
        with gr.Row():
            with gr.Column():
                gr.Markdown(
                    "#### Figure 3: Fraction of Model A Wins for All Non-tied A vs. B Battles",
                    elem_id="plot-title",
                )
                plot_1 = gr.Plot(p1, show_label=False, elem_id="plot-container")
            with gr.Column():
                gr.Markdown(
                    "#### Figure 4: Battle Count for Each Combination of Models (without Ties)",
                    elem_id="plot-title",
                )
                plot_2 = gr.Plot(p2, show_label=False)
    category_dropdown.change(
        update_leaderboard_and_plots,
        inputs=[category_dropdown],
        outputs=[
            elo_display_df,
            plot_1,
            plot_2,
            plot_3,
            plot_4,
            more_stats_md,
            category_deets,
        ],
    )
    return [plot_1, plot_2, plot_3, plot_4]


def build_full_leaderboard_tab(elo_results, model_table_df):
    arena_df = elo_results["full"]["leaderboard_table_df"]
    md = make_full_leaderboard_md()
    gr.Markdown(md, elem_id="leaderboard_markdown")
    full_table_vals = get_full_table(arena_df, model_table_df)
    gr.Dataframe(
        headers=[
            "Model",
            "Arena Elo",
            "MT-bench",
            "MMLU",
            "Organization",
            "License",
        ],
        datatype=["markdown", "number", "number", "number", "str", "str"],
        value=full_table_vals,
        elem_id="full_leaderboard_dataframe",
        column_widths=[200, 100, 100, 100, 150, 150],
        height=800,
        wrap=True,
    )


def build_leaderboard_tab(
    elo_results_file, leaderboard_table_file, show_plot=False, mirror=False
):
    if elo_results_file is None:  # Do live update
        default_md = "Loading ..."
        p1 = p2 = p3 = p4 = None
    else:
        with open(elo_results_file, "rb") as fin:
            elo_results = pickle.load(fin)
        if "text" in elo_results:
            elo_results_text = elo_results["text"]
            elo_results_vision = elo_results["vision"]
        else:
            elo_results_text = elo_results
            elo_results_vision = None

    default_md = make_default_md_1(mirror=mirror)
    default_md_2 = make_default_md_2(mirror=mirror)

    with gr.Row():
        with gr.Column(scale=4):
            md_1 = gr.Markdown(default_md, elem_id="leaderboard_markdown")
        with gr.Column(scale=1):
            vote_button = gr.Button("Vote!", link="https://chat.lmsys.org")
    md2 = gr.Markdown(default_md_2, elem_id="leaderboard_markdown")
    if leaderboard_table_file:
        data = load_leaderboard_table_csv(leaderboard_table_file)
        model_table_df = pd.DataFrame(data)

        with gr.Tabs() as tabs:
            with gr.Tab("Arena", id=0):
                gr_plots = build_arena_tab(
                    elo_results_text,
                    model_table_df,
                    default_md,
                    show_plot=show_plot,
                )
            with gr.Tab("📣 NEW: Arena (Vision)", id=1):
                build_arena_tab(
                    elo_results_vision,
                    model_table_df,
                    default_md,
                    vision=True,
                    show_plot=show_plot,
                )
            with gr.Tab("Full Leaderboard", id=2):
                build_full_leaderboard_tab(elo_results_text, model_table_df)

        if not show_plot:
            gr.Markdown(
                """ ## Visit our [HF space](https://huggingface.co/spaces/lmsys/chatbot-arena-leaderboard) for more analysis!
                If you want to see more models, please help us [add them](https://github.com/lm-sys/FastChat/blob/main/docs/arena.md#how-to-add-a-new-model).
                """,
                elem_id="leaderboard_markdown",
            )
    else:
        pass

    from fastchat.serve.gradio_web_server import acknowledgment_md

    with gr.Accordion(
        "Citation",
        open=True,
    ):
        citation_md = """
            ### Citation
            Please cite the following paper if you find our leaderboard or dataset helpful.
            ```
            @misc{chiang2024chatbot,
                title={Chatbot Arena: An Open Platform for Evaluating LLMs by Human Preference},
                author={Wei-Lin Chiang and Lianmin Zheng and Ying Sheng and Anastasios Nikolas Angelopoulos and Tianle Li and Dacheng Li and Hao Zhang and Banghua Zhu and Michael Jordan and Joseph E. Gonzalez and Ion Stoica},
                year={2024},
                eprint={2403.04132},
                archivePrefix={arXiv},
                primaryClass={cs.AI}
            }
            """
        gr.Markdown(citation_md, elem_id="leaderboard_markdown")
        gr.Markdown(acknowledgment_md, elem_id="ack_markdown")

    return [md_1] + gr_plots


def build_demo(elo_results_file, leaderboard_table_file):
    from fastchat.serve.gradio_web_server import block_css

    text_size = gr.themes.sizes.text_lg
    # load theme from theme.json
    theme = gr.themes.Default.load("theme.json")
    # set text size to large
    theme.text_size = text_size
    theme.set(
        button_large_text_size="40px",
        button_small_text_size="40px",
        button_large_text_weight="1000",
        button_small_text_weight="1000",
        button_shadow="*shadow_drop_lg",
        button_shadow_hover="*shadow_drop_lg",
        checkbox_label_shadow="*shadow_drop_lg",
        button_shadow_active="*shadow_inset",
        button_secondary_background_fill="*primary_300",
        button_secondary_background_fill_dark="*primary_700",
        button_secondary_background_fill_hover="*primary_200",
        button_secondary_background_fill_hover_dark="*primary_500",
        button_secondary_text_color="*primary_800",
        button_secondary_text_color_dark="white",
    )

    with gr.Blocks(
        title="Chatbot Arena Leaderboard",
        # theme=gr.themes.Default(text_size=text_size),
        theme=theme,
        css=block_css,
    ) as demo:
        with gr.Tabs() as tabs:
            with gr.Tab("Leaderboard", id=0):
                leader_components = build_leaderboard_tab(
                    elo_results_file,
                    leaderboard_table_file,
                    show_plot=True,
                    mirror=False,
                )

            with gr.Tab("Basic Stats", id=1):
                basic_components = build_basic_stats_tab()

        url_params = gr.JSON(visible=False)
        demo.load(
            load_demo,
            [url_params],
            basic_components + leader_components,
            js=get_window_url_params_js,
        )

    return demo


if __name__ == "__main__":
    parser = argparse.ArgumentParser()
    parser.add_argument("--host", type=str, default="0.0.0.0")
    parser.add_argument("--port", type=int)
    parser.add_argument("--share", action="store_true")
    parser.add_argument("--concurrency-count", type=int, default=10)
    parser.add_argument("--update-interval", type=int, default=300)
    parser.add_argument("--max-num-files", type=int)
    parser.add_argument("--elo-results-file", type=str)
    parser.add_argument("--leaderboard-table-file", type=str)
    parser.add_argument("--ban-ip-file", type=str)
    parser.add_argument("--exclude-model-names", type=str, nargs="+")
    parser.add_argument("--password", type=str, default=None, nargs="+")
    args = parser.parse_args()

    logger = build_logger("monitor", "monitor.log")
    logger.info(f"args: {args}")

    if args.elo_results_file is None:  # Do live update
        update_thread = threading.Thread(
            target=update_worker,
            args=(
                args.max_num_files,
                args.update_interval,
                args.elo_results_file,
                args.ban_ip_file,
                args.exclude_model_names,
            ),
        )
        update_thread.start()

    demo = build_demo(args.elo_results_file, args.leaderboard_table_file)
    demo.queue(
        default_concurrency_limit=args.concurrency_count,
        status_update_rate=10,
        api_open=False,
    ).launch(
        server_name=args.host,
        server_port=args.port,
        share=args.share,
        max_threads=200,
        auth=(args.password[0], args.password[1]) if args.password else None,
    )<|MERGE_RESOLUTION|>--- conflicted
+++ resolved
@@ -433,116 +433,6 @@
 }
 
 
-<<<<<<< HEAD
-def build_leaderboard_tab(
-    elo_results_file, leaderboard_table_file, show_plot=False, mirror=False
-):
-    arena_dfs = {}
-    category_elo_results = {}
-    if elo_results_file is None:  # Do live update
-        default_md = "Loading ..."
-        p1 = p2 = p3 = p4 = None
-    else:
-        with open(elo_results_file, "rb") as fin:
-            elo_results = pickle.load(fin)
-            last_updated_time = None
-            if "full" in elo_results:
-                last_updated_time = elo_results["full"]["last_updated_datetime"].split(
-                    " "
-                )[0]
-                for k in key_to_category_name.keys():
-                    if k not in elo_results:
-                        continue
-                    arena_dfs[key_to_category_name[k]] = elo_results[k][
-                        "leaderboard_table_df"
-                    ]
-                    category_elo_results[key_to_category_name[k]] = elo_results[k]
-
-        p1 = category_elo_results["Overall"]["win_fraction_heatmap"]
-        p2 = category_elo_results["Overall"]["battle_count_heatmap"]
-        p3 = category_elo_results["Overall"]["bootstrap_elo_rating"]
-        p4 = category_elo_results["Overall"]["average_win_rate_bar"]
-        arena_df = arena_dfs["Overall"]
-        default_md = make_default_md_1(
-            arena_df, category_elo_results["Overall"], mirror=mirror
-        )
-        default_md_2 = make_default_md_2(
-            arena_df, category_elo_results["Overall"], mirror=mirror
-        )
-
-    with gr.Row():
-        with gr.Column(scale=4):
-            md_1 = gr.Markdown(default_md, elem_id="leaderboard_markdown")
-        with gr.Column(scale=1):
-            vote_button = gr.Button("Vote!", link="https://chat.lmsys.org")
-    md2 = gr.Markdown(default_md_2, elem_id="leaderboard_markdown")
-    if leaderboard_table_file:
-        data = load_leaderboard_table_csv(leaderboard_table_file)
-        model_table_df = pd.DataFrame(data)
-
-        with gr.Tabs() as tabs:
-            # arena table
-            arena_table_vals = get_arena_table(arena_df, model_table_df)
-            with gr.Tab("Arena", id=0):
-                md = make_arena_leaderboard_md(arena_df, last_updated_time)
-                gr.Markdown(md, elem_id="leaderboard_markdown")
-                with gr.Row():
-                    with gr.Column(scale=2):
-                        category_dropdown = gr.Dropdown(
-                            choices=list(arena_dfs.keys()),
-                            label="Category",
-                            value="Overall",
-                        )
-                    default_category_details = make_category_arena_leaderboard_md(
-                        arena_df, arena_df, name="Overall"
-                    )
-                    with gr.Column(scale=4, variant="panel"):
-                        category_deets = gr.Markdown(
-                            default_category_details, elem_id="category_deets"
-                        )
-
-                arena_vals = pd.DataFrame(
-                    arena_table_vals,
-                    columns=[
-                        "Rank* (UB)",
-                        "Model",
-                        "Arena Elo",
-                        "95% CI",
-                        "Votes",
-                        "Organization",
-                        "License",
-                        "Knowledge Cutoff",
-                    ],
-                )
-                elo_display_df = gr.Dataframe(
-                    headers=[
-                        "Rank* (UB)",
-                        "🤖 Model",
-                        "⭐ Arena Elo",
-                        "📊 95% CI",
-                        "🗳️ Votes",
-                        "Organization",
-                        "License",
-                        "Knowledge Cutoff",
-                    ],
-                    datatype=[
-                        "str",
-                        "markdown",
-                        "number",
-                        "str",
-                        "number",
-                        "str",
-                        "str",
-                        "str",
-                    ],
-                    # value=highlight_top_models(arena_vals.style),
-                    value=arena_vals.style,
-                    elem_id="arena_leaderboard_dataframe",
-                    height=800,
-                    column_widths=[70, 190, 100, 100, 90, 130, 150, 100],
-                    wrap=True,
-                )
-=======
 def update_leaderboard_df(arena_table_vals):
     elo_datarame = pd.DataFrame(
         arena_table_vals,
@@ -558,7 +448,6 @@
             "Knowledge Cutoff",
         ],
     )
->>>>>>> e5dc446f
 
     # goal: color the rows based on the rank with styler
     def highlight_max(s):
@@ -586,73 +475,6 @@
         highlight_rank_max, subset=["Delta"]
     )
 
-<<<<<<< HEAD
-                leader_component_values[:] = [default_md, p1, p2, p3, p4]
-
-                if show_plot:
-                    more_stats_md = gr.Markdown(
-                        f"""## More Statistics for Chatbot Arena (Overall)""",
-                        elem_id="leaderboard_header_markdown",
-                    )
-                    with gr.Row():
-                        with gr.Column():
-                            gr.Markdown(
-                                "#### Figure 1: Confidence Intervals on Model Strength (via Bootstrapping)",
-                                elem_id="plot-title",
-                            )
-                            plot_3 = gr.Plot(p3, show_label=False)
-                        with gr.Column():
-                            gr.Markdown(
-                                "#### Figure 2: Average Win Rate Against All Other Models (Assuming Uniform Sampling and No Ties)",
-                                elem_id="plot-title",
-                            )
-                            plot_4 = gr.Plot(p4, show_label=False)
-                    with gr.Row():
-                        with gr.Column():
-                            gr.Markdown(
-                                "#### Figure 3: Fraction of Model A Wins for All Non-tied A vs. B Battles",
-                                elem_id="plot-title",
-                            )
-                            plot_1 = gr.Plot(
-                                p1, show_label=False, elem_id="plot-container"
-                            )
-                        with gr.Column():
-                            gr.Markdown(
-                                "#### Figure 4: Battle Count for Each Combination of Models (without Ties)",
-                                elem_id="plot-title",
-                            )
-                            plot_2 = gr.Plot(p2, show_label=False)
-            with gr.Tab("Full Leaderboard", id=1):
-                md = make_full_leaderboard_md(elo_results)
-                gr.Markdown(md, elem_id="leaderboard_markdown")
-                full_table_vals = get_full_table(arena_df, model_table_df)
-                gr.Dataframe(
-                    headers=[
-                        "Model",
-                        "Arena Elo",
-                        "MT-bench",
-                        "MMLU",
-                        "Organization",
-                        "License",
-                    ],
-                    datatype=["markdown", "number", "number", "number", "str", "str"],
-                    value=full_table_vals,
-                    elem_id="full_leaderboard_dataframe",
-                    column_widths=[200, 100, 100, 100, 150, 150],
-                    height=800,
-                    wrap=True,
-                )
-        if not show_plot:
-            gr.Markdown(
-                """ ## Visit our [HF space](https://huggingface.co/spaces/lmsys/chatbot-arena-leaderboard) for more analysis!
-                If you want to see more models, please help us [add them](https://github.com/lm-sys/FastChat/blob/main/docs/arena.md#how-to-add-a-new-model).
-                """,
-                elem_id="leaderboard_markdown",
-            )
-    else:
-        pass
-=======
->>>>>>> e5dc446f
 
 def build_arena_tab(
     elo_results,
@@ -728,11 +550,7 @@
                 headers=[
                     "Rank* (UB)",
                     "🤖 Model",
-<<<<<<< HEAD
-                    "⭐ Arena Elo",
-=======
                     "⭐ Arena Score",
->>>>>>> e5dc446f
                     "📊 95% CI",
                     "🗳️ Votes",
                     "Organization",
