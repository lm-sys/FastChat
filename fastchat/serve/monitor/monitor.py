--- conflicted
+++ resolved
@@ -46,100 +46,6 @@
 leader_component_values = [None] * 5
 
 
-<<<<<<< HEAD
-def make_default_md_1(mirror=False):
-    link_color = "#1976D2"  # This color should be clear in both light and dark mode
-    leaderboard_md = f"""
-    # 🏆 LMSYS Chatbot Arena Leaderboard 
-    [Blog](https://lmsys.org/blog/2023-05-03-arena/) | [GitHub](https://github.com/lm-sys/FastChat) | [Paper](https://arxiv.org/abs/2403.04132) | [Dataset](https://github.com/lm-sys/FastChat/blob/main/docs/dataset_release.md) | [Twitter](https://twitter.com/lmsysorg) | [Discord](https://discord.gg/HSWAKCrnFx) | [Kaggle Competition](https://www.kaggle.com/competitions/lmsys-chatbot-arena)
-    """
-
-    return leaderboard_md
-
-
-def make_default_md_2(mirror=False):
-    mirror_str = "<span style='color: red; font-weight: bold'>This is a mirror of the live leaderboard created and maintained by the <a href='https://lmsys.org' style='color: red; text-decoration: none;'>LMSYS Organization</a>. Please link to <a href='https://leaderboard.lmsys.org' style='color: #B00020; text-decoration: none;'>leaderboard.lmsys.org</a> for citation purposes.</span>"
-    leaderboard_md = f"""
-    {mirror_str if mirror else ""}
-    
-    LMSYS Chatbot Arena is a crowdsourced open platform for LLM evals. We've collected over 1,000,000 human pairwise comparisons to rank LLMs with the Bradley-Terry model and display the model ratings in Elo-scale.
-    You can find more details in our paper. **Chatbot arena is dependent on community participation, please contribute by casting your vote!**
-
-    <div style='text-align: center; margin: 20px 0;'>
-        <div style='display: inline-block; border: 2px solid #DE3163; padding: 10px; border-radius: 5px;'>
-            <span style='color: #DE3163; font-weight: bold;'>We would love your feedback! Fill out <a href='https://docs.google.com/forms/d/e/1FAIpQLSfKSxwFOW6qD05phh4fwYjk8q0YV1VQe_bmK0_qOVTbC66_MA/viewform?usp=sf_link' style='color: #DE3163; text-decoration: underline;'>this short survey</a> to tell us what you like about the arena, what you don't like, and what you want to see in the future.</span>
-        </div>
-    </div>
-    """
-
-    return leaderboard_md
-
-
-def make_arena_leaderboard_md(arena_df, last_updated_time, vision=False):
-    total_votes = sum(arena_df["num_battles"]) // 2
-    total_models = len(arena_df)
-    space = "&nbsp;&nbsp;&nbsp;"
-
-    leaderboard_md = f"""
-Total #models: **{total_models}**.{space} Total #votes: **{"{:,}".format(total_votes)}**.{space} Last updated: {last_updated_time}.
-"""
-    if not vision:
-        leaderboard_md += """
-📣 **NEW!** View leaderboard for different categories (e.g., coding, long user query)! This is still in preview and subject to change.
-"""
-
-    leaderboard_md += f"""
-Code to recreate leaderboard tables and plots in this [notebook]({notebook_url}). You can contribute your vote at [chat.lmsys.org](https://chat.lmsys.org)!
-"""
-    return leaderboard_md
-
-
-def make_category_arena_leaderboard_md(arena_df, arena_subset_df, name="Overall"):
-    total_votes = sum(arena_df["num_battles"]) // 2
-    total_models = len(arena_df)
-    space = "&nbsp;&nbsp;&nbsp;"
-    total_subset_votes = sum(arena_subset_df["num_battles"]) // 2
-    total_subset_models = len(arena_subset_df)
-    leaderboard_md = f"""### {cat_name_to_explanation[name]}
-#### {space} #models: **{total_subset_models} ({round(total_subset_models/total_models *100)}%)** {space} #votes: **{"{:,}".format(total_subset_votes)} ({round(total_subset_votes/total_votes * 100)}%)**{space}
-"""
-    return leaderboard_md
-
-
-def make_full_leaderboard_md():
-    leaderboard_md = """
-Three benchmarks are displayed: **Arena Elo**, **MT-Bench** and **MMLU**.
-- [Chatbot Arena](https://chat.lmsys.org/?arena) - a crowdsourced, randomized battle platform. We use 500K+ user votes to compute model strength.
-- [MT-Bench](https://arxiv.org/abs/2306.05685): a set of challenging multi-turn questions. We use GPT-4 to grade the model responses.
-- [MMLU](https://arxiv.org/abs/2009.03300) (5-shot): a test to measure a model's multitask accuracy on 57 tasks.
-
-💻 Code: The MT-bench scores (single-answer grading on a scale of 10) are computed by [fastchat.llm_judge](https://github.com/lm-sys/FastChat/tree/main/fastchat/llm_judge).
-The MMLU scores are mostly computed by [InstructEval](https://github.com/declare-lab/instruct-eval).
-Higher values are better for all benchmarks. Empty cells mean not available.
-"""
-    return leaderboard_md
-
-
-def make_leaderboard_md_live(elo_results):
-    leaderboard_md = f"""
-# Leaderboard
-Last updated: {elo_results["last_updated_datetime"]}
-{elo_results["leaderboard_table"]}
-"""
-    return leaderboard_md
-
-
-def arena_hard_title(date):
-    arena_hard_title = f"""
-Last Updated: {date}
-
-**Arena-Hard-Auto v0.1** - an automatic evaluation tool for instruction-tuned LLMs with 500 challenging user queries curated from Chatbot Arena. 
-
-We prompt GPT-4-Turbo as judge to compare the models' responses against a baseline model (default: GPT-4-0314). If you are curious to see how well your model might perform on Chatbot Arena, we recommend trying Arena-Hard-Auto. Check out our paper for more details about how Arena-Hard-Auto works as an fully automated data pipeline converting crowdsourced data into high-quality benchmarks ->
-[[Paper](https://arxiv.org/abs/2406.11939) | [Repo](https://github.com/lm-sys/arena-hard-auto)]
-    """
-    return arena_hard_title
-=======
 def recompute_final_ranking(arena_df):
     # compute ranking based on CI
     ranking = {}
@@ -154,7 +60,6 @@
             ):
                 ranking[model_a] += 1
     return list(ranking.values())
->>>>>>> c7f92300
 
 
 def update_elo_components(
