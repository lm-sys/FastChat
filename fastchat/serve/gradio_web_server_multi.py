"""
The gradio demo server with multiple tabs.
It supports chatting with a single model or chatting with two models side-by-side.
"""

import argparse
import pickle
import time

import gradio as gr

from fastchat.serve.gradio_block_arena_anony import (
    build_side_by_side_ui_anony,
    load_demo_side_by_side_anony,
    set_global_vars_anony,
)
from fastchat.serve.gradio_block_arena_named import (
    build_side_by_side_ui_named,
    load_demo_side_by_side_named,
    set_global_vars_named,
)
from fastchat.serve.gradio_block_arena_vision import (
    build_single_vision_language_model_ui,
)
from fastchat.serve.gradio_block_arena_vision_anony import (
    build_side_by_side_vision_ui_anony,
    load_demo_side_by_side_vision_anony,
)
from fastchat.serve.gradio_block_arena_vision_named import (
    build_side_by_side_vision_ui_named,
)

from fastchat.serve.gradio_web_server import (
    set_global_vars,
    block_css,
    build_single_model_ui,
    build_about,
    get_model_list,
    load_demo_single,
    get_ip,
)
from fastchat.serve.monitor.monitor import build_leaderboard_tab
from fastchat.utils import (
    build_logger,
    get_window_url_params_js,
    get_window_url_params_with_tos_js,
    alert_js,
    parse_gradio_auth_creds,
)

logger = build_logger("gradio_web_server_multi", "gradio_web_server_multi.log")


def load_demo(url_params, request: gr.Request):
    global models, all_models, vl_models, all_vl_models

    ip = get_ip(request)
    logger.info(f"load_demo. ip: {ip}. params: {url_params}")

    inner_selected = 0
    if "arena" in url_params:
        inner_selected = 0
    elif "vision" in url_params:
        inner_selected = 1
    elif "compare" in url_params:
        inner_selected = 1
    elif "direct" in url_params or "model" in url_params:
        inner_selected = 3
    elif "leaderboard" in url_params:
        inner_selected = 4
    elif "about" in url_params:
        inner_selected = 5

    if args.model_list_mode == "reload":
        models, all_models = get_model_list(
            args.controller_url,
            args.register_api_endpoint_file,
            vision_arena=False,
        )

        vl_models, all_vl_models = get_model_list(
            args.controller_url,
            args.register_api_endpoint_file,
            vision_arena=True,
        )

    single_updates = load_demo_single(models, url_params)
    side_by_side_anony_updates = load_demo_side_by_side_anony(all_models, url_params)
    side_by_side_named_updates = load_demo_side_by_side_named(models, url_params)

<<<<<<< HEAD
    # vision_language_updates = load_demo_single(vl_models, url_params)
    # side_by_side_vision_named_updates = load_demo_side_by_side_named(
    #     vl_models, url_params
    # )
=======
>>>>>>> e5dc446f
    side_by_side_vision_anony_updates = load_demo_side_by_side_vision_anony(
        all_models, all_vl_models, url_params
    )

    return (
        (gr.Tabs(selected=inner_selected),)
        + single_updates
        + side_by_side_anony_updates
        + side_by_side_named_updates
        + side_by_side_vision_anony_updates
<<<<<<< HEAD
        # + side_by_side_vision_named_updates
        # + vision_language_updates
=======
>>>>>>> e5dc446f
    )


def build_demo(models, vl_models, elo_results_file, leaderboard_table_file):
    if args.show_terms_of_use:
        load_js = get_window_url_params_with_tos_js
    else:
        load_js = get_window_url_params_js

    head_js = """
<script src="https://cdnjs.cloudflare.com/ajax/libs/html2canvas/1.4.1/html2canvas.min.js"></script>
"""
    if args.ga_id is not None:
        head_js += f"""
<script async src="https://www.googletagmanager.com/gtag/js?id={args.ga_id}"></script>
<script>
window.dataLayer = window.dataLayer || [];
function gtag(){{dataLayer.push(arguments);}}
gtag('js', new Date());

gtag('config', '{args.ga_id}');
window.__gradio_mode__ = "app";
</script>
        """
    text_size = gr.themes.sizes.text_lg
    with gr.Blocks(
        title="Chat with Open Large Language Models",
        theme=gr.themes.Default(text_size=text_size),
        css=block_css,
        head=head_js,
    ) as demo:
<<<<<<< HEAD
        # with gr.Tabs() as outer_tabs:
        # with gr.Tab("Chatbot Arena", id=0) as text_arena_tab:
=======
>>>>>>> e5dc446f
        with gr.Tabs() as inner_tabs:
            if args.vision_arena:
                with gr.Tab("⚔️ Arena (battle)", id=0) as arena_tab:
                    arena_tab.select(None, None, None, js=load_js)
                    side_by_side_anony_list = build_side_by_side_vision_ui_anony(
                        all_models,
                        all_vl_models,
                        random_questions=args.random_questions,
                    )
            else:
                with gr.Tab("⚔️ Arena (battle)", id=0) as arena_tab:
                    arena_tab.select(None, None, None, js=load_js)
                    side_by_side_anony_list = build_side_by_side_ui_anony(models)

            with gr.Tab("⚔️ Arena (side-by-side)", id=2) as side_by_side_tab:
<<<<<<< HEAD
                side_by_side_tab.select(None, None, None, js=load_js)
                side_by_side_named_list = build_side_by_side_ui_named(models)

            with gr.Tab("💬 Direct Chat", id=3) as direct_tab:
                direct_tab.select(None, None, None, js=load_js)
=======
                side_by_side_tab.select(None, None, None, js=alert_js)
                side_by_side_named_list = build_side_by_side_ui_named(models)

            with gr.Tab("💬 Direct Chat", id=3) as direct_tab:
                direct_tab.select(None, None, None, js=alert_js)
>>>>>>> e5dc446f
                single_model_list = build_single_model_ui(
                    models, add_promotion_links=True
                )

            demo_tabs = (
                [inner_tabs]
                + single_model_list
                + side_by_side_anony_list
                + side_by_side_named_list
                # + side_by_side_vision_anony_list
                # + single_vision_language_model_list
            )

<<<<<<< HEAD
            # if args.vision_arena:
            #     with gr.Tab("Chatbot Arena (Multimodal)", id=1):
            #         with gr.Tab("⚔️  Arena (battle)", id=0):
            #             side_by_side_vision_anony_list = (
            #                 build_side_by_side_vision_ui_anony(
            #                     vl_models,
            #                     random_questions=args.random_questions,
            #                 )
            #             )

            #         with gr.Tab("⚔️  Arena (side-by-side)", id=1):
            #             side_by_side_vision_named_list = (
            #                 build_side_by_side_vision_ui_named(
            #                     vl_models,
            #                     random_questions=args.random_questions,
            #                 )
            #             )

            # with gr.Tab("👀 Direct Chat", id=2):
            #     single_vision_language_model_list = (
            #         build_single_vision_language_model_ui(
            #             vl_models,
            #             add_promotion_links=True,
            #             random_questions=args.random_questions,
            #         )
            #     )
            #     demo_tabs += (
            #         side_by_side_vision_anony_list
            #         + side_by_side_vision_named_list
            #         + single_vision_language_model_list
            #     )

            # with gr.Tabs() as tabs:
            #     with gr.Tab("⚔️  Arena (battle)", id=0) as arena_tab:
            #         arena_tab.select(None, None, None, js=alert_js)
            #         side_by_side_anony_list = build_side_by_side_ui_anony(models)

            #     with gr.Tab("⚔️  Arena (side-by-side)", id=1) as side_by_side_tab:
            #         side_by_side_tab.select(None, None, None, js=alert_js)
            #         side_by_side_named_list = build_side_by_side_ui_named(models)

            #     with gr.Tab("💬 Direct Chat", id=2) as direct_tab:
            #         direct_tab.select(None, None, None, js=alert_js)
            #         single_model_list = build_single_model_ui(
            #             models, add_promotion_links=True
            #         )

            #     with gr.Tab("👀 Vision Direct Chat", id=3, visible=args.multimodal) as vision_tab:
            #         vision_tab.select(None, None, None, js=alert_js)
            #         single_vision_language_model_list = (
            #             build_single_vision_language_model_ui(
            #                 vl_models,
            #                 add_promotion_links=True,
            #                 random_questions=args.random_questions,
            #             )
            #        )

=======
>>>>>>> e5dc446f
            if elo_results_file:
                with gr.Tab("🏆 Leaderboard", id=4):
                    build_leaderboard_tab(
                        elo_results_file, leaderboard_table_file, show_plot=True
                    )

            with gr.Tab("ℹ️ About Us", id=5):
                about = build_about()

        url_params = gr.JSON(visible=False)

        if args.model_list_mode not in ["once", "reload"]:
            raise ValueError(f"Unknown model list mode: {args.model_list_mode}")

        demo.load(
            load_demo,
            [url_params],
            demo_tabs,
            js=load_js,
        )

    return demo


if __name__ == "__main__":
    parser = argparse.ArgumentParser()
    parser.add_argument("--host", type=str, default="0.0.0.0")
    parser.add_argument("--port", type=int)
    parser.add_argument(
        "--share",
        action="store_true",
        help="Whether to generate a public, shareable link",
    )
    parser.add_argument(
        "--controller-url",
        type=str,
        default="http://localhost:21001",
        help="The address of the controller",
    )
    parser.add_argument(
        "--concurrency-count",
        type=int,
        default=10,
        help="The concurrency count of the gradio queue",
    )
    parser.add_argument(
        "--model-list-mode",
        type=str,
        default="once",
        choices=["once", "reload"],
        help="Whether to load the model list once or reload the model list every time.",
    )
    parser.add_argument(
        "--moderate",
        action="store_true",
        help="Enable content moderation to block unsafe inputs",
    )
    parser.add_argument(
        "--show-terms-of-use",
        action="store_true",
        help="Shows term of use before loading the demo",
    )
    parser.add_argument(
        "--vision-arena", action="store_true", help="Show tabs for vision arena."
    )
    parser.add_argument(
        "--random-questions", type=str, help="Load random questions from a JSON file"
    )
    parser.add_argument(
        "--register-api-endpoint-file",
        type=str,
        help="Register API-based model endpoints from a JSON file",
    )
    parser.add_argument(
        "--gradio-auth-path",
        type=str,
        help='Set the gradio authentication file path. The file should contain one or more user:password pairs in this format: "u1:p1,u2:p2,u3:p3"',
        default=None,
    )
    parser.add_argument(
        "--elo-results-file", type=str, help="Load leaderboard results and plots"
    )
    parser.add_argument(
        "--leaderboard-table-file", type=str, help="Load leaderboard results and plots"
    )
    parser.add_argument(
        "--gradio-root-path",
        type=str,
        help="Sets the gradio root path, eg /abc/def. Useful when running behind a reverse-proxy or at a custom URL path prefix",
    )
    parser.add_argument(
        "--ga-id",
        type=str,
        help="the Google Analytics ID",
        default=None,
    )
    parser.add_argument(
        "--use-remote-storage",
        action="store_true",
        default=False,
        help="Uploads image files to google cloud storage if set to true",
    )
    parser.add_argument(
        "--password",
        type=str,
        help="Set the password for the gradio web server",
    )
    args = parser.parse_args()
    logger.info(f"args: {args}")

    # Set global variables
    set_global_vars(args.controller_url, args.moderate, args.use_remote_storage)
    set_global_vars_named(args.moderate)
    set_global_vars_anony(args.moderate)
    models, all_models = get_model_list(
        args.controller_url,
        args.register_api_endpoint_file,
        vision_arena=False,
    )

    vl_models, all_vl_models = get_model_list(
        args.controller_url,
        args.register_api_endpoint_file,
        vision_arena=True,
    )

    # Set authorization credentials
    auth = None
    if args.gradio_auth_path is not None:
        auth = parse_gradio_auth_creds(args.gradio_auth_path)

    # Launch the demo
    demo = build_demo(
        models,
        all_vl_models,
        args.elo_results_file,
        args.leaderboard_table_file,
    )
    demo.queue(
        default_concurrency_limit=args.concurrency_count,
        status_update_rate=10,
        api_open=False,
    ).launch(
        server_name=args.host,
        server_port=args.port,
        share=args.share,
        max_threads=200,
        auth=auth,
        root_path=args.gradio_root_path,
        show_api=False,
    )<|MERGE_RESOLUTION|>--- conflicted
+++ resolved
@@ -88,13 +88,6 @@
     side_by_side_anony_updates = load_demo_side_by_side_anony(all_models, url_params)
     side_by_side_named_updates = load_demo_side_by_side_named(models, url_params)
 
-<<<<<<< HEAD
-    # vision_language_updates = load_demo_single(vl_models, url_params)
-    # side_by_side_vision_named_updates = load_demo_side_by_side_named(
-    #     vl_models, url_params
-    # )
-=======
->>>>>>> e5dc446f
     side_by_side_vision_anony_updates = load_demo_side_by_side_vision_anony(
         all_models, all_vl_models, url_params
     )
@@ -105,11 +98,6 @@
         + side_by_side_anony_updates
         + side_by_side_named_updates
         + side_by_side_vision_anony_updates
-<<<<<<< HEAD
-        # + side_by_side_vision_named_updates
-        # + vision_language_updates
-=======
->>>>>>> e5dc446f
     )
 
 
@@ -141,11 +129,6 @@
         css=block_css,
         head=head_js,
     ) as demo:
-<<<<<<< HEAD
-        # with gr.Tabs() as outer_tabs:
-        # with gr.Tab("Chatbot Arena", id=0) as text_arena_tab:
-=======
->>>>>>> e5dc446f
         with gr.Tabs() as inner_tabs:
             if args.vision_arena:
                 with gr.Tab("⚔️ Arena (battle)", id=0) as arena_tab:
@@ -161,19 +144,11 @@
                     side_by_side_anony_list = build_side_by_side_ui_anony(models)
 
             with gr.Tab("⚔️ Arena (side-by-side)", id=2) as side_by_side_tab:
-<<<<<<< HEAD
-                side_by_side_tab.select(None, None, None, js=load_js)
-                side_by_side_named_list = build_side_by_side_ui_named(models)
-
-            with gr.Tab("💬 Direct Chat", id=3) as direct_tab:
-                direct_tab.select(None, None, None, js=load_js)
-=======
                 side_by_side_tab.select(None, None, None, js=alert_js)
                 side_by_side_named_list = build_side_by_side_ui_named(models)
 
             with gr.Tab("💬 Direct Chat", id=3) as direct_tab:
                 direct_tab.select(None, None, None, js=alert_js)
->>>>>>> e5dc446f
                 single_model_list = build_single_model_ui(
                     models, add_promotion_links=True
                 )
@@ -187,66 +162,6 @@
                 # + single_vision_language_model_list
             )
 
-<<<<<<< HEAD
-            # if args.vision_arena:
-            #     with gr.Tab("Chatbot Arena (Multimodal)", id=1):
-            #         with gr.Tab("⚔️  Arena (battle)", id=0):
-            #             side_by_side_vision_anony_list = (
-            #                 build_side_by_side_vision_ui_anony(
-            #                     vl_models,
-            #                     random_questions=args.random_questions,
-            #                 )
-            #             )
-
-            #         with gr.Tab("⚔️  Arena (side-by-side)", id=1):
-            #             side_by_side_vision_named_list = (
-            #                 build_side_by_side_vision_ui_named(
-            #                     vl_models,
-            #                     random_questions=args.random_questions,
-            #                 )
-            #             )
-
-            # with gr.Tab("👀 Direct Chat", id=2):
-            #     single_vision_language_model_list = (
-            #         build_single_vision_language_model_ui(
-            #             vl_models,
-            #             add_promotion_links=True,
-            #             random_questions=args.random_questions,
-            #         )
-            #     )
-            #     demo_tabs += (
-            #         side_by_side_vision_anony_list
-            #         + side_by_side_vision_named_list
-            #         + single_vision_language_model_list
-            #     )
-
-            # with gr.Tabs() as tabs:
-            #     with gr.Tab("⚔️  Arena (battle)", id=0) as arena_tab:
-            #         arena_tab.select(None, None, None, js=alert_js)
-            #         side_by_side_anony_list = build_side_by_side_ui_anony(models)
-
-            #     with gr.Tab("⚔️  Arena (side-by-side)", id=1) as side_by_side_tab:
-            #         side_by_side_tab.select(None, None, None, js=alert_js)
-            #         side_by_side_named_list = build_side_by_side_ui_named(models)
-
-            #     with gr.Tab("💬 Direct Chat", id=2) as direct_tab:
-            #         direct_tab.select(None, None, None, js=alert_js)
-            #         single_model_list = build_single_model_ui(
-            #             models, add_promotion_links=True
-            #         )
-
-            #     with gr.Tab("👀 Vision Direct Chat", id=3, visible=args.multimodal) as vision_tab:
-            #         vision_tab.select(None, None, None, js=alert_js)
-            #         single_vision_language_model_list = (
-            #             build_single_vision_language_model_ui(
-            #                 vl_models,
-            #                 add_promotion_links=True,
-            #                 random_questions=args.random_questions,
-            #             )
-            #        )
-
-=======
->>>>>>> e5dc446f
             if elo_results_file:
                 with gr.Tab("🏆 Leaderboard", id=4):
                     build_leaderboard_tab(
