"""
Chatbot Arena (side-by-side) tab.
Users chat with two chosen models.
"""

import json
import time

import gradio as gr
import numpy as np

from fastchat.constants import (
    MODERATION_MSG,
    CONVERSATION_LIMIT_MSG,
    INPUT_CHAR_LEN_LIMIT,
    CONVERSATION_TURN_LIMIT,
)
from fastchat.model.model_adapter import get_conversation_template
from fastchat.serve.gradio_web_server import (
    State,
    bot_response,
    get_conv_log_filename,
    no_change_btn,
    enable_btn,
    disable_btn,
    invisible_btn,
    acknowledgment_md,
    get_ip,
    _prepare_text_with_image,
    get_model_description_md,
)
from fastchat.serve.remote_logger import get_remote_logger
from fastchat.utils import (
    build_logger,
    moderation_filter,
)

logger = build_logger("gradio_web_server_multi", "gradio_web_server_multi.log")

num_sides = 2
enable_moderation = False


def set_global_vars_named(enable_moderation_):
    global enable_moderation
    enable_moderation = enable_moderation_


def load_demo_side_by_side_named(models, url_params):
    states = (None,) * num_sides

    model_left = models[0] if len(models) > 0 else ""
    if len(models) > 1:
        weights = ([8] * 4 + [4] * 8 + [1] * 32)[: len(models) - 1]
        weights = weights / np.sum(weights)
        model_right = np.random.choice(models[1:], p=weights)
    else:
        model_right = model_left

    selector_updates = (
        gr.Dropdown(choices=models, value=model_left, visible=True),
        gr.Dropdown(choices=models, value=model_right, visible=True),
    )

    return states + selector_updates


def vote_last_response(states, vote_type, model_selectors, request: gr.Request):
    with open(get_conv_log_filename(), "a") as fout:
        data = {
            "tstamp": round(time.time(), 4),
            "type": vote_type,
            "models": [x for x in model_selectors],
            "states": [x.dict() for x in states],
            "ip": get_ip(request),
        }
        fout.write(json.dumps(data) + "\n")
    get_remote_logger().log(data)


def leftvote_last_response(
    state0, state1, model_selector0, model_selector1, request: gr.Request
):
    logger.info(f"leftvote (named). ip: {get_ip(request)}")
    vote_last_response(
        [state0, state1], "leftvote", [model_selector0, model_selector1], request
    )
    return ("",) + (disable_btn,) * 4


def rightvote_last_response(
    state0, state1, model_selector0, model_selector1, request: gr.Request
):
    logger.info(f"rightvote (named). ip: {get_ip(request)}")
    vote_last_response(
        [state0, state1], "rightvote", [model_selector0, model_selector1], request
    )
    return ("",) + (disable_btn,) * 4


def tievote_last_response(
    state0, state1, model_selector0, model_selector1, request: gr.Request
):
    logger.info(f"tievote (named). ip: {get_ip(request)}")
    vote_last_response(
        [state0, state1], "tievote", [model_selector0, model_selector1], request
    )
    return ("",) + (disable_btn,) * 4


def bothbad_vote_last_response(
    state0, state1, model_selector0, model_selector1, request: gr.Request
):
    logger.info(f"bothbad_vote (named). ip: {get_ip(request)}")
    vote_last_response(
        [state0, state1], "bothbad_vote", [model_selector0, model_selector1], request
    )
    return ("",) + (disable_btn,) * 4


def regenerate(state0, state1, request: gr.Request):
    logger.info(f"regenerate (named). ip: {get_ip(request)}")
    states = [state0, state1]
    if state0.regen_support and state1.regen_support:
        for i in range(num_sides):
            states[i].conv.update_last_message(None)
        return (
            states + [x.to_gradio_chatbot() for x in states] + [""] + [disable_btn] * 6
        )
    states[0].skip_next = True
    states[1].skip_next = True
    return states + [x.to_gradio_chatbot() for x in states] + [""] + [no_change_btn] * 6


def clear_history(request: gr.Request):
    logger.info(f"clear_history (named). ip: {get_ip(request)}")
    return (
        [None] * num_sides
        + [None] * num_sides
        + [""]
        + [invisible_btn] * 4
        + [disable_btn] * 2
    )


def share_click(state0, state1, model_selector0, model_selector1, request: gr.Request):
    logger.info(f"share (named). ip: {get_ip(request)}")
    if state0 is not None and state1 is not None:
        vote_last_response(
            [state0, state1], "share", [model_selector0, model_selector1], request
        )


def add_text(
    state0, state1, model_selector0, model_selector1, text, image, request: gr.Request
):
    ip = get_ip(request)
    logger.info(f"add_text (named). ip: {ip}. len: {len(text)}")
    states = [state0, state1]
    model_selectors = [model_selector0, model_selector1]

    # Init states if necessary
    for i in range(num_sides):
        if states[i] is None:
            states[i] = State(model_selectors[i])

    if len(text) <= 0:
        for i in range(num_sides):
            states[i].skip_next = True
        return (
            states
            + [x.to_gradio_chatbot() for x in states]
            + ["", None]
            + [
                no_change_btn,
            ]
            * 6
        )

    model_list = [states[i].model_name for i in range(num_sides)]
    all_conv_text_left = states[0].conv.get_prompt()
    all_conv_text_right = states[1].conv.get_prompt()
    all_conv_text = (
        all_conv_text_left[-1000:] + all_conv_text_right[-1000:] + "\nuser: " + text
    )
    flagged = moderation_filter(all_conv_text, model_list)
    if flagged:
        logger.info(f"violate moderation (named). ip: {ip}. text: {text}")
        # overwrite the original text
        text = MODERATION_MSG

    conv = states[0].conv
    if (len(conv.messages) - conv.offset) // 2 >= CONVERSATION_TURN_LIMIT:
        logger.info(f"conversation turn limit. ip: {ip}. text: {text}")
        for i in range(num_sides):
            states[i].skip_next = True
        return (
            states
            + [x.to_gradio_chatbot() for x in states]
            + [CONVERSATION_LIMIT_MSG, None]
            + [
                no_change_btn,
            ]
            * 6
        )

    text = text[:INPUT_CHAR_LEN_LIMIT]  # Hard cut-off
    for i in range(num_sides):
<<<<<<< HEAD
        post_processed_text = _prepare_text_with_image(states[i], text, image)
=======
        post_processed_text = _prepare_text_with_image(
            states[i], text, image, csam_flag=False
        )
>>>>>>> cc7ff186
        states[i].conv.append_message(states[i].conv.roles[0], post_processed_text)
        states[i].conv.append_message(states[i].conv.roles[1], None)
        states[i].skip_next = False

    return (
        states
        + [x.to_gradio_chatbot() for x in states]
        + ["", None]
        + [
            disable_btn,
        ]
        * 6
    )


def bot_response_multi(
    state0,
    state1,
    temperature,
    top_p,
    max_new_tokens,
    request: gr.Request,
):
    logger.info(f"bot_response_multi (named). ip: {get_ip(request)}")

    if state0.skip_next:
        # This generate call is skipped due to invalid inputs
        yield (
            state0,
            state1,
            state0.to_gradio_chatbot(),
            state1.to_gradio_chatbot(),
        ) + (no_change_btn,) * 6
        return

    states = [state0, state1]
    gen = []
    for i in range(num_sides):
        gen.append(
            bot_response(
                states[i],
                temperature,
                top_p,
                max_new_tokens,
                request,
            )
        )

    is_stream_batch = []
    for i in range(num_sides):
        is_stream_batch.append(
            states[i].model_name
            in [
                "gemini-pro",
                "gemini-pro-dev-api",
                "gemma-1.1-2b-it",
                "gemma-1.1-7b-it",
            ]
        )

    chatbots = [None] * num_sides
    iters = 0
    while True:
        stop = True
        iters += 1
        for i in range(num_sides):
            try:
                # yield gemini fewer times as its chunk size is larger
                # otherwise, gemini will stream too fast
                if not is_stream_batch[i] or (iters % 30 == 1 or iters < 3):
                    ret = next(gen[i])
                    states[i], chatbots[i] = ret[0], ret[1]
                stop = False
            except StopIteration:
                pass
        yield states + chatbots + [disable_btn] * 6
        if stop:
            break


def flash_buttons():
    btn_updates = [
        [disable_btn] * 4 + [enable_btn] * 2,
        [enable_btn] * 6,
    ]
    for i in range(4):
        yield btn_updates[i % 2]
        time.sleep(0.3)


def build_side_by_side_ui_named(models):
    notice_markdown = """
# ⚔️  Chatbot Arena: Benchmarking LLMs in the Wild
- | [Blog](https://lmsys.org/blog/2023-05-03-arena/) | [GitHub](https://github.com/lm-sys/FastChat) | [Paper](https://arxiv.org/abs/2306.05685) | [Dataset](https://github.com/lm-sys/FastChat/blob/main/docs/dataset_release.md) | [Twitter](https://twitter.com/lmsysorg) | [Discord](https://discord.gg/HSWAKCrnFx) |

## 📜 Rules
- Chat with any two models side-by-side and vote!
- You can continue chatting for multiple rounds.
- Click "Clear history" to start a new round.

## 🤖 Choose two models to compare
"""

    states = [gr.State() for _ in range(num_sides)]
    model_selectors = [None] * num_sides
    chatbots = [None] * num_sides

    notice = gr.Markdown(notice_markdown, elem_id="notice_markdown")

    with gr.Group(elem_id="share-region-named"):
        with gr.Row():
            for i in range(num_sides):
                with gr.Column():
                    model_selectors[i] = gr.Dropdown(
                        choices=models,
                        value=models[i] if len(models) > i else "",
                        interactive=True,
                        show_label=False,
                        container=False,
                    )
        with gr.Row():
            with gr.Accordion(
                f"🔍 Expand to see the descriptions of {len(models)} models", open=False
            ):
                model_description_md = get_model_description_md(models)
                gr.Markdown(model_description_md, elem_id="model_description_markdown")

        with gr.Row():
            for i in range(num_sides):
                label = "Model A" if i == 0 else "Model B"
                with gr.Column():
                    chatbots[i] = gr.Chatbot(
                        label=label,
                        elem_id=f"chatbot",
                        height=550,
                        show_copy_button=True,
                    )

    with gr.Row():
        leftvote_btn = gr.Button(
            value="👈  A is better", visible=False, interactive=False
        )
        rightvote_btn = gr.Button(
            value="👉  B is better", visible=False, interactive=False
        )
        tie_btn = gr.Button(value="🤝  Tie", visible=False, interactive=False)
        bothbad_btn = gr.Button(
            value="👎  Both are bad", visible=False, interactive=False
        )

    with gr.Row():
        textbox = gr.Textbox(
            show_label=False,
            placeholder="👉 Enter your prompt and press ENTER",
            elem_id="input_box",
        )
        send_btn = gr.Button(value="Send", variant="primary", scale=0)

    with gr.Row() as button_row:
        clear_btn = gr.Button(value="🗑️  Clear history", interactive=False)
        regenerate_btn = gr.Button(value="🔄  Regenerate", interactive=False)
        share_btn = gr.Button(value="📷  Share")

    with gr.Accordion("Parameters", open=False) as parameter_row:
        temperature = gr.Slider(
            minimum=0.0,
            maximum=1.0,
            value=0.7,
            step=0.1,
            interactive=True,
            label="Temperature",
        )
        top_p = gr.Slider(
            minimum=0.0,
            maximum=1.0,
            value=1.0,
            step=0.1,
            interactive=True,
            label="Top P",
        )
        max_output_tokens = gr.Slider(
            minimum=16,
            maximum=2048,
            value=1024,
            step=64,
            interactive=True,
            label="Max output tokens",
        )

    gr.Markdown(acknowledgment_md, elem_id="ack_markdown")

    # Register listeners
    imagebox = gr.State(None)
    btn_list = [
        leftvote_btn,
        rightvote_btn,
        tie_btn,
        bothbad_btn,
        regenerate_btn,
        clear_btn,
    ]
    leftvote_btn.click(
        leftvote_last_response,
        states + model_selectors,
        [textbox, leftvote_btn, rightvote_btn, tie_btn, bothbad_btn],
    )
    rightvote_btn.click(
        rightvote_last_response,
        states + model_selectors,
        [textbox, leftvote_btn, rightvote_btn, tie_btn, bothbad_btn],
    )
    tie_btn.click(
        tievote_last_response,
        states + model_selectors,
        [textbox, leftvote_btn, rightvote_btn, tie_btn, bothbad_btn],
    )
    bothbad_btn.click(
        bothbad_vote_last_response,
        states + model_selectors,
        [textbox, leftvote_btn, rightvote_btn, tie_btn, bothbad_btn],
    )
    regenerate_btn.click(
        regenerate, states, states + chatbots + [textbox] + btn_list
    ).then(
        bot_response_multi,
        states + [temperature, top_p, max_output_tokens],
        states + chatbots + btn_list,
    ).then(
        flash_buttons, [], btn_list
    )
    clear_btn.click(clear_history, None, states + chatbots + [textbox] + btn_list)

    share_js = """
function (a, b, c, d) {
    const captureElement = document.querySelector('#share-region-named');
    html2canvas(captureElement)
        .then(canvas => {
            canvas.style.display = 'none'
            document.body.appendChild(canvas)
            return canvas
        })
        .then(canvas => {
            const image = canvas.toDataURL('image/png')
            const a = document.createElement('a')
            a.setAttribute('download', 'chatbot-arena.png')
            a.setAttribute('href', image)
            a.click()
            canvas.remove()
        });
    return [a, b, c, d];
}
"""
    share_btn.click(share_click, states + model_selectors, [], js=share_js)

    for i in range(num_sides):
        model_selectors[i].change(
            clear_history, None, states + chatbots + [textbox] + btn_list
        )

    textbox.submit(
        add_text,
        states + model_selectors + [textbox, imagebox],
        states + chatbots + [textbox, imagebox] + btn_list,
    ).then(
        bot_response_multi,
        states + [temperature, top_p, max_output_tokens],
        states + chatbots + btn_list,
    ).then(
        flash_buttons, [], btn_list
    )
    send_btn.click(
        add_text,
        states + model_selectors + [textbox, imagebox],
        states + chatbots + [textbox, imagebox] + btn_list,
    ).then(
        bot_response_multi,
        states + [temperature, top_p, max_output_tokens],
        states + chatbots + btn_list,
    ).then(
        flash_buttons, [], btn_list
    )

    return states + model_selectors<|MERGE_RESOLUTION|>--- conflicted
+++ resolved
@@ -206,13 +206,9 @@
 
     text = text[:INPUT_CHAR_LEN_LIMIT]  # Hard cut-off
     for i in range(num_sides):
-<<<<<<< HEAD
-        post_processed_text = _prepare_text_with_image(states[i], text, image)
-=======
         post_processed_text = _prepare_text_with_image(
             states[i], text, image, csam_flag=False
         )
->>>>>>> cc7ff186
         states[i].conv.append_message(states[i].conv.roles[0], post_processed_text)
         states[i].conv.append_message(states[i].conv.roles[1], None)
         states[i].skip_next = False
