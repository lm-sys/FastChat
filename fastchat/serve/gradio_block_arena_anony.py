"""
Chatbot Arena (battle) tab.
Users chat with two anonymous models.
"""

import json
import time

import gradio as gr
import numpy as np

from fastchat.constants import (
    MODERATION_MSG,
    CONVERSATION_LIMIT_MSG,
    SLOW_MODEL_MSG,
    BLIND_MODE_INPUT_CHAR_LEN_LIMIT,
    CONVERSATION_TURN_LIMIT,
)
from fastchat.model.model_adapter import get_conversation_template
from fastchat.serve.gradio_block_arena_named import flash_buttons
from fastchat.serve.gradio_web_server import (
    State,
    bot_response,
    get_conv_log_filename,
    no_change_btn,
    enable_btn,
    disable_btn,
    invisible_btn,
    enable_text,
    disable_text,
    acknowledgment_md,
    get_ip,
    get_model_description_md,
    _prepare_text_with_image,
)
from fastchat.serve.remote_logger import get_remote_logger
from fastchat.utils import (
    build_logger,
    moderation_filter,
)

logger = build_logger("gradio_web_server_multi", "gradio_web_server_multi.log")

num_sides = 2
enable_moderation = False
anony_names = ["", ""]
models = []


def set_global_vars_anony(enable_moderation_):
    global enable_moderation
    enable_moderation = enable_moderation_


def load_demo_side_by_side_anony(models_, url_params):
    global models
    models = models_

    states = (None,) * num_sides
    selector_updates = (
        gr.Markdown(visible=True),
        gr.Markdown(visible=True),
    )

    return states + selector_updates


def vote_last_response(states, vote_type, model_selectors, request: gr.Request):
    with open(get_conv_log_filename(), "a") as fout:
        data = {
            "tstamp": round(time.time(), 4),
            "type": vote_type,
            "models": [x for x in model_selectors],
            "states": [x.dict() for x in states],
            "ip": get_ip(request),
        }
        fout.write(json.dumps(data) + "\n")
    get_remote_logger().log(data)

    gr.Info("🎉 Thanks for voting! Your vote shapes the leaderboard, please vote RESPONSIBLY!")
    if ":" not in model_selectors[0]:
        for i in range(5):
            names = (
                "### Model A: " + states[0].model_name,
                "### Model B: " + states[1].model_name,
            )
            # yield names + ("",) + (disable_btn,) * 4
            yield names + (disable_text,) + (disable_btn,) * 5
            time.sleep(0.1)
    else:
        names = (
            "### Model A: " + states[0].model_name,
            "### Model B: " + states[1].model_name,
        )
        # yield names + ("",) + (disable_btn,) * 4
        yield names + (disable_text,) + (disable_btn,) * 5


def leftvote_last_response(
    state0, state1, model_selector0, model_selector1, request: gr.Request
):
    logger.info(f"leftvote (anony). ip: {get_ip(request)}")
    for x in vote_last_response(
        [state0, state1], "leftvote", [model_selector0, model_selector1], request
    ):
        yield x


def rightvote_last_response(
    state0, state1, model_selector0, model_selector1, request: gr.Request
):
    logger.info(f"rightvote (anony). ip: {get_ip(request)}")
    for x in vote_last_response(
        [state0, state1], "rightvote", [model_selector0, model_selector1], request
    ):
        yield x


def tievote_last_response(
    state0, state1, model_selector0, model_selector1, request: gr.Request
):
    logger.info(f"tievote (anony). ip: {get_ip(request)}")
    for x in vote_last_response(
        [state0, state1], "tievote", [model_selector0, model_selector1], request
    ):
        yield x


def bothbad_vote_last_response(
    state0, state1, model_selector0, model_selector1, request: gr.Request
):
    logger.info(f"bothbad_vote (anony). ip: {get_ip(request)}")
    for x in vote_last_response(
        [state0, state1], "bothbad_vote", [model_selector0, model_selector1], request
    ):
        yield x


def regenerate(state0, state1, request: gr.Request):
    logger.info(f"regenerate (anony). ip: {get_ip(request)}")
    states = [state0, state1]
    if state0.regen_support and state1.regen_support:
        for i in range(num_sides):
            states[i].conv.update_last_message(None)
        return (
            states + [x.to_gradio_chatbot() for x in states] + [""] + [disable_btn] * 6
        )
    states[0].skip_next = True
    states[1].skip_next = True
    return states + [x.to_gradio_chatbot() for x in states] + [""] + [no_change_btn] * 6


def clear_history(request: gr.Request):
    logger.info(f"clear_history (anony). ip: {get_ip(request)}")
    return (
        [None] * num_sides
        + [None] * num_sides
        + anony_names
        + [enable_text]
        + [invisible_btn] * 4
        + [disable_btn] * 2
        + [""]
        + [enable_btn]
    )


def share_click(state0, state1, model_selector0, model_selector1, request: gr.Request):
    logger.info(f"share (anony). ip: {get_ip(request)}")
    if state0 is not None and state1 is not None:
        vote_last_response(
            [state0, state1], "share", [model_selector0, model_selector1], request
        )


SAMPLING_WEIGHTS = {
    # tier 0
    "gpt-4-0314": 2,
    "gpt-4-0613": 2,
    "gpt-4-1106-preview": 2,
    "gpt-4-0125-preview": 2,
    "gpt-4-turbo-2024-04-09": 4,
    "gpt-3.5-turbo-0125": 2,
    "gpt-4o-2024-05-13": 4,
    "im-a-good-gpt2-chatbot": 4,
    "im-also-a-good-gpt2-chatbot": 4,
    "gemini-1.5-pro-api-preview": 4,
    "gemini-1.5-pro-api-0409-preview": 4,
    "claude-3-opus-20240229": 6,
    "claude-3-sonnet-20240229": 4,
    "claude-3-haiku-20240307": 4,
    "llama-3-70b-instruct": 4,
    "llama-3-8b-instruct": 6,
    "mixtral-8x22b-instruct-v0.1": 2,
    "command-r-plus": 4,
    "command-r": 2,
<<<<<<< HEAD
    "reka-core-20240501": 6,
    "reka-flash": 2,
    "reka-flash-online": 1,
    "qwen-max-0428": 4,
    "qwen1.5-110b-chat": 4,
    "qwen1.5-72b-chat": 1,
    "qwen1.5-32b-chat": 1,
    "gemma-1.1-7b-it": 1,
    "gemma-1.1-2b-it": 1,
    "mixtral-8x7b-instruct-v0.1": 1,
    "mistral-large-2402": 2,
    "mistral-medium": 1,
    "llama-2-70b-chat": 1,
=======
    "reka-flash": 4,
    "reka-flash-online": 4,
    "qwen1.5-72b-chat": 2,
    "qwen1.5-32b-chat": 2,
    "qwen1.5-14b-chat": 2,
    "qwen1.5-7b-chat": 2,
    "gemma-1.1-7b-it": 2,
    "gemma-1.1-2b-it": 1,
    "mixtral-8x7b-instruct-v0.1": 4,
    "mistral-7b-instruct-v0.2": 2,
    "mistral-large-2402": 4,
    "mistral-medium": 2,
    "starling-lm-7b-beta": 2,
    # tier 1
    "deluxe-chat-v1.3": 2,
    "llama-2-70b-chat": 2,
>>>>>>> d6e34ff7
    "llama-2-13b-chat": 1,
    "snowflake-arctic-instruct": 1,
    "phi-3-mini-4k-instruct": 6,
    "phi-3-mini-128k-instruct": 1,
    "glm-4-0116": 8,
    "yi-large-preview": 4,
    # tier 1
    "deluxe-chat-v1.3": 1,
    "yi-34b-chat": 1,
}

# target model sampling weights will be boosted.
BATTLE_TARGETS = {
<<<<<<< HEAD
=======
    "gpt-4-turbo-2024-04-09": {
        "gpt-4-1106-preview",
        "gpt-4-0125-preview",
        "claude-3-opus-20240229",
        "gemini-pro-dev-api",
    },
    "gemini-pro-dev-api": {
        "gpt-4-turbo-2024-04-09",
        "claude-3-opus-20240229",
        "gpt-4-0125-preview",
        "claude-3-sonnet-20240229",
    },
    "reka-flash": {
        "qwen1.5-72b-chat",
        "claude-3-haiku-20240307",
        "command-r-plus",
        "command-r",
    },
    "reka-flash-online": {
        "qwen1.5-72b-chat",
        "claude-3-haiku-20240307",
        "command-r-plus",
        "command-r",
    },
>>>>>>> d6e34ff7
    "deluxe-chat-v1.3": {
        "gpt-4-1106-preview",
        "gpt-4-0125-preview",
        "claude-3-opus-20240229",
        "claude-3-sonnet-20240229",
    },
<<<<<<< HEAD
    "phi-3-mini-4k-instruct": {
        "llama-3-8b-instruct",
        "gemma-1.1-7b-it",
=======
    "qwen1.5-32b-chat": {
>>>>>>> d6e34ff7
        "gpt-3.5-turbo-0125",
    },
    "gpt-4o-2024-05-13": {
        "claude-3-opus-20240229",
        "gpt-4-turbo-2024-04-09",
        "llama-3-70b-instruct",
        "gemini-1.5-pro-api-preview",
    },
    "glm-4-0116": {
        "gpt-4-turbo-2024-04-09",
        "claude-3-opus-20240229",
        "claude-3-sonnet-20240229",
<<<<<<< HEAD
        "llama-3-70b-instruct",
=======
    },
    "gemma-1.1-2b-it": {
        "gpt-3.5-turbo-0125",
        "mixtral-8x7b-instruct-v0.1",
        "starling-lm-7b-beta",
        "llama-2-7b-chat",
        "mistral-7b-instruct-v0.2",
        "gemma-1.1-7b-it",
    },
    "zephyr-orpo-141b-A35b-v0.1": {
        "qwen1.5-72b-chat",
        "mistral-large-2402",
        "command-r-plus",
        "claude-3-haiku-20240307",
>>>>>>> d6e34ff7
    },
}

SAMPLING_BOOST_MODELS = [
    # "gpt-4-1106-preview",
    # "gpt-4-0125-preview",
    # "claude-3-opus-20240229",
    # "claude-3-sonnet-20240229",
    # "claude-3-haiku-20240307",
    #"reka-flash-online",
    # "gemini-1.5-pro-api-0409-preview",
    "llama-3-70b-instruct",
    # "reka-core-20240501",
    # "qwen-max-0428",
    # "qwen1.5-110b-chat",
    "im-also-a-good-gpt2-chatbot",
    "gemini-1.5-pro-api-preview",
    "gpt-4o-2024-05-13",
    "yi-large-preview",
    "phi-3-mini-4k-instruct",
]

# outage models won't be sampled.
OUTAGE_MODELS = [
    "zephyr-7b-beta",
    "pplx-70b-online",
    "wizardlm-70b",
    "deepseek-llm-67b-chat",
    "nous-hermes-2-mixtral-8x7b-dpo",
    "openhermes-2.5-mistral-7b",
    "claude-2.0",
    "deluxe-chat-v1.3",
    "glm-4-0116",
]


def get_sample_weight(model, outage_models, sampling_weights, sampling_boost_models):
    if model in outage_models:
        return 0
    weight = sampling_weights.get(model, 0)
    if model in sampling_boost_models:
        weight *= 5
    return weight


def get_battle_pair(
    models, battle_targets, outage_models, sampling_weights, sampling_boost_models
):
    if len(models) == 1:
        return models[0], models[0]

    model_weights = []
    for model in models:
        weight = get_sample_weight(
            model, outage_models, sampling_weights, sampling_boost_models
        )
        model_weights.append(weight)
    total_weight = np.sum(model_weights)
    model_weights = model_weights / total_weight
    chosen_idx = np.random.choice(len(models), p=model_weights)
    chosen_model = models[chosen_idx]
    # for p, w in zip(models, model_weights):
    #     print(p, w)

    rival_models = []
    rival_weights = []
    for model in models:
        if model == chosen_model:
            continue
        weight = get_sample_weight(
            model, outage_models, sampling_weights, sampling_boost_models
        )
        if (
            weight != 0
            and chosen_model in battle_targets
            and model in battle_targets[chosen_model]
        ):
            # boost to 50% chance
            weight = total_weight / len(battle_targets[chosen_model])
        rival_models.append(model)
        rival_weights.append(weight)
    # for p, w in zip(rival_models, rival_weights):
    #     print(p, w)
    rival_weights = rival_weights / np.sum(rival_weights)
    rival_idx = np.random.choice(len(rival_models), p=rival_weights)
    rival_model = rival_models[rival_idx]

    swap = np.random.randint(2)
    if swap == 0:
        return chosen_model, rival_model
    else:
        return rival_model, chosen_model


def add_text(
    state0, state1, model_selector0, model_selector1, text, image, request: gr.Request
):
    ip = get_ip(request)
    logger.info(f"add_text (anony). ip: {ip}. len: {len(text)}")
    states = [state0, state1]
    model_selectors = [model_selector0, model_selector1]

    # Init states if necessary
    if states[0] is None:
        assert states[1] is None

        model_left, model_right = get_battle_pair(
            models,
            BATTLE_TARGETS,
            OUTAGE_MODELS,
            SAMPLING_WEIGHTS,
            SAMPLING_BOOST_MODELS,
        )
        states = [
            State(model_left),
            State(model_right),
        ]

    if len(text) <= 0:
        for i in range(num_sides):
            states[i].skip_next = True
        return (
            states
            + [x.to_gradio_chatbot() for x in states]
            + ["", None]
            + [
                no_change_btn,
            ]
            * 6
            + [""]
        )

    model_list = [states[i].model_name for i in range(num_sides)]
    # turn on moderation in battle mode
    all_conv_text_left = states[0].conv.get_prompt()
    all_conv_text_right = states[0].conv.get_prompt()
    all_conv_text = (
        all_conv_text_left[-1000:] + all_conv_text_right[-1000:] + "\nuser: " + text
    )
    flagged = moderation_filter(all_conv_text, model_list, do_moderation=True)
    if flagged:
        logger.info(f"violate moderation (anony). ip: {ip}. text: {text}")
        # overwrite the original text
        text = MODERATION_MSG

    conv = states[0].conv
    if (len(conv.messages) - conv.offset) // 2 >= CONVERSATION_TURN_LIMIT:
        logger.info(f"conversation turn limit. ip: {get_ip(request)}. text: {text}")
        for i in range(num_sides):
            states[i].skip_next = True
        return (
            states
            + [x.to_gradio_chatbot() for x in states]
            + [CONVERSATION_LIMIT_MSG, None]
            + [
                no_change_btn,
            ]
            * 6
            + [""]
        )

    text = text[:BLIND_MODE_INPUT_CHAR_LEN_LIMIT]  # Hard cut-off
    for i in range(num_sides):
        post_processed_text = _prepare_text_with_image(
            states[i], text, image, csam_flag=False
        )
        states[i].conv.append_message(states[i].conv.roles[0], post_processed_text)
        states[i].conv.append_message(states[i].conv.roles[1], None)
        states[i].skip_next = False

    hint_msg = ""
    for i in range(num_sides):
        if "deluxe" in states[i].model_name:
            hint_msg = SLOW_MODEL_MSG
    return (
        states
        + [x.to_gradio_chatbot() for x in states]
        + ["", None]
        + [
            disable_btn,
        ]
        * 6
        + [hint_msg]
    )


def bot_response_multi(
    state0,
    state1,
    temperature,
    top_p,
    max_new_tokens,
    request: gr.Request,
):
    logger.info(f"bot_response_multi (anony). ip: {get_ip(request)}")

    if state0 is None or state0.skip_next:
        # This generate call is skipped due to invalid inputs
        yield (
            state0,
            state1,
            state0.to_gradio_chatbot(),
            state1.to_gradio_chatbot(),
        ) + (no_change_btn,) * 6
        return

    states = [state0, state1]
    gen = []
    for i in range(num_sides):
        gen.append(
            bot_response(
                states[i],
                temperature,
                top_p,
                max_new_tokens,
                request,
                apply_rate_limit=False,
                use_recommended_config=True,
            )
        )

    model_tpy = []
    for i in range(num_sides):
<<<<<<< HEAD
        token_per_yield = 1
        if states[i].model_name in [
            "gemini-pro",
            "gemma-1.1-2b-it",
            "gemma-1.1-7b-it",
            "phi-3-mini-4k-instruct",
            "phi-3-mini-128k-instruct",
            "snowflake-arctic-instruct",
        ]:
            token_per_yield = 30
        elif states[i].model_name in [
            "qwen-max-0428",
            "qwen1.5-110b-chat",
        ]:
            token_per_yield = 7
        model_tpy.append(token_per_yield)

=======
        is_stream_batch.append(
            states[i].model_name
            in [
                "gemini-pro",
                "gemini-pro-dev-api",
                "gemini-1.0-pro-vision",
                "gemini-1.5-pro",
                "gemini-1.5-flash",
                "gemma-1.1-2b-it",
                "gemma-1.1-7b-it",
            ]
        )
>>>>>>> d6e34ff7
    chatbots = [None] * num_sides
    iters = 0
    while True:
        stop = True
        iters += 1
        for i in range(num_sides):
            try:
                # yield fewer times if chunk size is larger
                if model_tpy[i] == 1 or (iters % model_tpy[i] == 1 or iters < 3):
                    ret = next(gen[i])
                    states[i], chatbots[i] = ret[0], ret[1]
                stop = False
            except StopIteration:
                pass
        yield states + chatbots + [disable_btn] * 6
        if stop:
            break


def build_side_by_side_ui_anony(models):
    notice_markdown = """
# ⚔️  LMSYS Chatbot Arena: Benchmarking LLMs in the Wild
<<<<<<< HEAD
- [Blog](https://lmsys.org/blog/2023-05-03-arena/) | [GitHub](https://github.com/lm-sys/FastChat) | [Paper](https://arxiv.org/abs/2403.04132) | [Dataset](https://github.com/lm-sys/FastChat/blob/main/docs/dataset_release.md) | [Twitter](https://twitter.com/lmsysorg) | [Discord](https://discord.gg/HSWAKCrnFx)
=======
- | [Blog](https://lmsys.org/blog/2023-05-03-arena/) | [GitHub](https://github.com/lm-sys/FastChat) | [Paper](https://arxiv.org/abs/2306.05685) | [Dataset](https://github.com/lm-sys/FastChat/blob/main/docs/dataset_release.md) | [Twitter](https://twitter.com/lmsysorg) | [Discord](https://discord.gg/HSWAKCrnFx) |
>>>>>>> d6e34ff7

## 📜 Rules
- Ask any question to two anonymous models (e.g., ChatGPT, Claude, Llama) and vote for the better one!
- You can chat for multiple turns until you identify a winner.
- Votes won't be counted if model identities are revealed during the conversation.

## 🏆 Chatbot Arena [Leaderboard](https://leaderboard.lmsys.org)
- We've collected **1,000,000+** human votes to compute an Elo leaderboard for 90+ LLMs. Find out who is the 🥇LLM Champion!

## 👇 Chat now!
"""

    states = [gr.State() for _ in range(num_sides)]
    model_selectors = [None] * num_sides
    chatbots = [None] * num_sides

    gr.Markdown(notice_markdown, elem_id="notice_markdown")

    with gr.Group(elem_id="share-region-anony"):
        with gr.Accordion(
            f"🔍 Expand to see the descriptions of {len(models)} models", open=False
        ):
            model_description_md = get_model_description_md(models)
            gr.Markdown(model_description_md, elem_id="model_description_markdown")
        with gr.Row():
            for i in range(num_sides):
                label = "Model A" if i == 0 else "Model B"
                with gr.Column():
                    chatbots[i] = gr.Chatbot(
                        label=label,
                        elem_id="chatbot",
                        height=550,
                        show_copy_button=True,
                    )

        with gr.Row():
            for i in range(num_sides):
                with gr.Column():
                    model_selectors[i] = gr.Markdown(
                        anony_names[i], elem_id="model_selector_md"
                    )
        with gr.Row():
            slow_warning = gr.Markdown("")

    with gr.Row():
        leftvote_btn = gr.Button(
            value="👈  A is better", visible=False, interactive=False
        )
        rightvote_btn = gr.Button(
            value="👉  B is better", visible=False, interactive=False
        )
        tie_btn = gr.Button(value="🤝  Tie", visible=False, interactive=False)
        bothbad_btn = gr.Button(
            value="👎  Both are bad", visible=False, interactive=False
        )

    with gr.Row():
        textbox = gr.Textbox(
            show_label=False,
            placeholder="👉 Enter your prompt and press ENTER",
            elem_id="input_box",
        )
        send_btn = gr.Button(value="Send", variant="primary", scale=0)

    with gr.Row() as button_row:
        clear_btn = gr.Button(value="🎲 New Round", interactive=False)
        regenerate_btn = gr.Button(value="🔄  Regenerate", interactive=False)
        share_btn = gr.Button(value="📷  Share")

    with gr.Accordion("Parameters", open=False, visible=False) as parameter_row:
        temperature = gr.Slider(
            minimum=0.0,
            maximum=1.0,
            value=0.7,
            step=0.1,
            interactive=True,
            label="Temperature",
        )
        top_p = gr.Slider(
            minimum=0.0,
            maximum=1.0,
            value=1.0,
            step=0.1,
            interactive=True,
            label="Top P",
        )
        max_output_tokens = gr.Slider(
            minimum=16,
            maximum=2048,
            value=1600,
            step=64,
            interactive=True,
            label="Max output tokens",
        )

    gr.Markdown(acknowledgment_md, elem_id="ack_markdown")

    imagebox = gr.State(None)
    # Register listeners
    btn_list = [
        leftvote_btn,
        rightvote_btn,
        tie_btn,
        bothbad_btn,
        regenerate_btn,
        clear_btn,
    ]
    leftvote_btn.click(
        leftvote_last_response,
        states + model_selectors,
        model_selectors + [textbox, leftvote_btn, rightvote_btn, tie_btn, bothbad_btn, send_btn],
    )
    rightvote_btn.click(
        rightvote_last_response,
        states + model_selectors,
        model_selectors + [textbox, leftvote_btn, rightvote_btn, tie_btn, bothbad_btn, send_btn],
    )
    tie_btn.click(
        tievote_last_response,
        states + model_selectors,
        model_selectors + [textbox, leftvote_btn, rightvote_btn, tie_btn, bothbad_btn, send_btn],
    )
    bothbad_btn.click(
        bothbad_vote_last_response,
        states + model_selectors,
        model_selectors + [textbox, leftvote_btn, rightvote_btn, tie_btn, bothbad_btn, send_btn],
    )
    regenerate_btn.click(
        regenerate, states, states + chatbots + [textbox] + btn_list
    ).then(
        bot_response_multi,
        states + [temperature, top_p, max_output_tokens],
        states + chatbots + btn_list,
    ).then(
        flash_buttons, [], btn_list
    )
    clear_btn.click(
        clear_history,
        None,
        states + chatbots + model_selectors + [textbox] + btn_list + [slow_warning] + [send_btn],
    )

    share_js = """
function (a, b, c, d) {
    const captureElement = document.querySelector('#share-region-anony');
    html2canvas(captureElement)
        .then(canvas => {
            canvas.style.display = 'none'
            document.body.appendChild(canvas)
            return canvas
        })
        .then(canvas => {
            const image = canvas.toDataURL('image/png')
            const a = document.createElement('a')
            a.setAttribute('download', 'chatbot-arena.png')
            a.setAttribute('href', image)
            a.click()
            canvas.remove()
        });
    return [a, b, c, d];
}
"""
    share_btn.click(share_click, states + model_selectors, [], js=share_js)

    textbox.submit(
        add_text,
        states + model_selectors + [textbox, imagebox],
        states + chatbots + [textbox, imagebox] + btn_list + [slow_warning],
    ).then(
        bot_response_multi,
        states + [temperature, top_p, max_output_tokens],
        states + chatbots + btn_list,
    ).then(
        flash_buttons,
        [],
        btn_list,
    )

    send_btn.click(
        add_text,
        states + model_selectors + [textbox, imagebox],
        states + chatbots + [textbox, imagebox] + btn_list,
    ).then(
        bot_response_multi,
        states + [temperature, top_p, max_output_tokens],
        states + chatbots + btn_list,
    ).then(
        flash_buttons, [], btn_list
    )

    return states + model_selectors<|MERGE_RESOLUTION|>--- conflicted
+++ resolved
@@ -193,7 +193,6 @@
     "mixtral-8x22b-instruct-v0.1": 2,
     "command-r-plus": 4,
     "command-r": 2,
-<<<<<<< HEAD
     "reka-core-20240501": 6,
     "reka-flash": 2,
     "reka-flash-online": 1,
@@ -207,24 +206,6 @@
     "mistral-large-2402": 2,
     "mistral-medium": 1,
     "llama-2-70b-chat": 1,
-=======
-    "reka-flash": 4,
-    "reka-flash-online": 4,
-    "qwen1.5-72b-chat": 2,
-    "qwen1.5-32b-chat": 2,
-    "qwen1.5-14b-chat": 2,
-    "qwen1.5-7b-chat": 2,
-    "gemma-1.1-7b-it": 2,
-    "gemma-1.1-2b-it": 1,
-    "mixtral-8x7b-instruct-v0.1": 4,
-    "mistral-7b-instruct-v0.2": 2,
-    "mistral-large-2402": 4,
-    "mistral-medium": 2,
-    "starling-lm-7b-beta": 2,
-    # tier 1
-    "deluxe-chat-v1.3": 2,
-    "llama-2-70b-chat": 2,
->>>>>>> d6e34ff7
     "llama-2-13b-chat": 1,
     "snowflake-arctic-instruct": 1,
     "phi-3-mini-4k-instruct": 6,
@@ -238,46 +219,15 @@
 
 # target model sampling weights will be boosted.
 BATTLE_TARGETS = {
-<<<<<<< HEAD
-=======
-    "gpt-4-turbo-2024-04-09": {
-        "gpt-4-1106-preview",
-        "gpt-4-0125-preview",
-        "claude-3-opus-20240229",
-        "gemini-pro-dev-api",
-    },
-    "gemini-pro-dev-api": {
-        "gpt-4-turbo-2024-04-09",
-        "claude-3-opus-20240229",
-        "gpt-4-0125-preview",
-        "claude-3-sonnet-20240229",
-    },
-    "reka-flash": {
-        "qwen1.5-72b-chat",
-        "claude-3-haiku-20240307",
-        "command-r-plus",
-        "command-r",
-    },
-    "reka-flash-online": {
-        "qwen1.5-72b-chat",
-        "claude-3-haiku-20240307",
-        "command-r-plus",
-        "command-r",
-    },
->>>>>>> d6e34ff7
     "deluxe-chat-v1.3": {
         "gpt-4-1106-preview",
         "gpt-4-0125-preview",
         "claude-3-opus-20240229",
         "claude-3-sonnet-20240229",
     },
-<<<<<<< HEAD
     "phi-3-mini-4k-instruct": {
         "llama-3-8b-instruct",
         "gemma-1.1-7b-it",
-=======
-    "qwen1.5-32b-chat": {
->>>>>>> d6e34ff7
         "gpt-3.5-turbo-0125",
     },
     "gpt-4o-2024-05-13": {
@@ -290,24 +240,7 @@
         "gpt-4-turbo-2024-04-09",
         "claude-3-opus-20240229",
         "claude-3-sonnet-20240229",
-<<<<<<< HEAD
         "llama-3-70b-instruct",
-=======
-    },
-    "gemma-1.1-2b-it": {
-        "gpt-3.5-turbo-0125",
-        "mixtral-8x7b-instruct-v0.1",
-        "starling-lm-7b-beta",
-        "llama-2-7b-chat",
-        "mistral-7b-instruct-v0.2",
-        "gemma-1.1-7b-it",
-    },
-    "zephyr-orpo-141b-A35b-v0.1": {
-        "qwen1.5-72b-chat",
-        "mistral-large-2402",
-        "command-r-plus",
-        "claude-3-haiku-20240307",
->>>>>>> d6e34ff7
     },
 }
 
@@ -531,7 +464,6 @@
 
     model_tpy = []
     for i in range(num_sides):
-<<<<<<< HEAD
         token_per_yield = 1
         if states[i].model_name in [
             "gemini-pro",
@@ -549,20 +481,6 @@
             token_per_yield = 7
         model_tpy.append(token_per_yield)
 
-=======
-        is_stream_batch.append(
-            states[i].model_name
-            in [
-                "gemini-pro",
-                "gemini-pro-dev-api",
-                "gemini-1.0-pro-vision",
-                "gemini-1.5-pro",
-                "gemini-1.5-flash",
-                "gemma-1.1-2b-it",
-                "gemma-1.1-7b-it",
-            ]
-        )
->>>>>>> d6e34ff7
     chatbots = [None] * num_sides
     iters = 0
     while True:
@@ -585,11 +503,7 @@
 def build_side_by_side_ui_anony(models):
     notice_markdown = """
 # ⚔️  LMSYS Chatbot Arena: Benchmarking LLMs in the Wild
-<<<<<<< HEAD
 - [Blog](https://lmsys.org/blog/2023-05-03-arena/) | [GitHub](https://github.com/lm-sys/FastChat) | [Paper](https://arxiv.org/abs/2403.04132) | [Dataset](https://github.com/lm-sys/FastChat/blob/main/docs/dataset_release.md) | [Twitter](https://twitter.com/lmsysorg) | [Discord](https://discord.gg/HSWAKCrnFx)
-=======
-- | [Blog](https://lmsys.org/blog/2023-05-03-arena/) | [GitHub](https://github.com/lm-sys/FastChat) | [Paper](https://arxiv.org/abs/2306.05685) | [Dataset](https://github.com/lm-sys/FastChat/blob/main/docs/dataset_release.md) | [Twitter](https://twitter.com/lmsysorg) | [Discord](https://discord.gg/HSWAKCrnFx) |
->>>>>>> d6e34ff7
 
 ## 📜 Rules
 - Ask any question to two anonymous models (e.g., ChatGPT, Claude, Llama) and vote for the better one!
