"""
Chatbot Arena (battle) tab.
Users chat with two anonymous models.
"""

import json
import time

import gradio as gr
import numpy as np

from fastchat.constants import (
    MODERATION_MSG,
    CONVERSATION_LIMIT_MSG,
    SLOW_MODEL_MSG,
    INPUT_CHAR_LEN_LIMIT,
    CONVERSATION_TURN_LIMIT,
)
from fastchat.model.model_adapter import get_conversation_template
from fastchat.serve.gradio_block_arena_named import flash_buttons
from fastchat.serve.gradio_web_server import (
    State,
    bot_response,
    get_conv_log_filename,
    no_change_btn,
    enable_btn,
    disable_btn,
    invisible_btn,
    acknowledgment_md,
    get_ip,
    get_model_description_md,
<<<<<<< HEAD
    _prepare_text_with_image,
=======
    api_endpoint_info,
>>>>>>> b015f21c
)
from fastchat.utils import (
    build_logger,
    moderation_filter,
)

logger = build_logger("gradio_web_server_multi", "gradio_web_server_multi.log")

num_sides = 2
enable_moderation = False
anony_names = ["", ""]
models = []


def set_global_vars_anony(enable_moderation_):
    global enable_moderation
    enable_moderation = enable_moderation_


def load_demo_side_by_side_anony(models_, url_params):
    global models
    models = models_

    states = (None,) * num_sides
    selector_updates = (
        gr.Markdown(visible=True),
        gr.Markdown(visible=True),
    )

    return states + selector_updates


def vote_last_response(states, vote_type, model_selectors, request: gr.Request):
    with open(get_conv_log_filename(), "a") as fout:
        data = {
            "tstamp": round(time.time(), 4),
            "type": vote_type,
            "models": [x for x in model_selectors],
            "states": [x.dict() for x in states],
            "ip": get_ip(request),
        }
        fout.write(json.dumps(data) + "\n")

    if ":" not in model_selectors[0]:
        for i in range(5):
            names = (
                "### Model A: " + states[0].model_name,
                "### Model B: " + states[1].model_name,
            )
            yield names + ("",) + (disable_btn,) * 4
            time.sleep(0.1)
    else:
        names = (
            "### Model A: " + states[0].model_name,
            "### Model B: " + states[1].model_name,
        )
        yield names + ("",) + (disable_btn,) * 4


def leftvote_last_response(
    state0, state1, model_selector0, model_selector1, request: gr.Request
):
    logger.info(f"leftvote (anony). ip: {get_ip(request)}")
    for x in vote_last_response(
        [state0, state1], "leftvote", [model_selector0, model_selector1], request
    ):
        yield x


def rightvote_last_response(
    state0, state1, model_selector0, model_selector1, request: gr.Request
):
    logger.info(f"rightvote (anony). ip: {get_ip(request)}")
    for x in vote_last_response(
        [state0, state1], "rightvote", [model_selector0, model_selector1], request
    ):
        yield x


def tievote_last_response(
    state0, state1, model_selector0, model_selector1, request: gr.Request
):
    logger.info(f"tievote (anony). ip: {get_ip(request)}")
    for x in vote_last_response(
        [state0, state1], "tievote", [model_selector0, model_selector1], request
    ):
        yield x


def bothbad_vote_last_response(
    state0, state1, model_selector0, model_selector1, request: gr.Request
):
    logger.info(f"bothbad_vote (anony). ip: {get_ip(request)}")
    for x in vote_last_response(
        [state0, state1], "bothbad_vote", [model_selector0, model_selector1], request
    ):
        yield x


def regenerate(state0, state1, request: gr.Request):
    logger.info(f"regenerate (anony). ip: {get_ip(request)}")
    states = [state0, state1]
    for i in range(num_sides):
        states[i].conv.update_last_message(None)
    return states + [x.to_gradio_chatbot() for x in states] + [""] + [disable_btn] * 6


def clear_history(request: gr.Request):
    logger.info(f"clear_history (anony). ip: {get_ip(request)}")
    return (
        [None] * num_sides
        + [None] * num_sides
        + anony_names
        + [""]
        + [invisible_btn] * 4
        + [disable_btn] * 2
        + [""]
    )


def share_click(state0, state1, model_selector0, model_selector1, request: gr.Request):
    logger.info(f"share (anony). ip: {get_ip(request)}")
    if state0 is not None and state1 is not None:
        vote_last_response(
            [state0, state1], "share", [model_selector0, model_selector1], request
        )


SAMPLING_WEIGHTS = {
    # tier 0
    "gpt-4": 4,
    "gpt-4-0314": 4,
    "gpt-4-0613": 4,
    "gpt-4-turbo": 4,
    "gpt-4-1106-preview": 4,
    "gpt-4-0125-preview": 4,
    "gpt-3.5-turbo-0613": 2,
    "gpt-3.5-turbo-1106": 2,
    "gpt-3.5-turbo-0125": 4,
    "claude-2.1": 4,
    "claude-2.0": 2,
    "claude-1": 2,
    "claude-instant-1": 2,
    "gemini-pro": 4,
    "gemini-pro-dev-api": 4,
    "bard-jan-24-gemini-pro": 4,
    "bard-feb-2024": 4,
    "mixtral-8x7b-instruct-v0.1": 4,
    "mistral-medium": 4,
    "qwen1.5-72b-chat": 4,
    "qwen1.5-7b-chat": 2,
    "qwen1.5-4b-chat": 2,
    "nous-hermes-2-mixtral-8x7b-dpo": 2,
    "deepseek-llm-67b-chat": 2,
    "stripedhyena-nous-7b": 2,
    "openchat-3.5-0106": 2,
    "mistral-7b-instruct-v0.2": 2,
    "solar-10.7b-instruct-v1.0": 2,
    "dolphin-2.2.1-mistral-7b": 2,
    "starling-lm-7b-alpha": 2,
    "tulu-2-dpo-70b": 2,
    "yi-34b-chat": 2,
    "zephyr-7b-beta": 2,
    # tier 1
    "deluxe-chat-v1.2": 4,
    "llama-2-70b-chat": 4,
    "llama-2-13b-chat": 2,
    "llama-2-7b-chat": 2,
    "mistral-7b-instruct": 2,
    "codellama-34b-instruct": 1.5,
    "vicuna-33b": 2,
    "vicuna-13b": 1.5,
    "wizardlm-13b": 1.5,
    "qwen-14b-chat": 1.5,
    # tier 2
    "pplx-7b-online": 1,
    "pplx-70b-online": 1,
    "openhermes-2.5-mistral-7b": 1.0,
    "llama2-70b-steerlm-chat": 1.0,
    "chatglm3-6b": 1.0,
    "openchat-3.5": 1.0,
    "wizardlm-70b": 1.0,
    "vicuna-7b": 1.0,
    "chatglm2-6b": 1.0,
    # deprecated
    "zephyr-7b-alpha": 1.5,
    "codellama-13b-instruct": 1.0,
    "mpt-30b-chat": 1.5,
    "guanaco-33b": 1.0,
    "fastchat-t5-3b": 0.5,
    "alpaca-13b": 0.5,
    "mpt-7b-chat": 0.1,
    "oasst-pythia-12b": 0.1,
    "RWKV-4-Raven-14B": 0.1,
    "gpt4all-13b-snoozy": 0.1,
    "koala-13b": 0.1,
    "stablelm-tuned-alpha-7b": 0.1,
    "dolly-v2-12b": 0.1,
    "llama-13b": 0.1,
    "chatglm-6b": 0.5,
    "deluxe-chat-v1": 4,
    "palm-2": 1.5,
}

# target model sampling weights will be boosted.
BATTLE_TARGETS = {
    "gpt-4": {"gpt-4-0314", "claude-2.1", "gpt-4-1106-preview"},
    "gpt-4-0613": {"gpt-4-0314", "claude-2.1", "gpt-4-1106-preview"},
    "gpt-4-0314": {
        "gpt-4-1106-preview",
        "gpt-4-0613",
        "claude-2.1",
        "gpt-3.5-turbo-0613",
    },
    "gpt-4-1106-preview": {
        "gpt-4-0613",
        "gpt-3.5-turbo-0613",
        "gpt-3.5-turbo-1106",
        "claude-2.1",
        "bard-feb-2024",
    },
    "gpt-4-0125-preview": {
        "gpt-4-1106-preview",
        "gpt-4-0613",
        "gpt-3.5-turbo-0613",
        "claude-2.1",
        "mistral-medium",
        "bard-feb-2024",
    },
    "gpt-3.5-turbo-0613": {"claude-instant-1", "gpt-4-0613", "claude-2.1"},
    "gpt-3.5-turbo-1106": {"gpt-4-0613", "claude-instant-1", "gpt-3.5-turbo-0613"},
    "gpt-3.5-turbo-0125": {
        "gpt-4-0613",
        "gpt-4-1106-preview",
        "gpt-3.5-turbo-0613",
        "gpt-3.5-turbo-1106",
        "mixtral-8x7b-instruct-v0.1",
    },
    "qwen1.5-72b-chat": {
        "gpt-3.5-turbo-0125",
        "gpt-4-0613",
        "gpt-4-1106-preview",
        "llama-2-70b-chat",
        "mixtral-8x7b-instruct-v0.1",
        "mistral-medium",
        "yi-34b-chat",
    },
    "qwen1.5-7b-chat": {
        "gpt-3.5-turbo-0125",
        "starling-lm-7b-alpha",
        "llama-2-70b-chat",
        "openchat-3.5",
        "mixtral-8x7b-instruct-v0.1",
    },
    "qwen1.5-4b-chat": {
        "llama-2-70b-chat",
        "llama-2-13b-chat",
        "llama-2-7b-chat",
        "openchat-3.5",
    },
    "openchat-3.5-0106": {
        "gpt-3.5-turbo-0125",
        "gpt-3.5-turbo-0613",
        "llama-2-70b-chat",
        "openchat-3.5",
        "mixtral-8x7b-instruct-v0.1",
    },
    "nous-hermes-2-mixtral-8x7b-dpo": {
        "gpt-4-1106-preview",
        "claude-2.1",
        "mistral-medium",
        "gpt-3.5-turbo-0613",
        "mixtral-8x7b-instruct-v0.1",
    },
    "mistral-7b-instruct-v0.2": {
        "llama-2-70b-chat",
        "mixtral-8x7b-instruct-v0.1",
        "starling-lm-7b-alpha",
        "openhermes-2.5-mistral-7b",
    },
    "solar-10.7b-instruct-v1.0": {
        "mixtral-8x7b-instruct-v0.1",
        "gpt-3.5-turbo-0613",
        "llama-2-70b-chat",
    },
    "mistral-medium": {
        "gpt-3.5-turbo-0125",
        "gpt-3.5-turbo-0613",
        "gpt-4-1106-preview",
        "mixtral-8x7b-instruct-v0.1",
        "bard-feb-2024",
    },
    "mixtral-8x7b-instruct-v0.1": {
        "gpt-3.5-turbo-0125",
        "gpt-3.5-turbo-0613",
        "gpt-4-1106-preview",
        "llama-2-70b-chat",
    },
    "claude-2.1": {"gpt-4-1106-preview", "gpt-4-0613", "claude-1"},
    "claude-2.0": {"gpt-4-1106-preview", "gpt-4-0613", "claude-1"},
    "claude-1": {"claude-2.1", "gpt-4-0613", "gpt-3.5-turbo-0613"},
    "claude-instant-1": {"gpt-3.5-turbo-0125", "claude-2.1"},
    "gemini-pro": {"gpt-4-1106-preview", "gpt-4-0613", "gpt-3.5-turbo-0613"},
    "gemini-pro-dev-api": {
        "gpt-4-1106-preview",
        "gpt-4-0613",
        "gpt-3.5-turbo-0613",
        "bard-feb-2024",
    },
    "bard-jan-24-gemini-pro": {
        "gpt-4-1106-preview",
        "gpt-4-0613",
        "gpt-3.5-turbo-0613",
        "gemini-pro-dev-api",
    },
    "bard-feb-2024": {
        "gpt-4-1106-preview",
        "gpt-4-0613",
        "gpt-3.5-turbo-0613",
        "bard-jan-24-gemini-pro",
    },
    "deepseek-llm-67b-chat": {
        "gpt-4-1106-preview",
        "gpt-4-turbo",
        "gpt-3.5-turbo-0613",
    },
    "llama2-70b-steerlm-chat": {
        "llama-2-70b-chat",
        "tulu-2-dpo-70b",
        "yi-34b-chat",
    },
    "stripedhyena-nous-7b": {
        "starling-lm-7b-alpha",
        "openhermes-2.5-mistral-7b",
        "mistral-7b-instruct",
        "llama-2-7b-chat",
    },
    "deluxe-chat-v1.1": {"gpt-4-0613", "gpt-4-1106-preview"},
    "deluxe-chat-v1.2": {"gpt-4-0613", "gpt-4-1106-preview"},
    "pplx-7b-online": {"gpt-3.5-turbo-0125", "llama-2-70b-chat"},
    "pplx-70b-online": {"gpt-3.5-turbo-0125", "llama-2-70b-chat"},
    "openhermes-2.5-mistral-7b": {
        "gpt-3.5-turbo-0613",
        "openchat-3.5",
        "zephyr-7b-beta",
    },
    "dolphin-2.2.1-mistral-7b": {
        "gpt-3.5-turbo-0613",
        "vicuna-33b",
        "starling-lm-7b-alpha",
        "openhermes-2.5-mistral-7b",
    },
    "starling-lm-7b-alpha": {"gpt-3.5-turbo-0613", "openchat-3.5", "zephyr-7b-beta"},
    "tulu-2-dpo-70b": {"gpt-3.5-turbo-0613", "vicuna-33b", "claude-instant-1"},
    "yi-34b-chat": {"gpt-3.5-turbo-0613", "vicuna-33b", "claude-instant-1"},
    "openchat-3.5": {"gpt-3.5-turbo-0613", "llama-2-70b-chat", "zephyr-7b-beta"},
    "chatglm3-6b": {"yi-34b-chat", "qwen-14b-chat"},
    "qwen-14b-chat": {"vicuna-13b", "llama-2-13b-chat", "llama-2-70b-chat"},
    "zephyr-7b-alpha": {"mistral-7b-instruct", "llama-2-13b-chat"},
    "zephyr-7b-beta": {
        "mistral-7b-instruct",
        "llama-2-13b-chat",
        "llama-2-7b-chat",
        "wizardlm-13b",
    },
    "llama-2-70b-chat": {"gpt-3.5-turbo-0125", "claude-instant-1"},
    "llama-2-13b-chat": {"mistral-7b-instruct", "vicuna-13b", "llama-2-70b-chat"},
    "llama-2-7b-chat": {"mistral-7b-instruct", "vicuna-7b", "llama-2-13b-chat"},
    "mistral-7b-instruct": {
        "llama-2-7b-chat",
        "llama-2-13b-chat",
        "llama-2-70b-chat",
    },
    "vicuna-33b": {"llama-2-70b-chat", "gpt-3.5-turbo-0613", "claude-instant-1"},
    "vicuna-13b": {"llama-2-13b-chat", "llama-2-70b-chat"},
    "vicuna-7b": {"llama-2-7b-chat", "mistral-7b-instruct", "llama-2-13b-chat"},
    "wizardlm-70b": {"gpt-3.5-turbo-0613", "vicuna-33b", "claude-instant-1"},
}

SAMPLING_BOOST_MODELS = [
    # "claude-2.1",
    # "gpt-4-0613",
    # "gpt-4-0314",
    # "gpt-4-1106-preview",
    # "gpt-4-0125-preview",
    "gpt-3.5-turbo-0125",
    # "mistral-medium",
    "nous-hermes-2-mixtral-8x7b-dpo",
    "openchat-3.5-0106",
    "qwen1.5-72b-chat",
    "qwen1.5-7b-chat",
    "qwen1.5-4b-chat",
    # "mistral-7b-instruct-v0.2",
]

# outage models won't be sampled.
OUTAGE_MODELS = []


def get_sample_weight(model, outage_models, sampling_weights, sampling_boost_models):
    if model in outage_models:
        return 0
    weight = sampling_weights.get(model, 1.0)
    if model in sampling_boost_models:
        weight *= 5
    return weight


def get_battle_pair(
    models, battle_targets, outage_models, sampling_weights, sampling_boost_models
):
    if len(models) == 1:
        return models[0], models[0]

    model_weights = []
    for model in models:
        weight = get_sample_weight(
            model, outage_models, sampling_weights, sampling_boost_models
        )
        model_weights.append(weight)
    total_weight = np.sum(model_weights)
    model_weights = model_weights / total_weight
    chosen_idx = np.random.choice(len(models), p=model_weights)
    chosen_model = models[chosen_idx]
    # for p, w in zip(models, model_weights):
    #     print(p, w)

    rival_models = []
    rival_weights = []
    for model in models:
        if model == chosen_model:
            continue
        weight = get_sample_weight(
            model, outage_models, sampling_weights, sampling_boost_models
        )
        if (
            weight != 0
            and chosen_model in battle_targets
            and model in battle_targets[chosen_model]
        ):
            # boost to 50% chance
            weight = total_weight / len(battle_targets[chosen_model])
        rival_models.append(model)
        rival_weights.append(weight)
    # for p, w in zip(rival_models, rival_weights):
    #     print(p, w)
    rival_weights = rival_weights / np.sum(rival_weights)
    rival_idx = np.random.choice(len(rival_models), p=rival_weights)
    rival_model = rival_models[rival_idx]

    swap = np.random.randint(2)
    if swap == 0:
        return chosen_model, rival_model
    else:
        return rival_model, chosen_model


def add_text(
    state0, state1, model_selector0, model_selector1, text, image, request: gr.Request
):
    ip = get_ip(request)
    logger.info(f"add_text (anony). ip: {ip}. len: {len(text)}")
    states = [state0, state1]
    model_selectors = [model_selector0, model_selector1]

    # Init states if necessary
    if states[0] is None:
        assert states[1] is None

        model_left, model_right = get_battle_pair(
            models,
            BATTLE_TARGETS,
            OUTAGE_MODELS,
            SAMPLING_WEIGHTS,
            SAMPLING_BOOST_MODELS,
        )
        states = [
            State(model_left),
            State(model_right),
        ]

    if len(text) <= 0:
        for i in range(num_sides):
            states[i].skip_next = True
        return (
            states
            + [x.to_gradio_chatbot() for x in states]
            + [""]
            + [
                no_change_btn,
            ]
            * 6
            + [""]
        )

    model_list = [states[i].model_name for i in range(num_sides)]
    flagged = moderation_filter(text, model_list)
    if flagged:
        logger.info(f"violate moderation (anony). ip: {ip}. text: {text}")
        # overwrite the original text
        text = MODERATION_MSG

    conv = states[0].conv
    if (len(conv.messages) - conv.offset) // 2 >= CONVERSATION_TURN_LIMIT:
        logger.info(f"conversation turn limit. ip: {get_ip(request)}. text: {text}")
        for i in range(num_sides):
            states[i].skip_next = True
        return (
            states
            + [x.to_gradio_chatbot() for x in states]
            + [CONVERSATION_LIMIT_MSG]
            + [
                no_change_btn,
            ]
            * 6
            + [""]
        )

    text = text[:INPUT_CHAR_LEN_LIMIT]  # Hard cut-off
    for i in range(num_sides):
        post_processed_text = _prepare_text_with_image(states[i], text, image)
        states[i].conv.append_message(states[i].conv.roles[0], post_processed_text)
        states[i].conv.append_message(states[i].conv.roles[1], None)
        states[i].skip_next = False

    hint_msg = ""
    for i in range(num_sides):
        if "deluxe" in states[i].model_name:
            hint_msg = SLOW_MODEL_MSG
    return (
        states
        + [x.to_gradio_chatbot() for x in states]
        + ["", None]
        + [
            disable_btn,
        ]
        * 6
        + [hint_msg]
    )


def bot_response_multi(
    state0,
    state1,
    temperature,
    top_p,
    max_new_tokens,
    request: gr.Request,
):
    logger.info(f"bot_response_multi (anony). ip: {get_ip(request)}")

    if state0 is None or state0.skip_next:
        # This generate call is skipped due to invalid inputs
        yield (
            state0,
            state1,
            state0.to_gradio_chatbot(),
            state1.to_gradio_chatbot(),
        ) + (no_change_btn,) * 6
        return

    states = [state0, state1]
    gen = []
    for i in range(num_sides):
        gen.append(
            bot_response(
                states[i],
                temperature,
                top_p,
                max_new_tokens,
                request,
                apply_rate_limit=False,
                use_recommended_config=True,
            )
        )

    is_gemini = []
    for i in range(num_sides):
        is_gemini.append(
            states[i].model_name
            in [
                "gemini-pro",
                "gemini-pro-dev-api",
                "gemini-1.0-pro-vision",
                "gemini-1.5-pro-vision",
            ]
        )
    chatbots = [None] * num_sides
    iters = 0
    while True:
        stop = True
        iters += 1
        for i in range(num_sides):
            try:
                # yield gemini fewer times as its chunk size is larger
                # otherwise, gemini will stream too fast
                if not is_gemini[i] or (iters % 30 == 1 or iters < 3):
                    ret = next(gen[i])
                    states[i], chatbots[i] = ret[0], ret[1]
                stop = False
            except StopIteration:
                pass
        yield states + chatbots + [disable_btn] * 6
        if stop:
            break


def build_side_by_side_ui_anony(models):
    notice_markdown = """
# ⚔️  Chatbot Arena: Benchmarking LLMs in the Wild
| [Blog](https://lmsys.org/blog/2023-05-03-arena/) | [GitHub](https://github.com/lm-sys/FastChat) | [Paper](https://arxiv.org/abs/2306.05685) | [Dataset](https://github.com/lm-sys/FastChat/blob/main/docs/dataset_release.md) | [Twitter](https://twitter.com/lmsysorg) | [Discord](https://discord.gg/HSWAKCrnFx) |

## 📜 Rules
- Ask any question to two anonymous models (e.g., ChatGPT, Claude, Llama) and vote for the better one!
- You can continue chatting until you identify a winner.
- Vote won't be counted if model identity is revealed during conversation.

## 🏆 Arena Elo&nbsp;[Leaderboard](https://huggingface.co/spaces/lmsys/chatbot-arena-leaderboard)
We collect **200K+** human votes to compute an Elo-based LLM leaderboard.
Find out who is the 🥇LLM Champion!

## 👇 Chat now!
"""

    states = [gr.State() for _ in range(num_sides)]
    model_selectors = [None] * num_sides
    chatbots = [None] * num_sides

    gr.Markdown(notice_markdown, elem_id="notice_markdown")

    with gr.Group(elem_id="share-region-anony"):
        with gr.Accordion(
            f"🔍 Expand to see the descriptions of {len(models)} models", open=False
        ):
            model_description_md = get_model_description_md(models)
            gr.Markdown(model_description_md, elem_id="model_description_markdown")
        with gr.Row():
            for i in range(num_sides):
                label = "Model A" if i == 0 else "Model B"
                with gr.Column():
                    chatbots[i] = gr.Chatbot(
                        label=label,
                        elem_id="chatbot",
                        height=550,
                        show_copy_button=True,
                    )

        with gr.Row():
            for i in range(num_sides):
                with gr.Column():
                    model_selectors[i] = gr.Markdown(
                        anony_names[i], elem_id="model_selector_md"
                    )
        with gr.Row():
            slow_warning = gr.Markdown("", elem_id="notice_markdown")

    with gr.Row():
        leftvote_btn = gr.Button(
            value="👈  A is better", visible=False, interactive=False
        )
        rightvote_btn = gr.Button(
            value="👉  B is better", visible=False, interactive=False
        )
        tie_btn = gr.Button(value="🤝  Tie", visible=False, interactive=False)
        bothbad_btn = gr.Button(
            value="👎  Both are bad", visible=False, interactive=False
        )

    with gr.Row():
        textbox = gr.Textbox(
            show_label=False,
            placeholder="👉 Enter your prompt and press ENTER",
            elem_id="input_box",
        )
        send_btn = gr.Button(value="Send", variant="primary", scale=0)

    with gr.Row() as button_row:
        clear_btn = gr.Button(value="🎲 New Round", interactive=False)
        regenerate_btn = gr.Button(value="🔄  Regenerate", interactive=False)
        share_btn = gr.Button(value="📷  Share")

    with gr.Accordion("Parameters", open=False) as parameter_row:
        temperature = gr.Slider(
            minimum=0.0,
            maximum=1.0,
            value=0.7,
            step=0.1,
            interactive=True,
            label="Temperature",
        )
        top_p = gr.Slider(
            minimum=0.0,
            maximum=1.0,
            value=1.0,
            step=0.1,
            interactive=True,
            label="Top P",
        )
        max_output_tokens = gr.Slider(
            minimum=16,
            maximum=2048,
            value=1024,
            step=64,
            interactive=True,
            label="Max output tokens",
        )

    gr.Markdown(acknowledgment_md, elem_id="ack_markdown")

    imagebox = gr.State(None)
    # Register listeners
    btn_list = [
        leftvote_btn,
        rightvote_btn,
        tie_btn,
        bothbad_btn,
        regenerate_btn,
        clear_btn,
    ]
    leftvote_btn.click(
        leftvote_last_response,
        states + model_selectors,
        model_selectors + [textbox, leftvote_btn, rightvote_btn, tie_btn, bothbad_btn],
    )
    rightvote_btn.click(
        rightvote_last_response,
        states + model_selectors,
        model_selectors + [textbox, leftvote_btn, rightvote_btn, tie_btn, bothbad_btn],
    )
    tie_btn.click(
        tievote_last_response,
        states + model_selectors,
        model_selectors + [textbox, leftvote_btn, rightvote_btn, tie_btn, bothbad_btn],
    )
    bothbad_btn.click(
        bothbad_vote_last_response,
        states + model_selectors,
        model_selectors + [textbox, leftvote_btn, rightvote_btn, tie_btn, bothbad_btn],
    )
    regenerate_btn.click(
        regenerate, states, states + chatbots + [textbox] + btn_list
    ).then(
        bot_response_multi,
        states + [temperature, top_p, max_output_tokens],
        states + chatbots + btn_list,
    ).then(
        flash_buttons, [], btn_list
    )
    clear_btn.click(
        clear_history,
        None,
        states + chatbots + model_selectors + [textbox] + btn_list + [slow_warning],
    )

    share_js = """
function (a, b, c, d) {
    const captureElement = document.querySelector('#share-region-anony');
    html2canvas(captureElement)
        .then(canvas => {
            canvas.style.display = 'none'
            document.body.appendChild(canvas)
            return canvas
        })
        .then(canvas => {
            const image = canvas.toDataURL('image/png')
            const a = document.createElement('a')
            a.setAttribute('download', 'chatbot-arena.png')
            a.setAttribute('href', image)
            a.click()
            canvas.remove()
        });
    return [a, b, c, d];
}
"""
    share_btn.click(share_click, states + model_selectors, [], js=share_js)

    textbox.submit(
        add_text,
        states + model_selectors + [textbox, imagebox],
        states + chatbots + [textbox, imagebox] + btn_list + [slow_warning],
    ).then(
        bot_response_multi,
        states + [temperature, top_p, max_output_tokens],
        states + chatbots + btn_list,
    ).then(
        flash_buttons,
        [],
        btn_list,
    )

    send_btn.click(
        add_text,
        states + model_selectors + [textbox, imagebox],
        states + chatbots + [textbox, imagebox] + btn_list,
    ).then(
        bot_response_multi,
        states + [temperature, top_p, max_output_tokens],
        states + chatbots + btn_list,
    ).then(
        flash_buttons, [], btn_list
    )

    return states + model_selectors<|MERGE_RESOLUTION|>--- conflicted
+++ resolved
@@ -29,11 +29,7 @@
     acknowledgment_md,
     get_ip,
     get_model_description_md,
-<<<<<<< HEAD
     _prepare_text_with_image,
-=======
-    api_endpoint_info,
->>>>>>> b015f21c
 )
 from fastchat.utils import (
     build_logger,
