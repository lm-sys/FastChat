"""
Chatbot Arena (battle) tab.
Users chat with two anonymous models.
"""

import json
import time

import gradio as gr
import numpy as np

from fastchat.constants import (
    MODERATION_MSG,
    CONVERSATION_LIMIT_MSG,
    SLOW_MODEL_MSG,
    INPUT_CHAR_LEN_LIMIT,
    CONVERSATION_TURN_LIMIT,
)
from fastchat.model.model_adapter import get_conversation_template
from fastchat.serve.gradio_block_arena_named import flash_buttons
from fastchat.serve.gradio_web_server import (
    State,
    bot_response,
    get_conv_log_filename,
    no_change_btn,
    enable_btn,
    disable_btn,
    invisible_btn,
    acknowledgment_md,
    ip_expiration_dict,
    get_ip,
    get_model_description_md,
)
from fastchat.utils import (
    build_logger,
    moderation_filter,
)

logger = build_logger("gradio_web_server_multi", "gradio_web_server_multi.log")

num_sides = 2
enable_moderation = False
anony_names = ["", ""]
models = []


def set_global_vars_anony(enable_moderation_):
    global enable_moderation
    enable_moderation = enable_moderation_


def load_demo_side_by_side_anony(models_, url_params):
    global models
    models = models_

    states = (None,) * num_sides
    selector_updates = (
        gr.Markdown(visible=True),
        gr.Markdown(visible=True),
    )

    return states + selector_updates


def vote_last_response(states, vote_type, model_selectors, request: gr.Request):
    with open(get_conv_log_filename(), "a") as fout:
        data = {
            "tstamp": round(time.time(), 4),
            "type": vote_type,
            "models": [x for x in model_selectors],
            "states": [x.dict() for x in states],
            "ip": get_ip(request),
        }
        fout.write(json.dumps(data) + "\n")

    if ":" not in model_selectors[0]:
        for i in range(5):
            names = (
                "### Model A: " + states[0].model_name,
                "### Model B: " + states[1].model_name,
            )
            yield names + ("",) + (disable_btn,) * 4
            time.sleep(0.1)
    else:
        names = (
            "### Model A: " + states[0].model_name,
            "### Model B: " + states[1].model_name,
        )
        yield names + ("",) + (disable_btn,) * 4


def leftvote_last_response(
    state0, state1, model_selector0, model_selector1, request: gr.Request
):
    logger.info(f"leftvote (anony). ip: {get_ip(request)}")
    for x in vote_last_response(
        [state0, state1], "leftvote", [model_selector0, model_selector1], request
    ):
        yield x


def rightvote_last_response(
    state0, state1, model_selector0, model_selector1, request: gr.Request
):
    logger.info(f"rightvote (anony). ip: {get_ip(request)}")
    for x in vote_last_response(
        [state0, state1], "rightvote", [model_selector0, model_selector1], request
    ):
        yield x


def tievote_last_response(
    state0, state1, model_selector0, model_selector1, request: gr.Request
):
    logger.info(f"tievote (anony). ip: {get_ip(request)}")
    for x in vote_last_response(
        [state0, state1], "tievote", [model_selector0, model_selector1], request
    ):
        yield x


def bothbad_vote_last_response(
    state0, state1, model_selector0, model_selector1, request: gr.Request
):
    logger.info(f"bothbad_vote (anony). ip: {get_ip(request)}")
    for x in vote_last_response(
        [state0, state1], "bothbad_vote", [model_selector0, model_selector1], request
    ):
        yield x


def regenerate(state0, state1, request: gr.Request):
    logger.info(f"regenerate (anony). ip: {get_ip(request)}")
    states = [state0, state1]
    for i in range(num_sides):
        states[i].conv.update_last_message(None)
    return states + [x.to_gradio_chatbot() for x in states] + [""] + [disable_btn] * 6


def clear_history(request: gr.Request):
    logger.info(f"clear_history (anony). ip: {get_ip(request)}")
    return (
        [None] * num_sides
        + [None] * num_sides
        + anony_names
        + [""]
        + [invisible_btn] * 4
        + [disable_btn] * 2
        + [""]
    )


def share_click(state0, state1, model_selector0, model_selector1, request: gr.Request):
    logger.info(f"share (anony). ip: {get_ip(request)}")
    if state0 is not None and state1 is not None:
        vote_last_response(
            [state0, state1], "share", [model_selector0, model_selector1], request
        )


SAMPLING_WEIGHTS = {
    # tier 0
    "gpt-4": 4,
    "gpt-4-0314": 4,
    "gpt-4-0613": 4,
    "gpt-4-turbo": 4,
<<<<<<< HEAD
    "gpt-4-1106-preview": 4,
=======
>>>>>>> 1db84d09
    "gpt-4-0125-preview": 4,
    "gpt-3.5-turbo-0613": 2,
    "gpt-3.5-turbo-1106": 2,
    "gpt-3.5-turbo-0125": 4,
    "claude-2.1": 4,
    "claude-2.0": 2,
    "claude-1": 2,
    "claude-instant-1": 2,
    "gemini-pro": 4,
    "gemini-pro-dev-api": 4,
    "bard-jan-24-gemini-pro": 4,
<<<<<<< HEAD
    "bard-feb-2024": 4,
    "mixtral-8x7b-instruct-v0.1": 4,
    "mistral-medium": 4,
    "qwen1.5-72b-chat": 4,
    "qwen1.5-7b-chat": 2,
    "qwen1.5-4b-chat": 2,
    "nous-hermes-2-mixtral-8x7b-dpo": 2,
    "deepseek-llm-67b-chat": 2,
    "stripedhyena-nous-7b": 2,
    "openchat-3.5-0106": 2,
    "mistral-7b-instruct-v0.2": 2,
    "solar-10.7b-instruct-v1.0": 2,
=======
    "bard-feb-2024": 8,
    "mixtral-8x7b-instruct-v0.1": 4,
    "mistral-medium": 4,
    "deepseek-llm-67b-chat": 4,
    "stripedhyena-nous-7b": 4,
    "pplx-7b-online": 2,
    "pplx-70b-online": 2,
    "solar-10.7b-instruct-v1.0": 2,
    "llama2-70b-steerlm-chat": 2,
    "openhermes-2.5-mistral-7b": 2,
>>>>>>> 1db84d09
    "dolphin-2.2.1-mistral-7b": 2,
    "starling-lm-7b-alpha": 2,
    "tulu-2-dpo-70b": 2,
    "yi-34b-chat": 2,
    "zephyr-7b-beta": 2,
    # tier 1
    "deluxe-chat-v1.2": 4,
<<<<<<< HEAD
    "llama-2-70b-chat": 4,
=======
    "llama-2-70b-chat": 2,
>>>>>>> 1db84d09
    "llama-2-13b-chat": 2,
    "llama-2-7b-chat": 2,
    "mistral-7b-instruct": 2,
    "codellama-34b-instruct": 1.5,
    "vicuna-33b": 2,
    "vicuna-13b": 1.5,
    "wizardlm-13b": 1.5,
    "qwen-14b-chat": 1.5,
    # tier 2
    "pplx-7b-online": 1,
    "pplx-70b-online": 1,
    "openhermes-2.5-mistral-7b": 1.0,
    "llama2-70b-steerlm-chat": 1.0,
    "chatglm3-6b": 1.0,
    "openchat-3.5": 1.0,
    "wizardlm-70b": 1.0,
    "vicuna-7b": 1.0,
    "chatglm2-6b": 1.0,
    # deprecated
    "zephyr-7b-alpha": 1.5,
    "codellama-13b-instruct": 1.0,
    "mpt-30b-chat": 1.5,
    "guanaco-33b": 1.0,
    "fastchat-t5-3b": 0.5,
    "alpaca-13b": 0.5,
    "mpt-7b-chat": 0.1,
    "oasst-pythia-12b": 0.1,
    "RWKV-4-Raven-14B": 0.1,
    "gpt4all-13b-snoozy": 0.1,
    "koala-13b": 0.1,
    "stablelm-tuned-alpha-7b": 0.1,
    "dolly-v2-12b": 0.1,
    "llama-13b": 0.1,
    "chatglm-6b": 0.5,
    "deluxe-chat-v1": 4,
    "palm-2": 1.5,
}

# target model sampling weights will be boosted.
BATTLE_TARGETS = {
    "gpt-4": {"gpt-4-0314", "claude-2.1", "gpt-4-1106-preview"},
    "gpt-4-0613": {"gpt-4-0314", "claude-2.1", "gpt-4-1106-preview"},
    "gpt-4-0314": {
        "gpt-4-1106-preview",
        "gpt-4-0613",
        "claude-2.1",
        "gpt-3.5-turbo-0613",
    },
    "gpt-4-1106-preview": {
        "gpt-4-0613",
        "gpt-3.5-turbo-0613",
        "gpt-3.5-turbo-1106",
        "claude-2.1",
        "bard-feb-2024",
    },
    "gpt-4-0125-preview": {
<<<<<<< HEAD
        "gpt-4-1106-preview",
=======
        "gpt-4-turbo",
>>>>>>> 1db84d09
        "gpt-4-0613",
        "gpt-3.5-turbo-0613",
        "claude-2.1",
        "mistral-medium",
        "bard-feb-2024",
    },
    "gpt-3.5-turbo-0613": {"claude-instant-1", "gpt-4-0613", "claude-2.1"},
    "gpt-3.5-turbo-1106": {"gpt-4-0613", "claude-instant-1", "gpt-3.5-turbo-0613"},
    "gpt-3.5-turbo-0125": {
        "gpt-4-0613",
        "gpt-4-1106-preview",
        "gpt-3.5-turbo-0613",
        "gpt-3.5-turbo-1106",
        "mixtral-8x7b-instruct-v0.1",
    },
    "qwen1.5-72b-chat": {
        "gpt-3.5-turbo-0125",
        "gpt-4-0613",
        "gpt-4-1106-preview",
        "llama-2-70b-chat",
        "mixtral-8x7b-instruct-v0.1",
        "mistral-medium",
        "yi-34b-chat",
    },
    "qwen1.5-7b-chat": {
        "gpt-3.5-turbo-0125",
        "starling-lm-7b-alpha",
        "llama-2-70b-chat",
        "openchat-3.5",
        "mixtral-8x7b-instruct-v0.1",
    },
    "qwen1.5-4b-chat": {
        "llama-2-70b-chat",
        "llama-2-13b-chat",
        "llama-2-7b-chat",
        "openchat-3.5",
    },
    "openchat-3.5-0106": {
        "gpt-3.5-turbo-0125",
        "gpt-3.5-turbo-0613",
        "llama-2-70b-chat",
        "openchat-3.5",
        "mixtral-8x7b-instruct-v0.1",
    },
    "nous-hermes-2-mixtral-8x7b-dpo": {
        "gpt-4-1106-preview",
        "claude-2.1",
        "mistral-medium",
        "gpt-3.5-turbo-0613",
        "mixtral-8x7b-instruct-v0.1",
    },
    "mistral-7b-instruct-v0.2": {
        "llama-2-70b-chat",
        "mixtral-8x7b-instruct-v0.1",
        "starling-lm-7b-alpha",
        "openhermes-2.5-mistral-7b",
    },
    "solar-10.7b-instruct-v1.0": {
        "mixtral-8x7b-instruct-v0.1",
        "gpt-3.5-turbo-0613",
        "llama-2-70b-chat",
    },
    "mistral-medium": {
<<<<<<< HEAD
        "gpt-3.5-turbo-0125",
        "gpt-3.5-turbo-0613",
        "gpt-4-1106-preview",
=======
        "gpt-3.5-turbo-1106",
        "gpt-3.5-turbo-0613",
        "gpt-4-turbo",
>>>>>>> 1db84d09
        "mixtral-8x7b-instruct-v0.1",
        "bard-feb-2024",
    },
    "mixtral-8x7b-instruct-v0.1": {
        "gpt-3.5-turbo-0125",
        "gpt-3.5-turbo-0613",
        "gpt-4-1106-preview",
        "llama-2-70b-chat",
    },
    "claude-2.1": {"gpt-4-1106-preview", "gpt-4-0613", "claude-1"},
    "claude-2.0": {"gpt-4-1106-preview", "gpt-4-0613", "claude-1"},
    "claude-1": {"claude-2.1", "gpt-4-0613", "gpt-3.5-turbo-0613"},
<<<<<<< HEAD
    "claude-instant-1": {"gpt-3.5-turbo-0125", "claude-2.1"},
    "gemini-pro": {"gpt-4-1106-preview", "gpt-4-0613", "gpt-3.5-turbo-0613"},
    "gemini-pro-dev-api": {
        "gpt-4-1106-preview",
=======
    "claude-instant-1": {"gpt-3.5-turbo-1106", "claude-2.1"},
    "gemini-pro": {"gpt-4-turbo", "gpt-4-0613", "gpt-3.5-turbo-0613"},
    "gemini-pro-dev-api": {
        "gpt-4-turbo",
>>>>>>> 1db84d09
        "gpt-4-0613",
        "gpt-3.5-turbo-0613",
        "bard-feb-2024",
    },
    "bard-jan-24-gemini-pro": {
<<<<<<< HEAD
        "gpt-4-1106-preview",
=======
        "gpt-4-turbo",
>>>>>>> 1db84d09
        "gpt-4-0613",
        "gpt-3.5-turbo-0613",
        "gemini-pro-dev-api",
    },
    "bard-feb-2024": {
<<<<<<< HEAD
        "gpt-4-1106-preview",
=======
        "gpt-4-turbo",
>>>>>>> 1db84d09
        "gpt-4-0613",
        "gpt-3.5-turbo-0613",
        "bard-jan-24-gemini-pro",
    },
    "deepseek-llm-67b-chat": {
<<<<<<< HEAD
        "gpt-4-1106-preview",
=======
        "gpt-4-turbo",
>>>>>>> 1db84d09
        "gpt-3.5-turbo-0613",
        "mixtral-8x7b-instruct-v0.1",
        "yi-34b-chat",
    },
    "llama2-70b-steerlm-chat": {
        "llama-2-70b-chat",
        "tulu-2-dpo-70b",
        "yi-34b-chat",
    },
    "stripedhyena-nous-7b": {
        "starling-lm-7b-alpha",
        "openhermes-2.5-mistral-7b",
        "mistral-7b-instruct",
        "llama-2-7b-chat",
    },
<<<<<<< HEAD
    "deluxe-chat-v1.1": {"gpt-4-0613", "gpt-4-1106-preview"},
    "deluxe-chat-v1.2": {"gpt-4-0613", "gpt-4-1106-preview"},
    "pplx-7b-online": {"gpt-3.5-turbo-0125", "llama-2-70b-chat"},
    "pplx-70b-online": {"gpt-3.5-turbo-0125", "llama-2-70b-chat"},
=======
    "deluxe-chat-v1.1": {"gpt-4-0613", "gpt-4-turbo"},
    "deluxe-chat-v1.2": {"gpt-4-0613", "gpt-4-turbo"},
    "pplx-7b-online": {"gpt-3.5-turbo-0613", "gpt-3.5-turbo-1106", "llama-2-70b-chat"},
    "pplx-70b-online": {"gpt-3.5-turbo-0613", "gpt-3.5-turbo-1106", "llama-2-70b-chat"},
>>>>>>> 1db84d09
    "openhermes-2.5-mistral-7b": {
        "gpt-3.5-turbo-0613",
        "openchat-3.5",
        "zephyr-7b-beta",
    },
    "dolphin-2.2.1-mistral-7b": {
        "gpt-3.5-turbo-0613",
        "vicuna-33b",
        "starling-lm-7b-alpha",
        "openhermes-2.5-mistral-7b",
    },
    "starling-lm-7b-alpha": {"gpt-3.5-turbo-0613", "openchat-3.5", "zephyr-7b-beta"},
    "tulu-2-dpo-70b": {"gpt-3.5-turbo-0613", "vicuna-33b", "claude-instant-1"},
    "yi-34b-chat": {"gpt-3.5-turbo-0613", "vicuna-33b", "claude-instant-1"},
    "openchat-3.5": {"gpt-3.5-turbo-0613", "llama-2-70b-chat", "zephyr-7b-beta"},
    "chatglm3-6b": {"yi-34b-chat", "qwen-14b-chat"},
    "qwen-14b-chat": {"vicuna-13b", "llama-2-13b-chat", "llama-2-70b-chat"},
    "zephyr-7b-alpha": {"mistral-7b-instruct", "llama-2-13b-chat"},
    "zephyr-7b-beta": {
        "mistral-7b-instruct",
        "llama-2-13b-chat",
        "llama-2-7b-chat",
        "wizardlm-13b",
    },
    "llama-2-70b-chat": {"gpt-3.5-turbo-0125", "claude-instant-1"},
    "llama-2-13b-chat": {"mistral-7b-instruct", "vicuna-13b", "llama-2-70b-chat"},
    "llama-2-7b-chat": {"mistral-7b-instruct", "vicuna-7b", "llama-2-13b-chat"},
    "mistral-7b-instruct": {
        "llama-2-7b-chat",
        "llama-2-13b-chat",
        "llama-2-70b-chat",
    },
    "vicuna-33b": {"llama-2-70b-chat", "gpt-3.5-turbo-0613", "claude-instant-1"},
    "vicuna-13b": {"llama-2-13b-chat", "llama-2-70b-chat"},
    "vicuna-7b": {"llama-2-7b-chat", "mistral-7b-instruct", "llama-2-13b-chat"},
    "wizardlm-70b": {"gpt-3.5-turbo-0613", "vicuna-33b", "claude-instant-1"},
}

SAMPLING_BOOST_MODELS = [
<<<<<<< HEAD
    # "claude-2.1",
    # "gpt-4-0613",
    # "gpt-4-0314",
    # "gpt-4-1106-preview",
    # "gpt-4-0125-preview",
    "gpt-3.5-turbo-0125",
    # "mistral-medium",
    "nous-hermes-2-mixtral-8x7b-dpo",
    "openchat-3.5-0106",
    "qwen1.5-72b-chat",
    "qwen1.5-7b-chat",
    "qwen1.5-4b-chat",
    # "mistral-7b-instruct-v0.2",
=======
    "claude-2.1",
    # "gpt-4-0613",
    # "gpt-4-0314",
    "gpt-4-turbo",
    "gpt-4-0125-preview",
    # "gpt-3.5-turbo-1106",
    "mistral-medium",
    # "gemini-pro-dev-api",
    # "stripedhyena-nous-7b",
    # "bard-jan-24-gemini-pro",
    "bard-feb-2024",
    # "deepseek-llm-67b-chat",
>>>>>>> 1db84d09
]

# outage models won't be sampled.
OUTAGE_MODELS = []


def get_sample_weight(model):
    if model in OUTAGE_MODELS:
        return 0
    weight = SAMPLING_WEIGHTS.get(model, 1.0)
    if model in SAMPLING_BOOST_MODELS:
        weight *= 5
    return weight


def get_battle_pair():
    if len(models) == 1:
        return models[0], models[0]

    model_weights = []
    for model in models:
        weight = get_sample_weight(model)
        model_weights.append(weight)
    total_weight = np.sum(model_weights)
    model_weights = model_weights / total_weight
    chosen_idx = np.random.choice(len(models), p=model_weights)
    chosen_model = models[chosen_idx]
    # for p, w in zip(models, model_weights):
    #     print(p, w)

    rival_models = []
    rival_weights = []
    for model in models:
        if model == chosen_model:
            continue
        weight = get_sample_weight(model)
        if (
            weight != 0
            and chosen_model in BATTLE_TARGETS
            and model in BATTLE_TARGETS[chosen_model]
        ):
            # boost to 50% chance
            weight = total_weight / len(BATTLE_TARGETS[chosen_model])
        rival_models.append(model)
        rival_weights.append(weight)
    # for p, w in zip(rival_models, rival_weights):
    #     print(p, w)
    rival_weights = rival_weights / np.sum(rival_weights)
    rival_idx = np.random.choice(len(rival_models), p=rival_weights)
    rival_model = rival_models[rival_idx]

    swap = np.random.randint(2)
    if swap == 0:
        return chosen_model, rival_model
    else:
        return rival_model, chosen_model


def add_text(
    state0, state1, model_selector0, model_selector1, text, request: gr.Request
):
    ip = get_ip(request)
    logger.info(f"add_text (anony). ip: {ip}. len: {len(text)}")
    states = [state0, state1]
    model_selectors = [model_selector0, model_selector1]

    # Init states if necessary
    if states[0] is None:
        assert states[1] is None

        model_left, model_right = get_battle_pair()
        states = [
            State(model_left),
            State(model_right),
        ]

    if len(text) <= 0:
        for i in range(num_sides):
            states[i].skip_next = True
        return (
            states
            + [x.to_gradio_chatbot() for x in states]
            + [""]
            + [
                no_change_btn,
            ]
            * 6
            + [""]
        )

    model_list = [states[i].model_name for i in range(num_sides)]
    flagged = moderation_filter(text, model_list)
    if flagged:
        logger.info(f"violate moderation (anony). ip: {ip}. text: {text}")
        # overwrite the original text
        text = MODERATION_MSG

    conv = states[0].conv
    if (len(conv.messages) - conv.offset) // 2 >= CONVERSATION_TURN_LIMIT:
        logger.info(f"conversation turn limit. ip: {get_ip(request)}. text: {text}")
        for i in range(num_sides):
            states[i].skip_next = True
        return (
            states
            + [x.to_gradio_chatbot() for x in states]
            + [CONVERSATION_LIMIT_MSG]
            + [
                no_change_btn,
            ]
            * 6
            + [""]
        )

    text = text[:INPUT_CHAR_LEN_LIMIT]  # Hard cut-off
    for i in range(num_sides):
        states[i].conv.append_message(states[i].conv.roles[0], text)
        states[i].conv.append_message(states[i].conv.roles[1], None)
        states[i].skip_next = False

    hint_msg = ""
    for i in range(num_sides):
        if "deluxe" in states[i].model_name:
            hint_msg = SLOW_MODEL_MSG
    return (
        states
        + [x.to_gradio_chatbot() for x in states]
        + [""]
        + [
            disable_btn,
        ]
        * 6
        + [hint_msg]
    )


def bot_response_multi(
    state0,
    state1,
    temperature,
    top_p,
    max_new_tokens,
    request: gr.Request,
):
    logger.info(f"bot_response_multi (anony). ip: {get_ip(request)}")

    if state0 is None or state0.skip_next:
        # This generate call is skipped due to invalid inputs
        yield (
            state0,
            state1,
            state0.to_gradio_chatbot(),
            state1.to_gradio_chatbot(),
        ) + (no_change_btn,) * 6
        return

    states = [state0, state1]
    gen = []
    for i in range(num_sides):
        gen.append(
            bot_response(
                states[i],
                temperature,
                top_p,
                max_new_tokens,
                request,
                apply_rate_limit=False,
            )
        )

    is_gemini = []
    for i in range(num_sides):
        is_gemini.append(states[i].model_name in ["gemini-pro", "gemini-pro-dev-api"])
    chatbots = [None] * num_sides
    iters = 0
    while True:
        stop = True
        iters += 1
        for i in range(num_sides):
            try:
                # yield gemini fewer times as its chunk size is larger
                # otherwise, gemini will stream too fast
                if not is_gemini[i] or (iters % 30 == 1 or iters < 3):
                    ret = next(gen[i])
                    states[i], chatbots[i] = ret[0], ret[1]
                stop = False
            except StopIteration:
                pass
        yield states + chatbots + [disable_btn] * 6
        if stop:
            break


def build_side_by_side_ui_anony(models):
    notice_markdown = """
# ⚔️  Chatbot Arena: Benchmarking LLMs in the Wild
| [Blog](https://lmsys.org/blog/2023-05-03-arena/) | [GitHub](https://github.com/lm-sys/FastChat) | [Paper](https://arxiv.org/abs/2306.05685) | [Dataset](https://github.com/lm-sys/FastChat/blob/main/docs/dataset_release.md) | [Twitter](https://twitter.com/lmsysorg) | [Discord](https://discord.gg/HSWAKCrnFx) |

## 📜 Rules
- Ask any question to two anonymous models (e.g., ChatGPT, Claude, Llama) and vote for the better one!
- You can continue chatting until you identify a winner.
- Vote won't be counted if model identity is revealed during conversation.

<<<<<<< HEAD
## 🏆 Arena Elo&nbsp;[Leaderboard](https://huggingface.co/spaces/lmsys/chatbot-arena-leaderboard)
=======
## 🏆 Arena Elo [Leaderboard](https://huggingface.co/spaces/lmsys/chatbot-arena-leaderboard)
>>>>>>> 1db84d09
We collect **200K+** human votes to compute an Elo-based LLM leaderboard.
Find out who is the 🥇LLM Champion!

## 👇 Chat now!

"""

    states = [gr.State() for _ in range(num_sides)]
    model_selectors = [None] * num_sides
    chatbots = [None] * num_sides

    gr.Markdown(notice_markdown, elem_id="notice_markdown")

    with gr.Group(elem_id="share-region-anony"):
        with gr.Accordion("🔍 Expand to see 20+ Arena players", open=False):
            model_description_md = get_model_description_md(models)
            gr.Markdown(model_description_md, elem_id="model_description_markdown")
        with gr.Row():
            for i in range(num_sides):
                label = "Model A" if i == 0 else "Model B"
                with gr.Column():
                    chatbots[i] = gr.Chatbot(
                        label=label,
                        elem_id="chatbot",
                        height=550,
                        show_copy_button=True,
                    )

        with gr.Row():
            for i in range(num_sides):
                with gr.Column():
                    model_selectors[i] = gr.Markdown(
                        anony_names[i], elem_id="model_selector_md"
                    )
        with gr.Row():
            slow_warning = gr.Markdown("", elem_id="notice_markdown")

    with gr.Row():
        leftvote_btn = gr.Button(
            value="👈  A is better", visible=False, interactive=False
        )
        rightvote_btn = gr.Button(
            value="👉  B is better", visible=False, interactive=False
        )
        tie_btn = gr.Button(value="🤝  Tie", visible=False, interactive=False)
        bothbad_btn = gr.Button(
            value="👎  Both are bad", visible=False, interactive=False
        )

    with gr.Row():
        textbox = gr.Textbox(
            show_label=False,
            placeholder="👉 Enter your prompt and press ENTER",
            elem_id="input_box",
        )
        send_btn = gr.Button(value="Send", variant="primary", scale=0)

    with gr.Row() as button_row:
        clear_btn = gr.Button(value="🎲 New Round", interactive=False)
        regenerate_btn = gr.Button(value="🔄  Regenerate", interactive=False)
        share_btn = gr.Button(value="📷  Share")

    with gr.Accordion("Parameters", open=False) as parameter_row:
        temperature = gr.Slider(
            minimum=0.0,
            maximum=1.0,
            value=0.7,
            step=0.1,
            interactive=True,
            label="Temperature",
        )
        top_p = gr.Slider(
            minimum=0.0,
            maximum=1.0,
            value=1.0,
            step=0.1,
            interactive=True,
            label="Top P",
        )
        max_output_tokens = gr.Slider(
            minimum=16,
            maximum=2048,
            value=1024,
            step=64,
            interactive=True,
            label="Max output tokens",
        )

    gr.Markdown(acknowledgment_md, elem_id="ack_markdown")

    # Register listeners
    btn_list = [
        leftvote_btn,
        rightvote_btn,
        tie_btn,
        bothbad_btn,
        regenerate_btn,
        clear_btn,
    ]
    leftvote_btn.click(
        leftvote_last_response,
        states + model_selectors,
        model_selectors + [textbox, leftvote_btn, rightvote_btn, tie_btn, bothbad_btn],
    )
    rightvote_btn.click(
        rightvote_last_response,
        states + model_selectors,
        model_selectors + [textbox, leftvote_btn, rightvote_btn, tie_btn, bothbad_btn],
    )
    tie_btn.click(
        tievote_last_response,
        states + model_selectors,
        model_selectors + [textbox, leftvote_btn, rightvote_btn, tie_btn, bothbad_btn],
    )
    bothbad_btn.click(
        bothbad_vote_last_response,
        states + model_selectors,
        model_selectors + [textbox, leftvote_btn, rightvote_btn, tie_btn, bothbad_btn],
    )
    regenerate_btn.click(
        regenerate, states, states + chatbots + [textbox] + btn_list
    ).then(
        bot_response_multi,
        states + [temperature, top_p, max_output_tokens],
        states + chatbots + btn_list,
    ).then(
        flash_buttons, [], btn_list
    )
    clear_btn.click(
        clear_history,
        None,
        states + chatbots + model_selectors + [textbox] + btn_list + [slow_warning],
    )

    share_js = """
function (a, b, c, d) {
    const captureElement = document.querySelector('#share-region-anony');
    html2canvas(captureElement)
        .then(canvas => {
            canvas.style.display = 'none'
            document.body.appendChild(canvas)
            return canvas
        })
        .then(canvas => {
            const image = canvas.toDataURL('image/png')
            const a = document.createElement('a')
            a.setAttribute('download', 'chatbot-arena.png')
            a.setAttribute('href', image)
            a.click()
            canvas.remove()
        });
    return [a, b, c, d];
}
"""
    share_btn.click(share_click, states + model_selectors, [], js=share_js)

    textbox.submit(
        add_text,
        states + model_selectors + [textbox],
        states + chatbots + [textbox] + btn_list + [slow_warning],
    ).then(
        bot_response_multi,
        states + [temperature, top_p, max_output_tokens],
        states + chatbots + btn_list,
    ).then(
        flash_buttons,
        [],
        btn_list,
    )

    send_btn.click(
        add_text,
        states + model_selectors + [textbox],
        states + chatbots + [textbox] + btn_list,
    ).then(
        bot_response_multi,
        states + [temperature, top_p, max_output_tokens],
        states + chatbots + btn_list,
    ).then(
        flash_buttons, [], btn_list
    )

    return states + model_selectors<|MERGE_RESOLUTION|>--- conflicted
+++ resolved
@@ -164,10 +164,7 @@
     "gpt-4-0314": 4,
     "gpt-4-0613": 4,
     "gpt-4-turbo": 4,
-<<<<<<< HEAD
     "gpt-4-1106-preview": 4,
-=======
->>>>>>> 1db84d09
     "gpt-4-0125-preview": 4,
     "gpt-3.5-turbo-0613": 2,
     "gpt-3.5-turbo-1106": 2,
@@ -179,7 +176,6 @@
     "gemini-pro": 4,
     "gemini-pro-dev-api": 4,
     "bard-jan-24-gemini-pro": 4,
-<<<<<<< HEAD
     "bard-feb-2024": 4,
     "mixtral-8x7b-instruct-v0.1": 4,
     "mistral-medium": 4,
@@ -192,18 +188,6 @@
     "openchat-3.5-0106": 2,
     "mistral-7b-instruct-v0.2": 2,
     "solar-10.7b-instruct-v1.0": 2,
-=======
-    "bard-feb-2024": 8,
-    "mixtral-8x7b-instruct-v0.1": 4,
-    "mistral-medium": 4,
-    "deepseek-llm-67b-chat": 4,
-    "stripedhyena-nous-7b": 4,
-    "pplx-7b-online": 2,
-    "pplx-70b-online": 2,
-    "solar-10.7b-instruct-v1.0": 2,
-    "llama2-70b-steerlm-chat": 2,
-    "openhermes-2.5-mistral-7b": 2,
->>>>>>> 1db84d09
     "dolphin-2.2.1-mistral-7b": 2,
     "starling-lm-7b-alpha": 2,
     "tulu-2-dpo-70b": 2,
@@ -211,11 +195,7 @@
     "zephyr-7b-beta": 2,
     # tier 1
     "deluxe-chat-v1.2": 4,
-<<<<<<< HEAD
     "llama-2-70b-chat": 4,
-=======
-    "llama-2-70b-chat": 2,
->>>>>>> 1db84d09
     "llama-2-13b-chat": 2,
     "llama-2-7b-chat": 2,
     "mistral-7b-instruct": 2,
@@ -272,11 +252,7 @@
         "bard-feb-2024",
     },
     "gpt-4-0125-preview": {
-<<<<<<< HEAD
-        "gpt-4-1106-preview",
-=======
-        "gpt-4-turbo",
->>>>>>> 1db84d09
+        "gpt-4-1106-preview",
         "gpt-4-0613",
         "gpt-3.5-turbo-0613",
         "claude-2.1",
@@ -340,15 +316,9 @@
         "llama-2-70b-chat",
     },
     "mistral-medium": {
-<<<<<<< HEAD
         "gpt-3.5-turbo-0125",
         "gpt-3.5-turbo-0613",
         "gpt-4-1106-preview",
-=======
-        "gpt-3.5-turbo-1106",
-        "gpt-3.5-turbo-0613",
-        "gpt-4-turbo",
->>>>>>> 1db84d09
         "mixtral-8x7b-instruct-v0.1",
         "bard-feb-2024",
     },
@@ -361,50 +331,30 @@
     "claude-2.1": {"gpt-4-1106-preview", "gpt-4-0613", "claude-1"},
     "claude-2.0": {"gpt-4-1106-preview", "gpt-4-0613", "claude-1"},
     "claude-1": {"claude-2.1", "gpt-4-0613", "gpt-3.5-turbo-0613"},
-<<<<<<< HEAD
     "claude-instant-1": {"gpt-3.5-turbo-0125", "claude-2.1"},
     "gemini-pro": {"gpt-4-1106-preview", "gpt-4-0613", "gpt-3.5-turbo-0613"},
     "gemini-pro-dev-api": {
         "gpt-4-1106-preview",
-=======
-    "claude-instant-1": {"gpt-3.5-turbo-1106", "claude-2.1"},
-    "gemini-pro": {"gpt-4-turbo", "gpt-4-0613", "gpt-3.5-turbo-0613"},
-    "gemini-pro-dev-api": {
+        "gpt-4-0613",
+        "gpt-3.5-turbo-0613",
+        "bard-feb-2024",
+    },
+    "bard-jan-24-gemini-pro": {
+        "gpt-4-1106-preview",
+        "gpt-4-0613",
+        "gpt-3.5-turbo-0613",
+        "gemini-pro-dev-api",
+    },
+    "bard-feb-2024": {
+        "gpt-4-1106-preview",
+        "gpt-4-0613",
+        "gpt-3.5-turbo-0613",
+        "bard-jan-24-gemini-pro",
+    },
+    "deepseek-llm-67b-chat": {
+        "gpt-4-1106-preview",
         "gpt-4-turbo",
->>>>>>> 1db84d09
-        "gpt-4-0613",
-        "gpt-3.5-turbo-0613",
-        "bard-feb-2024",
-    },
-    "bard-jan-24-gemini-pro": {
-<<<<<<< HEAD
-        "gpt-4-1106-preview",
-=======
-        "gpt-4-turbo",
->>>>>>> 1db84d09
-        "gpt-4-0613",
-        "gpt-3.5-turbo-0613",
-        "gemini-pro-dev-api",
-    },
-    "bard-feb-2024": {
-<<<<<<< HEAD
-        "gpt-4-1106-preview",
-=======
-        "gpt-4-turbo",
->>>>>>> 1db84d09
-        "gpt-4-0613",
-        "gpt-3.5-turbo-0613",
-        "bard-jan-24-gemini-pro",
-    },
-    "deepseek-llm-67b-chat": {
-<<<<<<< HEAD
-        "gpt-4-1106-preview",
-=======
-        "gpt-4-turbo",
->>>>>>> 1db84d09
-        "gpt-3.5-turbo-0613",
-        "mixtral-8x7b-instruct-v0.1",
-        "yi-34b-chat",
+        "gpt-3.5-turbo-0613",
     },
     "llama2-70b-steerlm-chat": {
         "llama-2-70b-chat",
@@ -417,17 +367,10 @@
         "mistral-7b-instruct",
         "llama-2-7b-chat",
     },
-<<<<<<< HEAD
     "deluxe-chat-v1.1": {"gpt-4-0613", "gpt-4-1106-preview"},
     "deluxe-chat-v1.2": {"gpt-4-0613", "gpt-4-1106-preview"},
     "pplx-7b-online": {"gpt-3.5-turbo-0125", "llama-2-70b-chat"},
     "pplx-70b-online": {"gpt-3.5-turbo-0125", "llama-2-70b-chat"},
-=======
-    "deluxe-chat-v1.1": {"gpt-4-0613", "gpt-4-turbo"},
-    "deluxe-chat-v1.2": {"gpt-4-0613", "gpt-4-turbo"},
-    "pplx-7b-online": {"gpt-3.5-turbo-0613", "gpt-3.5-turbo-1106", "llama-2-70b-chat"},
-    "pplx-70b-online": {"gpt-3.5-turbo-0613", "gpt-3.5-turbo-1106", "llama-2-70b-chat"},
->>>>>>> 1db84d09
     "openhermes-2.5-mistral-7b": {
         "gpt-3.5-turbo-0613",
         "openchat-3.5",
@@ -467,7 +410,6 @@
 }
 
 SAMPLING_BOOST_MODELS = [
-<<<<<<< HEAD
     # "claude-2.1",
     # "gpt-4-0613",
     # "gpt-4-0314",
@@ -481,20 +423,6 @@
     "qwen1.5-7b-chat",
     "qwen1.5-4b-chat",
     # "mistral-7b-instruct-v0.2",
-=======
-    "claude-2.1",
-    # "gpt-4-0613",
-    # "gpt-4-0314",
-    "gpt-4-turbo",
-    "gpt-4-0125-preview",
-    # "gpt-3.5-turbo-1106",
-    "mistral-medium",
-    # "gemini-pro-dev-api",
-    # "stripedhyena-nous-7b",
-    # "bard-jan-24-gemini-pro",
-    "bard-feb-2024",
-    # "deepseek-llm-67b-chat",
->>>>>>> 1db84d09
 ]
 
 # outage models won't be sampled.
@@ -697,11 +625,7 @@
 - You can continue chatting until you identify a winner.
 - Vote won't be counted if model identity is revealed during conversation.
 
-<<<<<<< HEAD
 ## 🏆 Arena Elo&nbsp;[Leaderboard](https://huggingface.co/spaces/lmsys/chatbot-arena-leaderboard)
-=======
-## 🏆 Arena Elo [Leaderboard](https://huggingface.co/spaces/lmsys/chatbot-arena-leaderboard)
->>>>>>> 1db84d09
 We collect **200K+** human votes to compute an Elo-based LLM leaderboard.
 Find out who is the 🥇LLM Champion!
 
