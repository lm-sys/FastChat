--- conflicted
+++ resolved
@@ -118,25 +118,6 @@
                 else:
                     ret += role + ": " + "<s>"
             return ret
-<<<<<<< HEAD
-        elif self.sep_style == SeparatorStyle.NEW_LINE:
-            ret = self.system + self.sep
-            for role, message in self.messages:
-                if message:
-                    ret += role + "\n" + message + self.sep
-                else:
-                    ret += role + "\n"
-            return ret
-        elif self.sep_style == SeparatorStyle.BILLA:
-            ret = self.system + self.sep
-            for role, message in self.messages:
-                if message:
-                    ret += role + ": " + message + self.sep
-                else:
-                    ret += role + ": "  # must be end with a space
-            return ret
-=======
->>>>>>> 8e38141f
         else:
             raise ValueError(f"Invalid style: {self.sep_style}")
 
@@ -469,7 +450,33 @@
     )
 )
 
-<<<<<<< HEAD
+# RedPajama INCITE default template
+register_conv_template(
+    Conversation(
+        name="redpajama-incite",
+        system="",
+        roles=("<human>", "<bot>"),
+        messages=(),
+        offset=0,
+        sep_style=SeparatorStyle.ADD_COLON_SINGLE,
+        sep="\n",
+        stop_str="<human>",
+    )
+)
+
+# h2oGPT default template
+register_conv_template(
+    Conversation(
+        name="h2ogpt",
+        system="",
+        roles=("<|prompt|>", "<|answer|>"),
+        messages=(),
+        offset=0,
+        sep_style=SeparatorStyle.NO_COLON_SINGLE,
+        sep="</s>",
+    )
+)
+
 # Snoozy default template
 # Reference: https://github.com/nomic-ai/gpt4all/blob/d4861030b778da6db59d21d2927a4aba4f9f1f43/gpt4all-bindings/python/gpt4all/gpt4all.py#L232
 register_conv_template(
@@ -477,43 +484,14 @@
         name="snoozy",
         system="### Instruction: The prompt below is a question to answer, a task to complete, or a conversation to respond to; decide which and write an appropriate response.",
         roles=("### Prompt", "### Response"),
-=======
-# RedPajama INCITE default template
-register_conv_template(
-    Conversation(
-        name="redpajama-incite",
-        system="",
-        roles=("<human>", "<bot>"),
->>>>>>> 8e38141f
         messages=(),
         offset=0,
         sep_style=SeparatorStyle.ADD_COLON_SINGLE,
         sep="\n",
-<<<<<<< HEAD
-        stop_str="###",
-    )
-)
-
-=======
-        stop_str="<human>",
-    )
-)
-
-# h2oGPT default template
-register_conv_template(
-    Conversation(
-        name="h2ogpt",
-        system="",
-        roles=("<|prompt|>", "<|answer|>"),
-        messages=(),
-        offset=0,
-        sep_style=SeparatorStyle.NO_COLON_SINGLE,
-        sep="</s>",
-    )
-)
-
-
->>>>>>> 8e38141f
+        stop_str="###"
+    )
+)
+
 if __name__ == "__main__":
     conv = get_conv_template("vicuna_v1.1")
     conv.append_message(conv.roles[0], "Hello!")
