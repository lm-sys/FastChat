--- conflicted
+++ resolved
@@ -558,7 +558,6 @@
     )
 )
 
-<<<<<<< HEAD
 # Falcon default template
 register_conv_template(
     Conversation(
@@ -572,8 +571,8 @@
         sep2="<|endoftext|>",
         stop_str='\nUser', # use stop_str to stop generation after stop_token_ids, it will also remove stop_str from the generated text
         stop_token_ids=[0, 1, 2, 3, 4, 5, 6, 7, 8, 9, 10, 11], # it better only put special tokens here, because tokenizer only remove special tokens
-        # stop_token_ids=[0, 1, 2, 3, 4, 5, 6, 7, 8, 9, 10, 11, 5584, 7932, 32250],
-=======
+    )
+)
 # ChagGPT default template
 register_conv_template(
     Conversation(
@@ -584,7 +583,6 @@
         offset=0,
         sep_style=SeparatorStyle.ADD_COLON_SINGLE,
         sep="\n",
->>>>>>> 50972fb5
     )
 )
 
