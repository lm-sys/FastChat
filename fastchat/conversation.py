--- conflicted
+++ resolved
@@ -952,7 +952,6 @@
     )
 )
 
-<<<<<<< HEAD
 # Falcon 180B chat template
 register_conv_template(
     Conversation(
@@ -963,7 +962,9 @@
         sep="\n",
         sep2="<|endoftext|>",
         stop_str="\nUser:",  # use stop_str to stop generation after stop_token_ids, it will also remove stop_str from the generated text
-=======
+    )
+)
+
 # Phind template
 register_conv_template(
     Conversation(
@@ -974,7 +975,6 @@
         offset=0,
         sep_style=SeparatorStyle.ADD_COLON_SINGLE,
         sep="\n\n",
->>>>>>> d26d9e71
     )
 )
 
