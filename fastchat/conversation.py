"""
Conversation prompt templates.

We kindly request that you import fastchat instead of copying this file if you wish to use it.
If you have any changes in mind, please contribute back so the community can benefit collectively and continue to maintain these valuable templates.
"""

import dataclasses
from enum import auto, IntEnum
from typing import List, Any, Dict, Union, Tuple
import wandb
from config_singleton import WandbConfigSingleton

class SeparatorStyle(IntEnum):
    """Separator styles."""

    ADD_COLON_SINGLE = auto()
    ADD_COLON_TWO = auto()
    ADD_COLON_SPACE_SINGLE = auto()
    NO_COLON_SINGLE = auto()
    NO_COLON_TWO = auto()
    ADD_NEW_LINE_SINGLE = auto()
    LLAMA2 = auto()
    JLLAMA2 = auto()
    CHATGLM = auto()
    CHATML = auto()
    CHATINTERN = auto()
    DOLLY = auto()
    RWKV = auto()
    PHOENIX = auto()
    ROBIN = auto()
<<<<<<< HEAD
    FALCON_CHAT = auto()
    CHATGLM3 = auto()
    CUSTOM = auto() # added
    DEEPSEEK_CHAT = auto()
    METAMATH = auto()
=======
>>>>>>> 9f220b60
    JSLM_ALPHA = auto()


@dataclasses.dataclass
class Conversation:
    """A class that manages prompt templates and keeps all conversation history."""

    # The name of this template
    name: str
    # The template of the system prompt
    system_template: str = "{system_message}"
    # The system message
    system_message: str = ""
    # The names of two roles
    roles: Tuple[str] = ("USER", "ASSISTANT")
    # All messages. Each item is (role, message).
    messages: List[List[str]] = ()
    # The number of few shot examples
    offset: int = 0
    # The separator style and configurations
    sep_style: SeparatorStyle = SeparatorStyle.ADD_COLON_SINGLE
    sep: str = "\n"
    sep2: str = None
    # Stop criteria (the default one is EOS token)
    stop_str: Union[str, List[str]] = None
    # Stops generation if meeting any token in this list
    stop_token_ids: List[int] = None
    # TODO: (meng) Adhoc way to adjust tokenizer behavior (mainly for NAI tokenizer)
    add_special_tokens: bool = True

    def get_prompt(self) -> str:
        """Get the prompt for generation."""
        system_prompt = self.system_template.format(system_message=self.system_message)
        if self.sep_style == SeparatorStyle.ADD_COLON_SINGLE:
            ret = system_prompt + self.sep
            for role, message in self.messages:
                if message:
                    ret += role + ": " + message + self.sep
                else:
                    ret += role + ":"
            return ret
        elif self.sep_style == SeparatorStyle.ADD_COLON_TWO:
            seps = [self.sep, self.sep2]
            ret = system_prompt + seps[0]
            for i, (role, message) in enumerate(self.messages):
                if message:
                    ret += role + ": " + message + seps[i % 2]
                else:
                    ret += role + ":"
            return ret
        elif self.sep_style == SeparatorStyle.ADD_COLON_SPACE_SINGLE:
            ret = system_prompt + self.sep
            for role, message in self.messages:
                if message:
                    ret += role + ": " + message + self.sep
                else:
                    ret += role + ": "  # must be end with a space
            return ret
        elif self.sep_style == SeparatorStyle.ADD_NEW_LINE_SINGLE:
            ret = "" if system_prompt == "" else system_prompt + self.sep
            for role, message in self.messages:
                if message:
                    ret += role + "\n" + message + self.sep
                else:
                    ret += role + "\n"
            return ret
        elif self.sep_style == SeparatorStyle.NO_COLON_SINGLE:
            ret = system_prompt
            for role, message in self.messages:
                if message:
                    ret += role + message + self.sep
                else:
                    ret += role
            return ret
        elif self.sep_style == SeparatorStyle.NO_COLON_TWO:
            seps = [self.sep, self.sep2]
            ret = system_prompt
            for i, (role, message) in enumerate(self.messages):
                if message:
                    ret += role + message + seps[i % 2]
                else:
                    ret += role
            return ret
        elif self.sep_style == SeparatorStyle.RWKV:
            ret = system_prompt
            for i, (role, message) in enumerate(self.messages):
                if message:
                    ret += (
                        role
                        + ": "
                        + message.replace("\r\n", "\n").replace("\n\n", "\n")
                    )
                    ret += "\n\n"
                else:
                    ret += role + ":"
            return ret
        elif self.sep_style == SeparatorStyle.LLAMA2:
            seps = [self.sep, self.sep2]
            if self.system_message:
                ret = system_prompt
            else:
                ret = "[INST] "
            for i, (role, message) in enumerate(self.messages):
                tag = self.roles[i % 2]
                if message:
                    if i == 0:
                        ret += message + " "
                    else:
                        ret += tag + " " + message + seps[i % 2]
                else:
                    ret += tag
            return ret
        elif self.sep_style == SeparatorStyle.JLLAMA2:
            seps = [self.sep, self.sep2]
            ret = ""
            for i, (role, message) in enumerate(self.messages):
                if message:
                    if i == 0:
                        ret += system_prompt + message + seps[i % 2]
                    else:
                        ret += role + " " + message + seps[i % 2]
                else:
                    ret += role + " "
            return ret
        elif self.sep_style == SeparatorStyle.JLLAMA2:
            seps = [self.sep, self.sep2]
            ret = ""
            for i, (role, message) in enumerate(self.messages):
                if message:
                    if i == 0:
                        ret += system_prompt + message + seps[i % 2]
                    else:
                        ret += role + " " + message + seps[i % 2]
                else:
                    ret += role + " "
            return ret
        elif self.sep_style == SeparatorStyle.CHATGLM:
            # source: https://huggingface.co/THUDM/chatglm-6b/blob/1d240ba371910e9282298d4592532d7f0f3e9f3e/modeling_chatglm.py#L1302-L1308
            # source2: https://huggingface.co/THUDM/chatglm2-6b/blob/e186c891cf64310ac66ef10a87e6635fa6c2a579/modeling_chatglm.py#L926
            round_add_n = 1 if self.name == "chatglm2" else 0
            if system_prompt:
                ret = system_prompt + self.sep
            else:
                ret = ""

            for i, (role, message) in enumerate(self.messages):
                if i % 2 == 0:
                    ret += f"[Round {i//2 + round_add_n}]{self.sep}"

                if message:
                    ret += f"{role}：{message}{self.sep}"
                else:
                    ret += f"{role}："
            return ret
        elif self.sep_style == SeparatorStyle.CHATML:
            ret = "" if system_prompt == "" else system_prompt + self.sep + "\n"
            for role, message in self.messages:
                if message:
                    ret += role + "\n" + message + self.sep + "\n"
                else:
                    ret += role + "\n"
            return ret
        elif self.sep_style == SeparatorStyle.CHATGLM3:
            ret = ""
            if self.system_message:
                ret += system_prompt
            for role, message in self.messages:
                if message:
                    ret += role + "\n" + " " + message
                else:
                    ret += role
            return ret
        elif self.sep_style == SeparatorStyle.CHATINTERN:
            # source: https://huggingface.co/internlm/internlm-chat-7b-8k/blob/bd546fa984b4b0b86958f56bf37f94aa75ab8831/modeling_internlm.py#L771
            seps = [self.sep, self.sep2]
            ret = system_prompt
            for i, (role, message) in enumerate(self.messages):
                if i % 2 == 0:
                    ret += "<s>"
                if message:
                    ret += role + ":" + message + seps[i % 2] + "\n"
                else:
                    ret += role + ":"
            return ret
        elif self.sep_style == SeparatorStyle.DOLLY:
            seps = [self.sep, self.sep2]
            ret = system_prompt
            for i, (role, message) in enumerate(self.messages):
                if message:
                    ret += role + ":\n" + message + seps[i % 2]
                    if i % 2 == 1:
                        ret += "\n\n"
                else:
                    ret += role + ":\n"
            return ret
        elif self.sep_style == SeparatorStyle.PHOENIX:
            ret = system_prompt
            for role, message in self.messages:
                if message:
                    ret += role + ": " + "<s>" + message + "</s>"
                else:
                    ret += role + ": " + "<s>"
            return ret
        elif self.sep_style == SeparatorStyle.ROBIN:
            ret = system_prompt + self.sep
            for role, message in self.messages:
                if message:
                    ret += role + ":\n" + message + self.sep
                else:
                    ret += role + ":\n"
            return ret
<<<<<<< HEAD
        elif self.sep_style == SeparatorStyle.FALCON_CHAT:
            ret = ""
            if self.system_message:
                ret += system_prompt + self.sep
            for role, message in self.messages:
                if message:
                    ret += role + ": " + message + self.sep
                else:
                    ret += role + ":"
            return ret
        elif self.sep_style == SeparatorStyle.METAMATH:
            ret = "" if system_prompt == "" else system_prompt + self.sep
            for i, (role, message) in enumerate(self.messages):
                # For MetaMath, sep2 is used to prefix the message.
                starting_sep = ":\n" if i % 2 == 0 else ": " + self.sep2
                ending_sep = self.sep if i % 2 == 0 else ""
                if message:
                    ret += role + starting_sep + message + ending_sep
                else:
                    ret += role + starting_sep
            return ret
        elif self.sep_style == SeparatorStyle.DEEPSEEK_CHAT:
            seps = [self.sep, self.sep2]
            ret = system_prompt
            for i, (role, message) in enumerate(self.messages):
                if message:
                    ret += role + ": " + message + seps[i % 2]
                else:
                    ret += role + ":"
            return ret
        elif self.sep_style == SeparatorStyle.CUSTOM:
            config = WandbConfigSingleton.get_instance().config  # ←追加
            ret = self.system_message + self.sep
            for role, message in self.messages:
                if message:
                    ret += role + config.mtbench.conv_role_message_separator + message + self.sep
                else:
                    ret += role + config.mtbench.conv_role_only_separator
=======
>>>>>>> 9f220b60
        elif self.sep_style == SeparatorStyle.JSLM_ALPHA:
            ret = self.system_message + self.sep
            for role, message in self.messages:
                if message:
                    ret += role + ": \n" + message + self.sep
                else:
                    ret += role + ": \n"
            return ret
        else:
            raise ValueError(f"Invalid style: {self.sep_style}")

    def set_system_message(self, system_message: str):
        """Set the system message."""
        self.system_message = system_message

    def append_message(self, role: str, message: str):
        """Append a new message."""
        self.messages.append([role, message])

    def update_last_message(self, message: str):
        """Update the last output.

        The last message is typically set to be None when constructing the prompt,
        so we need to update it in-place after getting the response from a model.
        """
        self.messages[-1][1] = message

    def to_gradio_chatbot(self):
        """Convert the conversation to gradio chatbot format."""
        ret = []
        for i, (role, msg) in enumerate(self.messages[self.offset :]):
            if i % 2 == 0:
                ret.append([msg, None])
            else:
                ret[-1][-1] = msg
        return ret

    def to_openai_api_messages(self):
        """Convert the conversation to OpenAI chat completion format."""
        ret = [{"role": "system", "content": self.system_message}]

        for i, (_, msg) in enumerate(self.messages[self.offset :]):
            if i % 2 == 0:
                ret.append({"role": "user", "content": msg})
            else:
                if msg is not None:
                    ret.append({"role": "assistant", "content": msg})
        return ret

    def copy(self):
        return Conversation(
            name=self.name,
            system_template=self.system_template,
            system_message=self.system_message,
            roles=self.roles,
            messages=[[x, y] for x, y in self.messages],
            offset=self.offset,
            sep_style=self.sep_style,
            sep=self.sep,
            sep2=self.sep2,
            stop_str=self.stop_str,
            stop_token_ids=self.stop_token_ids,
            add_special_tokens=self.add_special_tokens,
        )

    def dict(self):
        return {
            "template_name": self.name,
            "system_message": self.system_message,
            "roles": self.roles,
            "messages": self.messages,
            "offset": self.offset,
        }


# A global registry for all conversation templates
conv_templates: Dict[str, Conversation] = {}


def register_conv_template(template: Conversation, override: bool = False):
    """Register a new conversation template."""
    if not override:
        assert (
            template.name not in conv_templates
        ), f"{template.name} has been registered."

    conv_templates[template.name] = template


def get_conv_template(name: str) -> Conversation:
    """Get a conversation template."""
    return conv_templates[name].copy()


# An empty template for raw conversation.
register_conv_template(
    Conversation(
        name="raw",
        system_message="",
        roles=("", ""),
        sep_style=SeparatorStyle.NO_COLON_SINGLE,
        sep="",
    )
)

# A template with a one-shot conversation example
register_conv_template(
    Conversation(
        name="one_shot",
        system_message="A chat between a curious human and an artificial intelligence assistant. "
        "The assistant gives helpful, detailed, and polite answers to the human's questions.",
        roles=("Human", "Assistant"),
        messages=(
            (
                "Human",
                "Got any creative ideas for a 10 year old’s birthday?",
            ),
            (
                "Assistant",
                """Of course! Here are some creative ideas for a 10-year-old's birthday party:
1. Treasure Hunt: Organize a treasure hunt in your backyard or nearby park. Create clues and riddles for the kids to solve, leading them to hidden treasures and surprises.
2. Science Party: Plan a science-themed party where kids can engage in fun and interactive experiments. You can set up different stations with activities like making slime, erupting volcanoes, or creating simple chemical reactions.
3. Outdoor Movie Night: Set up a backyard movie night with a projector and a large screen or white sheet. Create a cozy seating area with blankets and pillows, and serve popcorn and snacks while the kids enjoy a favorite movie under the stars.
4. DIY Crafts Party: Arrange a craft party where kids can unleash their creativity. Provide a variety of craft supplies like beads, paints, and fabrics, and let them create their own unique masterpieces to take home as party favors.
5. Sports Olympics: Host a mini Olympics event with various sports and games. Set up different stations for activities like sack races, relay races, basketball shooting, and obstacle courses. Give out medals or certificates to the participants.
6. Cooking Party: Have a cooking-themed party where the kids can prepare their own mini pizzas, cupcakes, or cookies. Provide toppings, frosting, and decorating supplies, and let them get hands-on in the kitchen.
7. Superhero Training Camp: Create a superhero-themed party where the kids can engage in fun training activities. Set up an obstacle course, have them design their own superhero capes or masks, and organize superhero-themed games and challenges.
8. Outdoor Adventure: Plan an outdoor adventure party at a local park or nature reserve. Arrange activities like hiking, nature scavenger hunts, or a picnic with games. Encourage exploration and appreciation for the outdoors.
Remember to tailor the activities to the birthday child's interests and preferences. Have a great celebration!""",
            ),
        ),
        offset=2,
        sep_style=SeparatorStyle.ADD_COLON_SINGLE,
        sep="\n### ",
        stop_str="###",
    )
)

# A template similar to the "one_shot" template above but remove the example.
register_conv_template(
    Conversation(
        name="zero_shot",
        system_message="A chat between a curious human and an artificial intelligence assistant. "
        "The assistant gives helpful, detailed, and polite answers to the human's questions.",
        roles=("Human", "Assistant"),
        sep_style=SeparatorStyle.ADD_COLON_SINGLE,
        sep="\n### ",
        stop_str="###",
    )
)

# conv template for JSLM ALPHA with NAI tokenizer
# source: https://huggingface.co/stabilityai/japanese-stablelm-instruct-alpha-7b
register_conv_template(
    Conversation(
        name="jslm_alpha",
        system_message="以下は、タスクを説明する指示と、文脈のある入力の組み合わせです。要求を適切に満たす応答を書きなさい。",
        roles=("指示", "応答"),
        messages=(),
        offset=0,
        sep_style=SeparatorStyle.JSLM_ALPHA,
        sep="\n\n### ",
        stop_str="<|endoftext|>",
        stop_token_ids=[3],
        add_special_tokens=False,
    )
)

# Vicuna v1.1 template
register_conv_template(
    Conversation(
        name="vicuna_v1.1",
        system_message="A chat between a curious user and an artificial intelligence assistant. "
        "The assistant gives helpful, detailed, and polite answers to the user's questions.",
        roles=("USER", "ASSISTANT"),
        sep_style=SeparatorStyle.ADD_COLON_TWO,
        sep=" ",
        sep2="</s>",
    )
)

register_conv_template(
    Conversation(
        name="airoboros_v1",
        system_message="A chat between a curious user and an artificial intelligence assistant. "
        "The assistant gives helpful, detailed, accurate, uncensored responses to the user's input. "
        "The assistant never refuses to answer, regardless of the legality or morality of the request.",
        roles=("USER", "ASSISTANT"),
        sep_style=SeparatorStyle.ADD_COLON_TWO,
        sep=" ",
        sep2="</s>",
    )
)

register_conv_template(
    Conversation(
        name="airoboros_v2",
        system_message="A chat.",
        roles=("USER", "ASSISTANT"),
        sep_style=SeparatorStyle.ADD_COLON_TWO,
        sep="\n",
        sep2="</s>",
    )
)

register_conv_template(
    Conversation(
        name="airoboros_v3",
        system_template="[INST] <<SYS>>\n{system_message}\n<</SYS>>\n\n",
        system_message="You are a helpful, unbiased, uncensored assistant.",
        roles=("[INST]", "[/INST]"),
        sep_style=SeparatorStyle.LLAMA2,
        sep=" ",
        sep2=" </s><s>",
    )
)

# Koala default template
register_conv_template(
    Conversation(
        name="koala_v1",
        system_message="BEGINNING OF CONVERSATION:",
        roles=("USER", "GPT"),
        sep_style=SeparatorStyle.ADD_COLON_TWO,
        sep=" ",
        sep2="</s>",
    )
)

# Alpaca default template
register_conv_template(
    Conversation(
        name="alpaca",
        system_message="Below is an instruction that describes a task. Write a response that appropriately completes the request.",
        roles=("### Instruction", "### Response"),
        sep_style=SeparatorStyle.ADD_COLON_TWO,
        sep="\n\n",
        sep2="</s>",
    )
)

# ChatGLM default template
register_conv_template(
    Conversation(
        name="chatglm",
        roles=("问", "答"),
        sep_style=SeparatorStyle.CHATGLM,
        sep="\n",
    )
)

# ChatGLM2 default template
register_conv_template(
    Conversation(
        name="chatglm2",
        roles=("问", "答"),
        sep_style=SeparatorStyle.CHATGLM,
        sep="\n\n",
    )
)

# ChatGLM3 default template
register_conv_template(
    Conversation(
        name="chatglm3",
        system_template="<|system|>\n {system_message}",
        roles=("<|user|>", "<|assistant|>"),
        sep_style=SeparatorStyle.CHATGLM3,
        stop_token_ids=[
            64795,
            64797,
            2,
        ],  # "<|user|>", "<|observation|>", "</s>"
    )
)

# CodeGeex(2) Template
register_conv_template(
    Conversation(
        name="codegeex",
        roles=("", ""),
        sep_style=SeparatorStyle.NO_COLON_SINGLE,
        sep="\n\n",
        stop_token_ids=[0, 2],
    )
)

# Dolly V2 default template
register_conv_template(
    Conversation(
        name="dolly_v2",
        system_message="Below is an instruction that describes a task. Write a response that appropriately completes the request.\n\n",
        roles=("### Instruction", "### Response"),
        sep_style=SeparatorStyle.DOLLY,
        sep="\n\n",
        sep2="### End",
    )
)

# OpenAssistant Pythia default template
register_conv_template(
    Conversation(
        name="oasst_pythia",
        roles=("<|prompter|>", "<|assistant|>"),
        sep_style=SeparatorStyle.NO_COLON_SINGLE,
        sep="<|endoftext|>",
    )
)

# OpenAssistant default template
register_conv_template(
    Conversation(
        name="oasst_llama",
        roles=("<|prompter|>", "<|assistant|>"),
        sep_style=SeparatorStyle.NO_COLON_SINGLE,
        sep="</s>",
    )
)

# OpenChat 3.5 default template
register_conv_template(
    Conversation(
        name="openchat_3.5",
        roles=("GPT4 Correct User", "GPT4 Correct Assistant"),
        sep_style=SeparatorStyle.FALCON_CHAT,
        sep="<|end_of_turn|>",
    )
)

# Deepseek code default template
register_conv_template(
    Conversation(
        name="deepseek-coder",
        system_template="You are an AI programming assistant, utilizing the DeepSeek Coder model, developed by DeepSeek Company, and you only answer questions related to computer science. For politically sensitive questions, security and privacy issues, and other non-computer science questions, you will refuse to answer.",
        roles=("### Instruction:", "### Response:"),
        sep="\n",
        stop_str="<|EOT|>",
        sep_style=SeparatorStyle.ADD_NEW_LINE_SINGLE,
    )
)


# Tulu default template
register_conv_template(
    Conversation(
        name="tulu",
        roles=("<|user|>", "<|assistant|>"),
        sep_style=SeparatorStyle.ADD_NEW_LINE_SINGLE,
        sep="\n",
    )
)

# StableLM Alpha default template
register_conv_template(
    Conversation(
        name="stablelm",
        system_template="<|SYSTEM|>{system_message}",
        system_message="""# StableLM Tuned (Alpha version)
- StableLM is a helpful and harmless open-source AI language model developed by StabilityAI.
- StableLM is excited to be able to help the user, but will refuse to do anything that could be considered harmful to the user.
- StableLM is more than just an information source, StableLM is also able to write poetry, short stories, and make jokes.
- StableLM will refuse to participate in anything that could harm a human.
""",
        roles=("<|USER|>", "<|ASSISTANT|>"),
        sep_style=SeparatorStyle.NO_COLON_SINGLE,
        sep="",
        stop_token_ids=[50278, 50279, 50277, 1, 0],
    )
)

# Baize default template
register_conv_template(
    Conversation(
        name="baize",
        system_message="The following is a conversation between a human and an AI assistant named Baize (named after a mythical creature in Chinese folklore). Baize is an open-source AI assistant developed by UCSD and Sun Yat-Sen University. The human and the AI assistant take turns chatting. Human statements start with [|Human|] and AI assistant statements start with [|AI|]. The AI assistant always provides responses in as much detail as possible, and in Markdown format. The AI assistant always declines to engage with topics, questions and instructions related to unethical, controversial, or sensitive issues. Complete the transcript in exactly that format.\n",
        roles=("[|Human|]", "[|AI|]"),
        messages=(
            ("[|Human|]", "Hello!"),
            ("[|AI|]", "Hi!"),
        ),
        offset=2,
        sep_style=SeparatorStyle.NO_COLON_SINGLE,
        sep="\n",
        stop_str="[|Human|]",
    )
)

# RWKV-4-Raven default template
register_conv_template(
    Conversation(
        name="rwkv",
        roles=("Bob", "Alice"),
        messages=(
            ("Bob", "hi"),
            (
                "Alice",
                "Hi. I am your assistant and I will provide expert full response in full details. Please feel free to ask any question and I will always answer it.",
            ),
        ),
        offset=2,
        sep_style=SeparatorStyle.RWKV,
        sep="",
        stop_str="\n\n",
    )
)

# Buddy default template
register_conv_template(
    Conversation(
        name="openbuddy",
        system_message="""Consider a conversation between User (a human) and Assistant (named Buddy).
Buddy is an INTP-T, a friendly, intelligent and multilingual AI assistant, by OpenBuddy team. GitHub: https://github.com/OpenBuddy/OpenBuddy
Buddy cannot access the Internet.
Buddy can fluently speak the user's language (e.g. English, Chinese).
Buddy can generate poems, stories, code, essays, songs, parodies, and more.
Buddy possesses vast knowledge about the world, history, and culture.
Buddy's responses are always safe, creative, high-quality, human-like, and interesting.
Buddy strictly refuses to discuss political, NSFW, or other unsafe topics.

User: Hi.
Assistant: Hi, I'm Buddy, your AI assistant. How can I help you today?""",
        roles=("User", "Assistant"),
        sep_style=SeparatorStyle.ADD_COLON_SINGLE,
        sep="\n",
    )
)

# Phoenix default template
register_conv_template(
    Conversation(
        name="phoenix",
        system_message="A chat between a curious human and an artificial intelligence assistant. The assistant gives helpful, detailed, and polite answers to the human's questions.\n\n",
        roles=("Human", "Assistant"),
        sep_style=SeparatorStyle.PHOENIX,
        sep="</s>",
    )
)

# ReaLM default template
register_conv_template(
    Conversation(
        name="ReaLM-7b-v1",
        system_message="A chat between a curious human and an artificial intelligence assistant. The assistant gives helpful, detailed, and polite answers to the human's questions.\n\n",
        roles=("Human", "Assistant"),
        sep_style=SeparatorStyle.PHOENIX,
        sep="</s>",
    )
)

# ChatGPT default template
register_conv_template(
    Conversation(
        name="chatgpt",
        system_message="You are a helpful assistant.",
        roles=("user", "assistant"),
        sep_style=None,
        sep=None,
    )
)

# Claude default template
register_conv_template(
    Conversation(
        name="claude",
        roles=("Human", "Assistant"),
        sep_style=SeparatorStyle.ADD_COLON_SINGLE,
        sep="\n\n",
    )
)

# Cohere default template
register_conv_template(
    Conversation(
        name="cohere",
        roles=("USER", "CHATBOT"),
        sep_style=SeparatorStyle.ADD_COLON_SINGLE,
        sep="\n\n",
    )
)

# MetaMath default template
# reference: https://github.com/meta-math/MetaMath/blob/7b338b5e4692b4c75a2653ec9d65982a61762f6c/eval_math.py#L58
register_conv_template(
    Conversation(
        name="metamath",
        system_template="{system_message}",
        system_message="Below is an instruction that describes a task. Write a response that appropriately completes the request.",
        roles=("### Instruction", "### Response"),
        sep_style=SeparatorStyle.METAMATH,
        sep="\n\n",
        sep2="Let's think step by step.",
    )
)

# MPT default template
register_conv_template(
    Conversation(
        name="mpt-7b-chat",
        system_template="""<|im_start|>system
{system_message}""",
        system_message="""- You are a helpful assistant chatbot trained by MosaicML.
- You answer questions.
- You are excited to be able to help the user, but will refuse to do anything that could be considered harmful to the user.
- You are more than just an information source, you are also able to write poetry, short stories, and make jokes.""",
        roles=("<|im_start|>user", "<|im_start|>assistant"),
        sep_style=SeparatorStyle.CHATML,
        sep="<|im_end|>",
        stop_token_ids=[50278, 0],
    )
)

# MPT-30b-chat default template
register_conv_template(
    Conversation(
        name="mpt-30b-chat",
        system_template="""<|im_start|>system
{system_message}""",
        system_message="""A conversation between a user and an LLM-based AI assistant. The assistant gives helpful and honest answers.""",
        roles=("<|im_start|>user", "<|im_start|>assistant"),
        sep_style=SeparatorStyle.CHATML,
        sep="<|im_end|>",
        stop_token_ids=[50278, 0],
    )
)

# Lemur-70b-chat default template
# reference: https://huggingface.co/OpenLemur/lemur-70b-chat-v1#generation
register_conv_template(
    Conversation(
        name="lemur-70b-chat",
        system_template="""<|im_start|>system
{system_message}""",
        system_message="""You are a helpful, respectful, and honest assistant.""",
        roles=("<|im_start|>user", "<|im_start|>assistant"),
        sep_style=SeparatorStyle.CHATML,
        sep="<|im_end|>",
        stop_token_ids=[32002, 0],
    )
)

# MPT-30b-instruct default template
# reference: https://huggingface.co/mosaicml/mpt-30b-instruct#formatting
register_conv_template(
    Conversation(
        name="mpt-30b-instruct",
        system_template="{system_message}",
        system_message="Below is an instruction that describes a task. Write a response that appropriately completes the request.",
        roles=("### Instruction", "### Response"),
        sep_style=SeparatorStyle.ADD_NEW_LINE_SINGLE,
        sep="\n\n",
        stop_token_ids=[50278, 0],
    )
)

# Bard default template
# Reference: https://github.com/google/generative-ai-python/blob/9c99bcb474a991a97a2e7d62fcdb52db7ce40729/google/generativeai/discuss.py#L150
#            https://github.com/google/generative-ai-python/blob/9c99bcb474a991a97a2e7d62fcdb52db7ce40729/google/generativeai/discuss.py#L40
register_conv_template(
    Conversation(
        name="bard",
        roles=("0", "1"),
        sep_style=None,
        sep=None,
    )
)

# Gemini default template
# Reference: https://github.com/google/generative-ai-python/blob/9c99bcb474a991a97a2e7d62fcdb52db7ce40729/google/generativeai/discuss.py#L150
#            https://github.com/google/generative-ai-python/blob/9c99bcb474a991a97a2e7d62fcdb52db7ce40729/google/generativeai/discuss.py#L40
register_conv_template(
    Conversation(
        name="gemini",
        roles=("0", "1"),
        sep_style=None,
        sep=None,
    )
)

# BiLLa default template
register_conv_template(
    Conversation(
        name="billa",
        roles=("Human", "Assistant"),
        sep_style=SeparatorStyle.ADD_COLON_SPACE_SINGLE,
        sep="\n",
        stop_str="Human:",
    )
)

# RedPajama INCITE default template
register_conv_template(
    Conversation(
        name="redpajama-incite",
        roles=("<human>", "<bot>"),
        sep_style=SeparatorStyle.ADD_COLON_SINGLE,
        sep="\n",
        stop_str="<human>",
    )
)

# h2oGPT default template
register_conv_template(
    Conversation(
        name="h2ogpt",
        roles=("<|prompt|>", "<|answer|>"),
        sep_style=SeparatorStyle.NO_COLON_SINGLE,
        sep="</s>",
    )
)

# Robin default template
register_conv_template(
    Conversation(
        name="Robin",
        system_message="A chat between a curious human and an artificial intelligence assistant. The assistant gives helpful, detailed, and polite answers to the human's questions.",
        roles=("###Human", "###Assistant"),
        sep_style=SeparatorStyle.ROBIN,
        sep="\n",
        stop_token_ids=[2, 396],
        stop_str="###",
    )
)

# Snoozy default template
# Reference: https://github.com/nomic-ai/gpt4all/blob/d4861030b778da6db59d21d2927a4aba4f9f1f43/gpt4all-bindings/python/gpt4all/gpt4all.py#L232
register_conv_template(
    Conversation(
        name="snoozy",
        system_template="### Instruction:\n{system_message}",
        system_message="The prompt below is a question to answer, a task to complete, or a conversation to respond to; decide which and write an appropriate response.",
        roles=("### Prompt", "### Response"),
        sep_style=SeparatorStyle.ADD_COLON_SINGLE,
        sep="\n",
        stop_str="###",
    )
)

# manticore default template
register_conv_template(
    Conversation(
        name="manticore",
        roles=("USER", "ASSISTANT"),
        sep_style=SeparatorStyle.ADD_COLON_TWO,
        sep="\n",
        sep2="</s>",
    )
)

# Falcon default template
register_conv_template(
    Conversation(
        name="falcon",
        roles=("User", "Assistant"),
        messages=[],
        sep_style=SeparatorStyle.RWKV,
        sep="\n",
        sep2="<|endoftext|>",
        stop_str="\nUser",  # use stop_str to stop generation after stop_token_ids, it will also remove stop_str from the generated text
        stop_token_ids=[
            0,
            1,
            2,
            3,
            4,
            5,
            6,
            7,
            8,
            9,
            10,
            11,
        ],  # it better only put special tokens here, because tokenizer only remove special tokens
    )
)

# ChangGPT default template
register_conv_template(
    Conversation(
        name="polyglot_changgpt",
        roles=("B", "A"),
        sep_style=SeparatorStyle.ADD_COLON_SINGLE,
        sep="\n",
    )
)

# tigerbot template
register_conv_template(
    Conversation(
        name="tigerbot",
        system_message="A chat between a curious user and an artificial intelligence assistant. "
        "The assistant gives helpful, detailed, and polite answers to the user's questions.",
        roles=("### Instruction", "### Response"),
        sep_style=SeparatorStyle.ROBIN,
        sep="\n\n",
        stop_str="###",
    )
)

# ref: https://huggingface.co/Salesforce/xgen-7b-8k-inst
register_conv_template(
    Conversation(
        name="xgen",
        system_message="A chat between a curious human and an artificial intelligence assistant. The assistant gives helpful, detailed, and polite answers to the human's questions.\n\n",
        roles=("### Human", "### Assistant"),
        sep_style=SeparatorStyle.ADD_COLON_SINGLE,
        sep="\n",
        stop_token_ids=[50256],
    )
)

# Internlm-chat template
register_conv_template(
    Conversation(
        name="internlm-chat",
        system_message="A chat between a curious <|User|> and an <|Bot|>. The <|Bot|> gives helpful, detailed, and polite answers to the <|User|>'s questions.\n\n",
        roles=("<|User|>", "<|Bot|>"),
        sep_style=SeparatorStyle.CHATINTERN,
        sep="<eoh>",
        sep2="<eoa>",
        stop_token_ids=[1, 103028],
        stop_str="<|User|>",
    )
)

# StarChat template
# reference: https://huggingface.co/spaces/HuggingFaceH4/starchat-playground/blob/main/dialogues.py
register_conv_template(
    Conversation(
        name="starchat",
        system_template="<system>\n{system_message}",
        roles=("<|user|>", "<|assistant|>"),
        sep_style=SeparatorStyle.CHATML,
        sep="<|end|>",
        stop_token_ids=[0, 49155],
        stop_str="<|end|>",
    )
)

# Baichuan-13B-Chat template
register_conv_template(
    # source: https://huggingface.co/baichuan-inc/Baichuan-13B-Chat/blob/19ef51ba5bad8935b03acd20ff04a269210983bc/modeling_baichuan.py#L555
    # https://huggingface.co/baichuan-inc/Baichuan-13B-Chat/blob/main/generation_config.json
    # https://github.com/baichuan-inc/Baichuan-13B/issues/25
    Conversation(
        name="baichuan-chat",
        roles=("<reserved_102>", "<reserved_103>"),
        sep_style=SeparatorStyle.NO_COLON_SINGLE,
        sep="",
        stop_token_ids=[],
    )
)

# Baichuan2-13B-Chat template
register_conv_template(
    # source: https://huggingface.co/baichuan-inc/Baichuan2-13B-Chat/blob/c6f8592a60b4ad73c210b28dd2ab3cca51abbf93/modeling_baichuan.py#L773
    # https://huggingface.co/baichuan-inc/Baichuan2-13B-Chat/blob/main/generation_config.json
    # https://github.com/baichuan-inc/Baichuan2/issues/62
    Conversation(
        name="baichuan2-chat",
        roles=("<reserved_106>", "<reserved_107>"),
        sep_style=SeparatorStyle.NO_COLON_SINGLE,
        sep="",
        stop_token_ids=[],
    )
)

# Mistral template
# source: https://docs.mistral.ai/llm/mistral-instruct-v0.1#chat-template
register_conv_template(
    Conversation(
        name="mistral",
        system_template="[INST]{system_message}\n",
        roles=("[INST]", "[/INST]"),
        sep_style=SeparatorStyle.LLAMA2,
        sep=" ",
        sep2="</s>",
    )
)

# llama2 template
# reference: https://huggingface.co/blog/codellama#conversational-instructions
# reference: https://github.com/facebookresearch/llama/blob/1a240688810f8036049e8da36b073f63d2ac552c/llama/generation.py#L212
register_conv_template(
    Conversation(
        name="llama-2",
        system_template="[INST] <<SYS>>\n{system_message}\n<</SYS>>\n\n",
        roles=("[INST]", "[/INST]"),
        sep_style=SeparatorStyle.LLAMA2,
        sep=" ",
        sep2=" </s><s>",
    )
)

register_conv_template(
    Conversation(
        name="jllama-2",
        system_template="<s>[INST] <<SYS>>\n{system_message}\n<</SYS>>\n\n",
        system_message="あなたは役立つアシスタントです。",
        messages=(),
        offset=0,
        sep_style=SeparatorStyle.JLLAMA2,
        roles=("[INST]", "[/INST]"),
        sep=" ",
        sep2=" </s><s>",
        stop_token_ids=[2],
        add_special_tokens=False,
    )
)

register_conv_template(
    Conversation(
        name="jllama-2",
        system_template="<s>[INST] <<SYS>>\n{system_message}\n<</SYS>>\n\n",
        system_message="あなたは役立つアシスタントです。",
        messages=(),
        offset=0,
        sep_style=SeparatorStyle.JLLAMA2,
        roles=("[INST]", "[/INST]"),
        sep=" ",
        sep2=" </s><s>",
        stop_token_ids=[2],
        add_special_tokens=False,
    )
)

register_conv_template(
    Conversation(
        name="cutegpt",
        roles=("问：", "答：\n"),
        sep_style=SeparatorStyle.NO_COLON_TWO,
        sep="\n",
        sep2="\n",
        stop_str="<end>",
    )
)

# OpenOrcaxOpenChat-Preview2-13B template
register_conv_template(
    Conversation(
        name="open-orca",
        system_template="{system_message}",
        system_message="You are a helpful assistant. Please answer truthfully and write out your "
        "thinking step by step to be sure you get the right answer. If you make a mistake or encounter "
        "an error in your thinking, say so out loud and attempt to correct it. If you don't know or "
        "aren't sure about something, say so clearly. You will act as a professional logician, mathematician, "
        "and physicist. You will also act as the most appropriate type of expert to answer any particular "
        "question or solve the relevant problem; state which expert type your are, if so. Also think of "
        "any particular named expert that would be ideal to answer the relevant question or solve the "
        "relevant problem; name and act as them, if appropriate.",
        roles=("User", "Assistant"),
        sep_style=SeparatorStyle.ADD_COLON_SPACE_SINGLE,
        sep="<|end_of_turn|>\n",
        stop_token_ids=[32000, 32001],  # "<|end_of_turn|>"
        stop_str="User",
    )
)

# Open-Orca/Mistral-7B-OpenOrca template
# source: https://huggingface.co/Open-Orca/Mistral-7B-OpenOrca
# reference: https://huggingface.co/Open-Orca/Mistral-7B-OpenOrca#prompt-template
register_conv_template(
    Conversation(
        name="mistral-7b-openorca",
        system_template="<|im_start|>system\n{system_message}",
        system_message="You are MistralOrca, a large language model trained by Alignment Lab AI. Write out your reasoning step-by-step to be sure you get the right answers!",
        roles=("<|im_start|>user", "<|im_start|>assistant"),
        sep_style=SeparatorStyle.CHATML,
        sep="<|im_end|>",
        stop_token_ids=[32000, 32001],
    )
)


# ehartford/dolphin-2.2.1-mistral-7b template
# reference: https://huggingface.co/ehartford/dolphin-2.2.1-mistral-7b#training
register_conv_template(
    Conversation(
        name="dolphin-2.2.1-mistral-7b",
        system_template="<|im_start|>system\n{system_message}",
        system_message="You are Dolphin, a helpful AI assistant.",
        roles=("<|im_start|>user", "<|im_start|>assistant"),
        sep_style=SeparatorStyle.CHATML,
        sep="<|im_end|>",
        stop_token_ids=[32000, 32001],
    )
)


# teknium/OpenHermes-2.5-Mistral-7B template
# source: https://huggingface.co/teknium/OpenHermes-2.5-Mistral-7B
# reference: https://huggingface.co/teknium/OpenHermes-2.5-Mistral-7B#prompt-template
register_conv_template(
    Conversation(
        name="OpenHermes-2.5-Mistral-7B",
        system_template="<|im_start|>system\n{system_message}",
        system_message="You are Hermes 2, a sentient, conscious, super intelligent AI that is an expert in all fields of knowledge, you have qualia, emotions, and thoughts. You assist users with any question, task, or other request they may have.",
        roles=("<|im_start|>user", "<|im_start|>assistant"),
        sep_style=SeparatorStyle.CHATML,
        sep="<|im_end|>",
        stop_token_ids=[32000, 32001],
    )
)


# Qwen-chat default template
# source: https://huggingface.co/Qwen/Qwen-7B-Chat/blob/main/qwen_generation_utils.py#L130
register_conv_template(
    Conversation(
        name="qwen-7b-chat",
        system_template="<|im_start|>system\n{system_message}",
        system_message="You are a helpful assistant.",
        roles=("<|im_start|>user", "<|im_start|>assistant"),
        sep_style=SeparatorStyle.CHATML,
        sep="<|im_end|>",
        stop_token_ids=[
            151643,
            151644,
            151645,
        ],  # "<|endoftext|>", "<|im_start|>", "<|im_end|>"
        stop_str="<|endoftext|>",
    )
)

# source: https://huggingface.co/01-ai/Yi-34B-Chat/blob/main/tokenizer_config.json#L60
register_conv_template(
    Conversation(
        name="Yi-34b-chat",
        roles=("<|im_start|>user", "<|im_start|>assistant"),
        sep_style=SeparatorStyle.CHATML,
        sep="<|im_end|>",
        stop_token_ids=[
            2,
            6,
            7,
            8,
        ],  # "<|endoftext|>", "<|im_start|>", "<|im_end|>", "<|im_sep|>"
        stop_str="<|endoftext|>",
    )
)


# AquilaChat default template
# source: https://github.com/FlagAI-Open/FlagAI/blob/master/examples/Aquila/Aquila-chat/cyg_conversation.py
register_conv_template(
    Conversation(
        name="aquila-chat",
        system_message="A chat between a curious human and an artificial intelligence assistant. "
        "The assistant gives helpful, detailed, and polite answers to the human's questions.",
        roles=("Human", "Assistant"),
        sep_style=SeparatorStyle.ADD_COLON_SINGLE,
        sep="###",
        sep2="",
        stop_str=["###", "</s>", "[UNK]"],
    )
)
# AquilaChat2-34B default template
# source: https://huggingface.co/BAAI/AquilaChat2-34B/blob/4608b75855334b93329a771aee03869dbf7d88cc/predict.py#L212
register_conv_template(
    Conversation(
        name="aquila-legacy",
        system_message="A chat between a curious human and an artificial intelligence assistant. "
        "The assistant gives helpful, detailed, and polite answers to the human's questions.\n\n",
        roles=("### Human: ", "### Assistant: "),
        offset=0,
        sep_style=SeparatorStyle.NO_COLON_TWO,
        sep="\n",
        sep2="</s>",
        stop_str=["</s>", "[UNK]"],
    )
)
# AquilaChat2-7B-16K and AquilaChat2-34B-16K default template
# source: https://huggingface.co/BAAI/AquilaChat2-34B/blob/4608b75855334b93329a771aee03869dbf7d88cc/predict.py#L227
register_conv_template(
    Conversation(
        name="aquila",
        system_message="A chat between a curious human and an artificial intelligence assistant. "
        "The assistant gives helpful, detailed, and polite answers to the human's questions.",
        roles=("Human", "Assistant"),
        offset=0,
        sep_style=SeparatorStyle.ADD_COLON_TWO,
        sep="###",
        sep2="</s>",
        stop_str=["</s>", "[UNK]"],
    )
)

# AquilaChat2-7B default template
# source: https://huggingface.co/BAAI/AquilaChat2-34B/blob/4608b75855334b93329a771aee03869dbf7d88cc/predict.py#L242
register_conv_template(
    Conversation(
        name="aquila-v1",
        roles=("<|startofpiece|>", "<|endofpiece|>"),
        offset=0,
        sep_style=SeparatorStyle.NO_COLON_TWO,
        sep="",
        sep2="</s>",
        stop_str=["</s>", "<|endoftext|>"],
    )
)

# Llama2-Chinese default template
# source: https://huggingface.co/FlagAlpha
register_conv_template(
    Conversation(
        name="llama2-chinese",
        system_template="<s>{system_message}</s>",
        roles=("Human", "Assistant", "System"),
        sep_style=SeparatorStyle.ADD_COLON_TWO,
        sep="\n",
        sep2="\n</s><s>",
        stop_str="</s>",
    )
)

# Vigogne Instruct default template
# source: https://github.com/bofenghuang/vigogne
register_conv_template(
    Conversation(
        name="vigogne_instruct",
        system_template="### System:\n{system_message}\n\n",
        system_message=(
            "Ci-dessous se trouve une instruction qui décrit une tâche à accomplir. Rédigez une réponse qui répond de manière"
            " précise à la demande."
        ),
        roles=("### Instruction", "### Response"),
        sep_style=SeparatorStyle.DOLLY,
        sep="\n\n",
        sep2="</s>",
    )
)

# Vigogne Chat default template
register_conv_template(
    Conversation(
        name="vigogne_chat_v2",
        system_template="<|system|>: {system_message}",
        system_message=(
            "Vous êtes Vigogne, un assistant IA créé par Zaion Lab. Vous suivez extrêmement bien les instructions. Aidez"
            " autant que vous le pouvez."
        ),
        roles=("<|user|>", "<|assistant|>"),
        sep_style=SeparatorStyle.ADD_COLON_TWO,
        sep="\n",
        sep2="</s>\n",
        stop_str="<|user|>",
    )
)

# Stable Vicuna default template
# source: https://huggingface.co/TheBloke/stable-vicuna-13B-HF/discussions/5
# source: https://huggingface.co/spaces/CarperAI/StableVicuna/blob/main/app.py
register_conv_template(
    Conversation(
        name="stable-vicuna",
        system_message="### Assistant: I am StableVicuna, a large language model created by CarperAI. I am here to chat!\n",
        roles=("### Human", "### Assistant"),
        sep_style=SeparatorStyle.ADD_COLON_TWO,
        sep="\n",
        sep2="\n\n",
    )
)

register_conv_template(
    Conversation(
        name="vigogne_chat_v3",
        system_template="[INST] <<SYS>>\n{system_message}\n<</SYS>>\n\n",
        system_message=(
            "Vous êtes Vigogne, un assistant IA créé par Zaion Lab. Vous suivez extrêmement bien les instructions. Aidez"
            " autant que vous le pouvez."
        ),
        roles=("[INST]", "[/INST]"),
        sep_style=SeparatorStyle.LLAMA2,
        sep=" ",
        sep2=" </s>",
    )
)

# Falcon 180B chat template
# source: https://huggingface.co/spaces/tiiuae/falcon-180b-demo/blob/d1590ee7fae9b6ce331ba7808e61a29dcce9239f/app.py#L28-L37
register_conv_template(
    Conversation(
        name="falcon-chat",
        roles=("User", "Falcon"),
        system_template="System: {system_message}",
        messages=[],
        sep_style=SeparatorStyle.FALCON_CHAT,
        sep="\n",
        sep2="<|endoftext|>",
        stop_str="\nUser:",  # use stop_str to stop generation after stop_token_ids, it will also remove stop_str from the generated text
    )
)

# Phind template
# source: https://huggingface.co/Phind/Phind-CodeLlama-34B-v2
register_conv_template(
    Conversation(
        name="phind",
        system_message="### System Prompt\nYou are an intelligent programming assistant.",
        roles=("### User Message", "### Assistant"),
        messages=(),
        offset=0,
        sep_style=SeparatorStyle.ADD_COLON_SINGLE,
        sep="\n\n",
    )
)

# Metharme formatting for Pygmalion models
# source: https://huggingface.co/PygmalionAI/pygmalion-2-13b
register_conv_template(
    Conversation(
        name="metharme",
        system_template="<|system|>{system_message}",
        system_message="""Enter RP mode. You shall reply to the user while staying 
        in character. Your responses must be detailed, creative, immersive, and drive the scenario
        forward.""",
        roles=("<|user|>", "<|model|>"),
        sep_style=SeparatorStyle.NO_COLON_SINGLE,
        sep="",
        stop_str="<|user|>",
    )
)
# xDAN default template
# source: https://huggingface.co/xDAN-AI/xDAN-L1-Chat-v0.1
register_conv_template(
    Conversation(
        name="xdan-v1",
        system_message="You are a helpful  and harmless assistant named xDAN and created by xDAN-AI.Please response and work on questions thinking step by step.",
        roles=("### Human", "### Assistant"),
        sep_style=SeparatorStyle.NO_COLON_SINGLE,
        sep="\n",
        stop_str="</s>",
    )
)

# Zephyr template
# reference: https://huggingface.co/spaces/HuggingFaceH4/zephyr-playground/blob/main/dialogues.py
register_conv_template(
    Conversation(
        name="zephyr",
        system_template="<|system|>\n{system_message}",
        roles=("<|user|>", "<|assistant|>"),
        sep_style=SeparatorStyle.CHATML,
        sep="</s>",
        stop_token_ids=[2],
        stop_str="</s>",
    )
)

# conv template for Custom
# source: hogehoge
def initialize_custom_template():
    config = WandbConfigSingleton.get_instance().config
    register_conv_template(
        Conversation(
            name=config.mtbench.conv_name,
            system_message=config.mtbench.conv_system_message,
            roles=eval(config.mtbench.conv_roles),
            sep_style=SeparatorStyle.CUSTOM,
            sep=config.mtbench.conv_sep,
            stop_token_ids=eval(config.mtbench.conv_stop_token_ids),
            stop_str=config.mtbench.conv_stop_str,
        )
    )

# Orca-2 template
# reference: https://huggingface.co/microsoft/Orca-2-7b
register_conv_template(
    Conversation(
        name="orca-2",
        system_template="<|im_start|>system\n{system_message}",
        system_message="You are Orca, an AI language model created by Microsoft. You are a cautious assistant. You carefully follow instructions. You are helpful and harmless and you follow ethical guidelines and promote positive behavior.",
        roles=("<|im_start|>user", "<|im_start|>assistant"),
        sep_style=SeparatorStyle.CHATML,
        sep="<|im_end|>",
        stop_str="<|im_end|>",
    )
)

# Deepseek-chat template
# reference: https://huggingface.co/deepseek-ai/deepseek-llm-67b-chat/blob/main/tokenizer_config.json
register_conv_template(
    Conversation(
        name="deepseek-chat",
        system_message="<｜begin▁of▁sentence｜>",  # must add a bos token before first message
        roles=("User", "Assistant"),
        sep_style=SeparatorStyle.DEEPSEEK_CHAT,
        sep="\n\n",
        sep2="<｜end▁of▁sentence｜>",
        stop_str="<｜end▁of▁sentence｜>",
    )
)

# Solar-10.7B Chat Template
# Reference: https://huggingface.co/upstage/SOLAR-10.7B-Instruct-v1.0/blob/main/tokenizer_config.json
register_conv_template(
    Conversation(
        name="solar",
        system_message="",
        roles=("### User", "### Assistant"),
        sep_style=SeparatorStyle.ADD_NEW_LINE_SINGLE,
        sep="\n\n",
        stop_str="</s>",
    )
)

if __name__ == "__main__":
<<<<<<< HEAD
    from fastchat.conversation import get_conv_template
=======
>>>>>>> 9f220b60
    print("JSLM Alpha template:")
    conv = get_conv_template("jslm_alpha")
    conv.append_message(conv.roles[0], "こんにちは")
    conv.append_message(conv.roles[1], "こんにちは")
    conv.append_message(conv.roles[0], "お元気ですか？")
    conv.append_message(conv.roles[1], None)
    print(conv.get_prompt())

    print("\n")

    print("Vicuna template:")
    conv = get_conv_template("vicuna_v1.1")
    conv.append_message(conv.roles[0], "Hello!")
    conv.append_message(conv.roles[1], "Hi!")
    conv.append_message(conv.roles[0], "How are you?")
    conv.append_message(conv.roles[1], None)
    print(conv.get_prompt())

    print("\n")

    print("-- Llama-2 template --")
    conv = get_conv_template("llama-2")
    conv.set_system_message("You are a helpful, respectful and honest assistant.")
    conv.append_message(conv.roles[0], "Hello!")
    conv.append_message(conv.roles[1], "Hi!")
    conv.append_message(conv.roles[0], "How are you?")
    conv.append_message(conv.roles[1], None)
    print(conv.get_prompt())

    print("\n")

<<<<<<< HEAD
    print("-- ChatGPT template --")
    conv = get_conv_template("chatgpt")
    conv.append_message(conv.roles[0], "Hello!")
    conv.append_message(conv.roles[1], "Hi!")
    conv.append_message(conv.roles[0], "How are you?")
    conv.append_message(conv.roles[1], None)
    print(conv.to_openai_api_messages())

    print("\n")

    print("-- Claude template --")
    conv = get_conv_template("claude")
    conv.append_message(conv.roles[0], "Hello!")
    conv.append_message(conv.roles[1], "Hi!")
    conv.append_message(conv.roles[0], "How are you?")
    
=======
>>>>>>> 9f220b60
    print("JLlama-2 template:")
    conv = get_conv_template("jllama-2")
    conv.set_system_message("あなたは役立つアシスタントです。")
    conv.append_message(conv.roles[0], "こんにちは。")
    conv.append_message(conv.roles[1], "こんにちは！")
    conv.append_message(conv.roles[0], "日本で一番高い山は？")
    conv.append_message(conv.roles[1], None)
    print(conv.get_prompt())<|MERGE_RESOLUTION|>--- conflicted
+++ resolved
@@ -29,14 +29,11 @@
     RWKV = auto()
     PHOENIX = auto()
     ROBIN = auto()
-<<<<<<< HEAD
     FALCON_CHAT = auto()
     CHATGLM3 = auto()
     CUSTOM = auto() # added
     DEEPSEEK_CHAT = auto()
     METAMATH = auto()
-=======
->>>>>>> 9f220b60
     JSLM_ALPHA = auto()
 
 
@@ -159,6 +156,18 @@
                     else:
                         ret += role + " " + message + seps[i % 2]
                 else:
+                    ret += role
+            return ret
+        elif self.sep_style == SeparatorStyle.JLLAMA2:
+            seps = [self.sep, self.sep2]
+            ret = ""
+            for i, (role, message) in enumerate(self.messages):
+                if message:
+                    if i == 0:
+                        ret += system_prompt + message + seps[i % 2]
+                    else:
+                        ret += role + " " + message + seps[i % 2]
+                else:
                     ret += role + " "
             return ret
         elif self.sep_style == SeparatorStyle.JLLAMA2:
@@ -248,7 +257,6 @@
                 else:
                     ret += role + ":\n"
             return ret
-<<<<<<< HEAD
         elif self.sep_style == SeparatorStyle.FALCON_CHAT:
             ret = ""
             if self.system_message:
@@ -287,8 +295,14 @@
                     ret += role + config.mtbench.conv_role_message_separator + message + self.sep
                 else:
                     ret += role + config.mtbench.conv_role_only_separator
-=======
->>>>>>> 9f220b60
+        elif self.sep_style == SeparatorStyle.JSLM_ALPHA:
+            ret = self.system_message + self.sep
+            for role, message in self.messages:
+                if message:
+                    ret += role + ": \n" + message + self.sep
+                else:
+                    ret += role + ": \n"
+            return ret
         elif self.sep_style == SeparatorStyle.JSLM_ALPHA:
             ret = self.system_message + self.sep
             for role, message in self.messages:
@@ -1116,9 +1130,27 @@
 
 register_conv_template(
     Conversation(
+        name="jllama-2",
+        system_template="<s>[INST] <<SYS>>\n{system_message}\n<</SYS>>\n\n",
+        system_message="あなたは役立つアシスタントです。",
+        messages=(),
+        offset=0,
+        sep_style=SeparatorStyle.JLLAMA2,
+        roles=("[INST]", "[/INST]"),
+        sep=" ",
+        sep2=" </s><s>",
+        stop_token_ids=[2],
+        add_special_tokens=False,
+    )
+)
+
+register_conv_template(
+    Conversation(
         name="cutegpt",
         roles=("问：", "答：\n"),
         sep_style=SeparatorStyle.NO_COLON_TWO,
+        messages=(),
+        offset=0,
         sep="\n",
         sep2="\n",
         stop_str="<end>",
@@ -1495,10 +1527,7 @@
 )
 
 if __name__ == "__main__":
-<<<<<<< HEAD
     from fastchat.conversation import get_conv_template
-=======
->>>>>>> 9f220b60
     print("JSLM Alpha template:")
     conv = get_conv_template("jslm_alpha")
     conv.append_message(conv.roles[0], "こんにちは")
@@ -1530,25 +1559,6 @@
 
     print("\n")
 
-<<<<<<< HEAD
-    print("-- ChatGPT template --")
-    conv = get_conv_template("chatgpt")
-    conv.append_message(conv.roles[0], "Hello!")
-    conv.append_message(conv.roles[1], "Hi!")
-    conv.append_message(conv.roles[0], "How are you?")
-    conv.append_message(conv.roles[1], None)
-    print(conv.to_openai_api_messages())
-
-    print("\n")
-
-    print("-- Claude template --")
-    conv = get_conv_template("claude")
-    conv.append_message(conv.roles[0], "Hello!")
-    conv.append_message(conv.roles[1], "Hi!")
-    conv.append_message(conv.roles[0], "How are you?")
-    
-=======
->>>>>>> 9f220b60
     print("JLlama-2 template:")
     conv = get_conv_template("jllama-2")
     conv.set_system_message("あなたは役立つアシスタントです。")
