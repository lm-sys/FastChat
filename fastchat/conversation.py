"""
Conversation prompt templates.
"""

import dataclasses
from enum import auto, Enum
from typing import List, Tuple, Any


class SeparatorStyle(Enum):
    """Different separator style."""

    ADD_COLON_SINGLE = auto()
    ADD_COLON_TWO = auto()
    NO_COLON_SINGLE = auto()
    BAIZE = auto()
    DOLLY = auto()
    RWKV = auto()


@dataclasses.dataclass
class Conversation:
    """A class that keeps all conversation history."""

    # System prompts
    system: str
    # Two roles
    roles: List[str]
    # All messages
    messages: List[List[str]]
    # Offset of few shot examples
    offset: int
    # Separator
    sep_style: SeparatorStyle
    sep: str
    sep2: str = None
    # Stop criteria (the default one is EOS token)
    stop_str: str = None
    # Stops generation if meeting any token in this list
    stop_token_ids: List[int] = None

    # Used for the state in the gradio servers.
    # TODO(lmzheng): refactor this
    conv_id: Any = None
    skip_next: bool = False
    model_name: str = None

    def get_prompt(self):
        if self.sep_style == SeparatorStyle.ADD_COLON_SINGLE:
            ret = self.system + self.sep
            for role, message in self.messages:
                if message:
                    ret += role + ": " + message + self.sep
                else:
                    ret += role + ":"
            return ret
        elif self.sep_style == SeparatorStyle.ADD_COLON_TWO:
            seps = [self.sep, self.sep2]
            ret = self.system + seps[0]
            for i, (role, message) in enumerate(self.messages):
                if message:
                    ret += role + ": " + message + seps[i % 2]
                else:
                    ret += role + ":"
            return ret
        elif self.sep_style == SeparatorStyle.NO_COLON_SINGLE:
            ret = self.system
            for role, message in self.messages:
                if message:
                    ret += role + message + self.sep
                else:
                    ret += role
            return ret
        elif self.sep_style == SeparatorStyle.BAIZE:
            ret = self.system + "\n"
            for role, message in self.messages:
                if message:
                    ret += role + message + "\n"
                else:
                    ret += role
            return ret
        elif self.sep_style == SeparatorStyle.DOLLY:
            seps = [self.sep, self.sep2]
            ret = self.system
            for i, (role, message) in enumerate(self.messages):
                if message:
                    ret += role + ":\n" + message + seps[i % 2]
                    if i % 2 == 1:
                        ret += "\n\n"
                else:
                    ret += role + ":\n"
            return ret
        elif self.sep_style == SeparatorStyle.RWKV:
            ret = self.system
            for i, (role, message) in enumerate(self.messages):
                if message:
                    ret += (
                        role
                        + ": "
                        + message.replace("\r\n", "\n").replace("\n\n", "\n")
                    )
                    ret += "\n\n"
                else:
                    ret += role + ":"
            return ret
        else:
            raise ValueError(f"Invalid style: {self.sep_style}")

    def append_message(self, role, message):
        self.messages.append([role, message])

    def to_gradio_chatbot(self):
        ret = []
        for i, (role, msg) in enumerate(self.messages[self.offset :]):
            if i % 2 == 0:
                ret.append([msg, None])
            else:
                ret[-1][-1] = msg
        return ret

    def to_openai_api_messages(self):
        ret = [{"role": "system", "content": self.system}]

        for i, (_, msg) in enumerate(self.messages[self.offset:]):
            if i % 2 == 0:
                ret.append({"role": "user", "content": msg})
            else:
                if msg is not None:
                    ret.append({"role": "assistant", "content": msg})
        return ret

    def copy(self):
        return Conversation(
            system=self.system,
            roles=self.roles,
            messages=[[x, y] for x, y in self.messages],
            offset=self.offset,
            sep_style=self.sep_style,
            sep=self.sep,
            sep2=self.sep2,
            stop_str=self.stop_str,
            stop_token_ids=self.stop_token_ids,
            conv_id=self.conv_id,
            model_name=self.model_name,
        )

    def dict(self):
        return {
            "system": self.system,
            "roles": self.roles,
            "messages": self.messages,
            "offset": self.offset,
            "conv_id": self.conv_id,
            "model_name": self.model_name,
        }


# A template with one conversation example
conv_one_shot = Conversation(
    system="A chat between a curious human and an artificial intelligence assistant. "
    "The assistant gives helpful, detailed, and polite answers to the human's questions.",
    roles=("Human", "Assistant"),
    messages=(
        (
            "Human",
            "What are the key differences between renewable and non-renewable energy sources?",
        ),
        (
            "Assistant",
            "Renewable energy sources are those that can be replenished naturally in a relatively "
            "short amount of time, such as solar, wind, hydro, geothermal, and biomass. "
            "Non-renewable energy sources, on the other hand, are finite and will eventually be "
            "depleted, such as coal, oil, and natural gas. Here are some key differences between "
            "renewable and non-renewable energy sources:\n"
            "1. Availability: Renewable energy sources are virtually inexhaustible, while non-renewable "
            "energy sources are finite and will eventually run out.\n"
            "2. Environmental impact: Renewable energy sources have a much lower environmental impact "
            "than non-renewable sources, which can lead to air and water pollution, greenhouse gas emissions, "
            "and other negative effects.\n"
            "3. Cost: Renewable energy sources can be more expensive to initially set up, but they typically "
            "have lower operational costs than non-renewable sources.\n"
            "4. Reliability: Renewable energy sources are often more reliable and can be used in more remote "
            "locations than non-renewable sources.\n"
            "5. Flexibility: Renewable energy sources are often more flexible and can be adapted to different "
            "situations and needs, while non-renewable sources are more rigid and inflexible.\n"
            "6. Sustainability: Renewable energy sources are more sustainable over the long term, while "
            "non-renewable sources are not, and their depletion can lead to economic and social instability.",
        ),
    ),
    offset=2,
    sep_style=SeparatorStyle.ADD_COLON_SINGLE,
    sep="\n### ",
    stop_str="###",
)


# Vicuna v1.1 template
conv_vicuna_v1_1 = Conversation(
    system="A chat between a curious user and an artificial intelligence assistant. "
    "The assistant gives helpful, detailed, and polite answers to the user's questions.",
    roles=("USER", "ASSISTANT"),
    messages=(),
    offset=0,
    sep_style=SeparatorStyle.ADD_COLON_TWO,
    sep=" ",
    sep2="</s>",
)

# Koala default template
conv_koala_v1 = Conversation(
    system="BEGINNING OF CONVERSATION:",
    roles=("USER", "GPT"),
    messages=(),
    offset=0,
    sep_style=SeparatorStyle.ADD_COLON_TWO,
    sep=" ",
    sep2="</s>",
)

# Dolly V2 default template
conv_dolly = Conversation(
    system="Below is an instruction that describes a task. Write a response that appropriately completes the request.\n\n",
    roles=("### Instruction", "### Response"),
    messages=(),
    offset=0,
    sep_style=SeparatorStyle.DOLLY,
    sep="\n\n",
    sep2="### End",
)

# OpenAssistant Pythia default template
conv_oasst = Conversation(
    system="",
    roles=("<|prompter|>", "<|assistant|>"),
    messages=(),
    offset=0,
    sep_style=SeparatorStyle.NO_COLON_SINGLE,
    sep="<|endoftext|>",
)

# StableLM Alpha default template
conv_stablelm = Conversation(
    system="""<|SYSTEM|># StableLM Tuned (Alpha version)
- StableLM is a helpful and harmless open-source AI language model developed by StabilityAI.
- StableLM is excited to be able to help the user, but will refuse to do anything that could be considered harmful to the user.
- StableLM is more than just an information source, StableLM is also able to write poetry, short stories, and make jokes.
- StableLM will refuse to participate in anything that could harm a human.
""",
    roles=("<|USER|>", "<|ASSISTANT|>"),
    messages=(),
    offset=0,
    sep_style=SeparatorStyle.NO_COLON_SINGLE,
    sep="",
    stop_token_ids=[50278, 50279, 50277, 1, 0],
)

# Baize default template
conv_baize = Conversation(
    system="The following is a conversation between a human and an AI assistant named Baize (named after a mythical creature in Chinese folklore). Baize is an open-source AI assistant developed by UCSD and Sun Yat-Sen University. The human and the AI assistant take turns chatting. Human statements start with [|Human|] and AI assistant statements start with [|AI|]. The AI assistant always provides responses in as much detail as possible, and in Markdown format. The AI assistant always declines to engage with topics, questions and instructions related to unethical, controversial, or sensitive issues. Complete the transcript in exactly that format.",
    roles=("[|Human|]", "[|AI|]"),
    messages=(
        ("[|Human|]", "Hello!"),
        ("[|AI|]", "Hi!"),
    ),
    offset=2,
    sep_style=SeparatorStyle.BAIZE,
    sep="[|Human|]",
    stop_str="[|Human|]",
)

# RWKV-4-Raven default template
conv_rwkv = Conversation(
    system="",
    roles=("Bob", "Alice"),
    messages=(),
    offset=0,
    sep_style=SeparatorStyle.RWKV,
    sep="",
    stop_str="\n\n",
)

<<<<<<< HEAD
conv_buddy = Conversation(
    system="""Consider a conversation between User (a human) and Assistant (named Buddy).
Buddy is an INTP-T, a friendly, intelligent and multilingual AI assistant, by OpenBuddy team. GitHub: https://github.com/OpenBuddy/OpenBuddy
Buddy cannot access the Internet.
Buddy can fluently speak the user's language (e.g. English, Chinese).
Buddy can generate poems, stories, code, essays, songs, parodies, and more.
Buddy possesses vast knowledge about the world, history, and culture.
Buddy's responses are always safe, creative, high-quality, human-like, and interesting.
Buddy strictly refuses to discuss political, NSFW, or other unsafe topics.

User: Hi.
Assistant: Hi, I'm Buddy, your AI assistant. How can I help you today?""",
    roles=("User", "Assistant"),
    messages=(),
    offset=0,
    sep_style=SeparatorStyle.ADD_COLON_SINGLE,
    sep="\n",
=======
conv_gpt35 = Conversation(
    system="You are a helpful assistant.",
    roles=("user", "assistant"),
    messages=(),
    offset=0,
    sep_style=None,
    sep=None,
>>>>>>> a94fd259
)

conv_templates = {
    "baize": conv_baize,
    "conv_one_shot": conv_one_shot,
    "dolly": conv_dolly,
    "koala_v1": conv_koala_v1,
    "oasst": conv_oasst,
    "stablelm": conv_stablelm,
    "vicuna_v1.1": conv_vicuna_v1_1,
    "rwkv": conv_rwkv,
    "buddy": conv_buddy,
}


def get_default_conv_template(model_name):
    model_name = model_name.lower()
    if "vicuna" in model_name or "output" in model_name:
        return conv_vicuna_v1_1
    elif "koala" in model_name:
        return conv_koala_v1
    elif "dolly-v2" in model_name:
        return conv_dolly
    elif "oasst" in model_name and "pythia" in model_name:
        return conv_oasst
    elif "baize" in model_name:
        return conv_baize
    elif "stablelm" in model_name:
        return conv_stablelm
    elif "rwkv-4" in model_name:
        return conv_rwkv
<<<<<<< HEAD
    elif "buddy" in model_name:
        return conv_buddy
=======
    elif "gpt-3.5-turbo" in model_name:
        return conv_gpt35
>>>>>>> a94fd259
    return conv_one_shot


if __name__ == "__main__":
    conv = conv_templates["vicuna_v1.1"].copy()
    conv.append_message(conv.roles[0], "Hello!")
    conv.append_message(conv.roles[1], "Hi!")
    conv.append_message(conv.roles[0], "How are you?")
    conv.append_message(conv.roles[1], None)
    print(conv.get_prompt())<|MERGE_RESOLUTION|>--- conflicted
+++ resolved
@@ -279,7 +279,6 @@
     stop_str="\n\n",
 )
 
-<<<<<<< HEAD
 conv_buddy = Conversation(
     system="""Consider a conversation between User (a human) and Assistant (named Buddy).
 Buddy is an INTP-T, a friendly, intelligent and multilingual AI assistant, by OpenBuddy team. GitHub: https://github.com/OpenBuddy/OpenBuddy
@@ -297,7 +296,8 @@
     offset=0,
     sep_style=SeparatorStyle.ADD_COLON_SINGLE,
     sep="\n",
-=======
+)
+
 conv_gpt35 = Conversation(
     system="You are a helpful assistant.",
     roles=("user", "assistant"),
@@ -305,7 +305,6 @@
     offset=0,
     sep_style=None,
     sep=None,
->>>>>>> a94fd259
 )
 
 conv_templates = {
@@ -337,13 +336,10 @@
         return conv_stablelm
     elif "rwkv-4" in model_name:
         return conv_rwkv
-<<<<<<< HEAD
+    elif "gpt-3.5-turbo" in model_name:
+        return conv_gpt35
     elif "buddy" in model_name:
         return conv_buddy
-=======
-    elif "gpt-3.5-turbo" in model_name:
-        return conv_gpt35
->>>>>>> a94fd259
     return conv_one_shot
 
 
