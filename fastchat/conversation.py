--- conflicted
+++ resolved
@@ -500,7 +500,6 @@
     )
 )
 
-<<<<<<< HEAD
 # MPT-30b-instruct default template
 register_conv_template(
     Conversation(
@@ -516,9 +515,6 @@
     )
 )
 
-
-=======
->>>>>>> a47b8f9e
 # Bard default template
 # Reference: https://github.com/google/generative-ai-python/blob/9c99bcb474a991a97a2e7d62fcdb52db7ce40729/google/generativeai/discuss.py#L150
 #            https://github.com/google/generative-ai-python/blob/9c99bcb474a991a97a2e7d62fcdb52db7ce40729/google/generativeai/discuss.py#L40
