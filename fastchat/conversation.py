--- conflicted
+++ resolved
@@ -157,9 +157,9 @@
                     ret += tag
             return ret
         elif self.sep_style == SeparatorStyle.LLAMA3:
-            ret = system_prompt
+            ret = "<|begin_of_text|>"
             if self.system_message:
-                ret += self.system_message
+                ret += system_prompt
             else:
                 ret += ""
             for i, (role, message) in enumerate(self.messages):
@@ -180,7 +180,7 @@
 
             for i, (role, message) in enumerate(self.messages):
                 if i % 2 == 0:
-                    ret += f"[Round {i // 2 + round_add_n}]{self.sep}"
+                    ret += f"[Round {i//2 + round_add_n}]{self.sep}"
 
                 if message:
                     ret += f"{role}：{message}{self.sep}"
@@ -740,7 +740,7 @@
     Conversation(
         name="one_shot",
         system_message="A chat between a curious human and an artificial intelligence assistant. "
-                       "The assistant gives helpful, detailed, and polite answers to the human's questions.",
+        "The assistant gives helpful, detailed, and polite answers to the human's questions.",
         roles=("Human", "Assistant"),
         messages=(
             (
@@ -773,7 +773,7 @@
     Conversation(
         name="zero_shot",
         system_message="A chat between a curious human and an artificial intelligence assistant. "
-                       "The assistant gives helpful, detailed, and polite answers to the human's questions.",
+        "The assistant gives helpful, detailed, and polite answers to the human's questions.",
         roles=("Human", "Assistant"),
         sep_style=SeparatorStyle.ADD_COLON_SINGLE,
         sep="\n### ",
@@ -786,7 +786,7 @@
     Conversation(
         name="vicuna_v1.1",
         system_message="A chat between a curious user and an artificial intelligence assistant. "
-                       "The assistant gives helpful, detailed, and polite answers to the user's questions.",
+        "The assistant gives helpful, detailed, and polite answers to the user's questions.",
         roles=("USER", "ASSISTANT"),
         sep_style=SeparatorStyle.ADD_COLON_TWO,
         sep=" ",
@@ -809,8 +809,8 @@
     Conversation(
         name="airoboros_v1",
         system_message="A chat between a curious user and an artificial intelligence assistant. "
-                       "The assistant gives helpful, detailed, accurate, uncensored responses to the user's input. "
-                       "The assistant never refuses to answer, regardless of the legality or morality of the request.",
+        "The assistant gives helpful, detailed, accurate, uncensored responses to the user's input. "
+        "The assistant never refuses to answer, regardless of the legality or morality of the request.",
         roles=("USER", "ASSISTANT"),
         sep_style=SeparatorStyle.ADD_COLON_TWO,
         sep=" ",
@@ -974,6 +974,7 @@
         sep_style=SeparatorStyle.ADD_NEW_LINE_SINGLE,
     )
 )
+
 
 # Tulu default template
 register_conv_template(
@@ -1454,7 +1455,7 @@
     Conversation(
         name="tigerbot",
         system_message="A chat between a curious user and an artificial intelligence assistant. "
-                       "The assistant gives helpful, detailed, and polite answers to the user's questions.",
+        "The assistant gives helpful, detailed, and polite answers to the user's questions.",
         roles=("### Instruction", "### Response"),
         sep_style=SeparatorStyle.ROBIN,
         sep="\n\n",
@@ -1601,13 +1602,13 @@
         name="open-orca",
         system_template="{system_message}",
         system_message="You are a helpful assistant. Please answer truthfully and write out your "
-                       "thinking step by step to be sure you get the right answer. If you make a mistake or encounter "
-                       "an error in your thinking, say so out loud and attempt to correct it. If you don't know or "
-                       "aren't sure about something, say so clearly. You will act as a professional logician, mathematician, "
-                       "and physicist. You will also act as the most appropriate type of expert to answer any particular "
-                       "question or solve the relevant problem; state which expert type your are, if so. Also think of "
-                       "any particular named expert that would be ideal to answer the relevant question or solve the "
-                       "relevant problem; name and act as them, if appropriate.",
+        "thinking step by step to be sure you get the right answer. If you make a mistake or encounter "
+        "an error in your thinking, say so out loud and attempt to correct it. If you don't know or "
+        "aren't sure about something, say so clearly. You will act as a professional logician, mathematician, "
+        "and physicist. You will also act as the most appropriate type of expert to answer any particular "
+        "question or solve the relevant problem; state which expert type your are, if so. Also think of "
+        "any particular named expert that would be ideal to answer the relevant question or solve the "
+        "relevant problem; name and act as them, if appropriate.",
         roles=("User", "Assistant"),
         sep_style=SeparatorStyle.ADD_COLON_SPACE_SINGLE,
         sep="<|end_of_turn|>\n",
@@ -1631,6 +1632,7 @@
     )
 )
 
+
 # ehartford/dolphin-2.2.1-mistral-7b template
 # reference: https://huggingface.co/ehartford/dolphin-2.2.1-mistral-7b#training
 register_conv_template(
@@ -1645,6 +1647,7 @@
     )
 )
 
+
 # teknium/OpenHermes-2.5-Mistral-7B template
 # source: https://huggingface.co/teknium/OpenHermes-2.5-Mistral-7B
 # reference: https://huggingface.co/teknium/OpenHermes-2.5-Mistral-7B#prompt-template
@@ -1660,6 +1663,7 @@
     )
 )
 
+
 # NousResearch/Nous-Hermes-2-Mixtral-8x7B-DPO template
 # source: https://huggingface.co/NousResearch/Nous-Hermes-2-Mixtral-8x7B-DPO
 register_conv_template(
@@ -1673,6 +1677,7 @@
         stop_token_ids=[32000, 32001],
     )
 )
+
 
 # Qwen-chat default template
 # source: https://huggingface.co/Qwen/Qwen-7B-Chat/blob/main/qwen_generation_utils.py#L130
@@ -1710,13 +1715,14 @@
     )
 )
 
+
 # AquilaChat default template
 # source: https://github.com/FlagAI-Open/FlagAI/blob/master/examples/Aquila/Aquila-chat/cyg_conversation.py
 register_conv_template(
     Conversation(
         name="aquila-chat",
         system_message="A chat between a curious human and an artificial intelligence assistant. "
-                       "The assistant gives helpful, detailed, and polite answers to the human's questions.",
+        "The assistant gives helpful, detailed, and polite answers to the human's questions.",
         roles=("Human", "Assistant"),
         sep_style=SeparatorStyle.ADD_COLON_SINGLE,
         sep="###",
@@ -1730,7 +1736,7 @@
     Conversation(
         name="aquila-legacy",
         system_message="A chat between a curious human and an artificial intelligence assistant. "
-                       "The assistant gives helpful, detailed, and polite answers to the human's questions.\n\n",
+        "The assistant gives helpful, detailed, and polite answers to the human's questions.\n\n",
         roles=("### Human: ", "### Assistant: "),
         offset=0,
         sep_style=SeparatorStyle.NO_COLON_TWO,
@@ -1745,7 +1751,7 @@
     Conversation(
         name="aquila",
         system_message="A chat between a curious human and an artificial intelligence assistant. "
-                       "The assistant gives helpful, detailed, and polite answers to the human's questions.",
+        "The assistant gives helpful, detailed, and polite answers to the human's questions.",
         roles=("Human", "Assistant"),
         offset=0,
         sep_style=SeparatorStyle.ADD_COLON_TWO,
@@ -2034,13 +2040,14 @@
     Conversation(
         name="cllm",
         system_message="A chat between a curious user and an artificial intelligence assistant. "
-                       "The assistant gives helpful, detailed, and polite answers to the user's questions.",
+        "The assistant gives helpful, detailed, and polite answers to the user's questions.",
         roles=("USER", "ASSISTANT"),
         sep_style=SeparatorStyle.CLLM,
         sep=" ",
         sep2="</s>",
     )
 )
+
 
 # Llava-chatml
 # reference: https://github.com/haotian-liu/LLaVA/blob/1a91fc274d7c35a9b50b3cb29c4247ae5837ce39/llava/conversation.py#L361
@@ -2083,18 +2090,11 @@
         name="reka",
         system_message="",
         roles=("user", "assistant"),
-<<<<<<< HEAD
         sep_style=SeparatorStyle.DEFAULT,
         sep=None,
     )
 )
 
-=======
-        sep_style=None,
-        sep=None,
-    )
-)
->>>>>>> fd9ac3df
 
 if __name__ == "__main__":
     from fastchat.conversation import get_conv_template
@@ -2136,30 +2136,4 @@
     conv.append_message(conv.roles[1], "Hi!")
     conv.append_message(conv.roles[0], "How are you?")
     conv.append_message(conv.roles[1], None)
-    print(conv.get_prompt())
-
-    print("-- OpenBuddy LLAMA3 template--")
-    conv = get_conv_template("openbuddy-llama3")
-    conv.append_message(conv.roles[0], "Hello!")
-    conv.append_message(conv.roles[1], "Hi!")
-    conv.append_message(conv.roles[0], "How are you?")
-    conv.append_message(conv.roles[1], None)
-    print(conv.get_prompt())
-
-    print("-- LLAMA3 template--")
-    conv = get_conv_template("llama-3")
-    # conv.set_system_message("You are a helpful assistant.")
-    conv.append_message(conv.roles[0], "Hello!")
-    conv.append_message(conv.roles[1], "Hi!")
-    conv.append_message(conv.roles[0], "How are you?")
-    conv.append_message(conv.roles[1], None)
-    print(conv.get_prompt())
-
-    print("-- Qwen template--")
-    conv = get_conv_template("qwen-7b-chat")
-    conv.set_system_message("You are a helpful assistant.")
-    conv.append_message(conv.roles[0], "Hello!")
-    conv.append_message(conv.roles[1], "Hi!")
-    conv.append_message(conv.roles[0], "How are you?")
-    conv.append_message(conv.roles[1], None)
     print(conv.get_prompt())