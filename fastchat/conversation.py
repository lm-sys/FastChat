"""
Conversation prompt templates.

We kindly request that you import fastchat instead of copying this file if you wish to use it.
If you have any changes in mind, please contribute back so the community can benefit collectively and continue to maintain these valuable templates.
"""

import dataclasses
from enum import auto, IntEnum
from typing import List, Any, Dict, Union, Tuple


class SeparatorStyle(IntEnum):
    """Separator styles."""

    ADD_COLON_SINGLE = auto()
    ADD_COLON_TWO = auto()
    ADD_COLON_SPACE_SINGLE = auto()
    NO_COLON_SINGLE = auto()
    NO_COLON_TWO = auto()
    ADD_NEW_LINE_SINGLE = auto()
    LLAMA2 = auto()
    CHATGLM = auto()
    CHATML = auto()
    CHATINTERN = auto()
    DOLLY = auto()
    RWKV = auto()
    PHOENIX = auto()
    ROBIN = auto()
    FALCON_CHAT = auto()
    CHATGLM3 = auto()
    DEEPSEEK_CHAT = auto()
    METAMATH = auto()
    YUAN2 = auto()


@dataclasses.dataclass
class Conversation:
    """A class that manages prompt templates and keeps all conversation history."""

    # The name of this template
    name: str
    # The template of the system prompt
    system_template: str = "{system_message}"
    # The system message
    system_message: str = ""
    # The names of two roles
    roles: Tuple[str] = ("USER", "ASSISTANT")
    # All messages. Each item is (role, message).
    messages: List[List[str]] = ()
    # The number of few shot examples
    offset: int = 0
    # The separator style and configurations
    sep_style: SeparatorStyle = SeparatorStyle.ADD_COLON_SINGLE
    sep: str = "\n"
    sep2: str = None
    # Stop criteria (the default one is EOS token)
    stop_str: Union[str, List[str]] = None
    # Stops generation if meeting any token in this list
    stop_token_ids: List[int] = None

    def get_prompt(self) -> str:
        """Get the prompt for generation."""
        system_prompt = self.system_template.format(system_message=self.system_message)
        if self.sep_style == SeparatorStyle.ADD_COLON_SINGLE:
            ret = system_prompt + self.sep
            for role, message in self.messages:
                if message:
                    ret += role + ": " + message + self.sep
                else:
                    ret += role + ":"
            return ret
        elif self.sep_style == SeparatorStyle.ADD_COLON_TWO:
            seps = [self.sep, self.sep2]
            ret = system_prompt + seps[0]
            for i, (role, message) in enumerate(self.messages):
                if message:
                    if type(message) is tuple:
                        message, images = message
                    ret += role + ": " + message + seps[i % 2]
                else:
                    ret += role + ":"
            return ret
        elif self.sep_style == SeparatorStyle.ADD_COLON_SPACE_SINGLE:
            ret = system_prompt + self.sep
            for role, message in self.messages:
                if message:
                    ret += role + ": " + message + self.sep
                else:
                    ret += role + ": "  # must be end with a space
            return ret
        elif self.sep_style == SeparatorStyle.ADD_NEW_LINE_SINGLE:
            ret = "" if system_prompt == "" else system_prompt + self.sep
            for role, message in self.messages:
                if message:
                    ret += role + "\n" + message + self.sep
                else:
                    ret += role + "\n"
            return ret
        elif self.sep_style == SeparatorStyle.NO_COLON_SINGLE:
            ret = system_prompt
            for role, message in self.messages:
                if message:
                    ret += role + message + self.sep
                else:
                    ret += role
            return ret
        elif self.sep_style == SeparatorStyle.NO_COLON_TWO:
            seps = [self.sep, self.sep2]
            ret = system_prompt
            for i, (role, message) in enumerate(self.messages):
                if message:
                    ret += role + message + seps[i % 2]
                else:
                    ret += role
            return ret
        elif self.sep_style == SeparatorStyle.RWKV:
            ret = system_prompt
            for i, (role, message) in enumerate(self.messages):
                if message:
                    ret += (
                        role
                        + ": "
                        + message.replace("\r\n", "\n").replace("\n\n", "\n")
                    )
                    ret += "\n\n"
                else:
                    ret += role + ":"
            return ret
        elif self.sep_style == SeparatorStyle.LLAMA2:
            seps = [self.sep, self.sep2]
            if self.system_message:
                ret = system_prompt
            else:
                ret = "[INST] "
            for i, (role, message) in enumerate(self.messages):
                tag = self.roles[i % 2]
                if message:
                    if i == 0:
                        ret += message + " "
                    else:
                        ret += tag + " " + message + seps[i % 2]
                else:
                    ret += tag
            return ret
        elif self.sep_style == SeparatorStyle.CHATGLM:
            # source: https://huggingface.co/THUDM/chatglm-6b/blob/1d240ba371910e9282298d4592532d7f0f3e9f3e/modeling_chatglm.py#L1302-L1308
            # source2: https://huggingface.co/THUDM/chatglm2-6b/blob/e186c891cf64310ac66ef10a87e6635fa6c2a579/modeling_chatglm.py#L926
            round_add_n = 1 if self.name == "chatglm2" else 0
            if system_prompt:
                ret = system_prompt + self.sep
            else:
                ret = ""

            for i, (role, message) in enumerate(self.messages):
                if i % 2 == 0:
                    ret += f"[Round {i//2 + round_add_n}]{self.sep}"

                if message:
                    ret += f"{role}：{message}{self.sep}"
                else:
                    ret += f"{role}："
            return ret
        elif self.sep_style == SeparatorStyle.CHATML:
            ret = "" if system_prompt == "" else system_prompt + self.sep + "\n"
            for role, message in self.messages:
                if message:
                    ret += role + "\n" + message + self.sep + "\n"
                else:
                    ret += role + "\n"
            return ret
        elif self.sep_style == SeparatorStyle.CHATGLM3:
            ret = ""
            if self.system_message:
                ret += system_prompt
            for role, message in self.messages:
                if message:
                    ret += role + "\n" + message
                else:
                    ret += role
            return ret
        elif self.sep_style == SeparatorStyle.CHATINTERN:
            # source: https://huggingface.co/internlm/internlm-chat-7b-8k/blob/bd546fa984b4b0b86958f56bf37f94aa75ab8831/modeling_internlm.py#L771
            seps = [self.sep, self.sep2]
            ret = system_prompt
            for i, (role, message) in enumerate(self.messages):
                if i % 2 == 0:
                    ret += "<s>"
                if message:
                    ret += role + ":" + message + seps[i % 2] + "\n"
                else:
                    ret += role + ":"
            return ret
        elif self.sep_style == SeparatorStyle.DOLLY:
            seps = [self.sep, self.sep2]
            ret = system_prompt
            for i, (role, message) in enumerate(self.messages):
                if message:
                    ret += role + ":\n" + message + seps[i % 2]
                    if i % 2 == 1:
                        ret += "\n\n"
                else:
                    ret += role + ":\n"
            return ret
        elif self.sep_style == SeparatorStyle.PHOENIX:
            ret = system_prompt
            for role, message in self.messages:
                if message:
                    ret += role + ": " + "<s>" + message + "</s>"
                else:
                    ret += role + ": " + "<s>"
            return ret
        elif self.sep_style == SeparatorStyle.ROBIN:
            ret = system_prompt + self.sep
            for role, message in self.messages:
                if message:
                    ret += role + ":\n" + message + self.sep
                else:
                    ret += role + ":\n"
            return ret
        elif self.sep_style == SeparatorStyle.FALCON_CHAT:
            ret = ""
            if self.system_message:
                ret += system_prompt + self.sep
            for role, message in self.messages:
                if message:
                    ret += role + ": " + message + self.sep
                else:
                    ret += role + ":"
            return ret
        elif self.sep_style == SeparatorStyle.METAMATH:
            ret = "" if system_prompt == "" else system_prompt + self.sep
            for i, (role, message) in enumerate(self.messages):
                # For MetaMath, sep2 is used to prefix the message.
                starting_sep = ":\n" if i % 2 == 0 else ": " + self.sep2
                ending_sep = self.sep if i % 2 == 0 else ""
                if message:
                    ret += role + starting_sep + message + ending_sep
                else:
                    ret += role + starting_sep
            return ret
        elif self.sep_style == SeparatorStyle.DEEPSEEK_CHAT:
            seps = [self.sep, self.sep2]
            ret = system_prompt
            for i, (role, message) in enumerate(self.messages):
                if message:
                    ret += role + ": " + message + seps[i % 2]
                else:
                    ret += role + ":"
            return ret
        elif self.sep_style == SeparatorStyle.YUAN2:
            seps = [self.sep, self.sep2]
            ret = ""
            if self.system_message:
                ret += system_prompt + seps[1]
            for _, message in self.messages:
                if message:
                    ret += message + "<n>"
                else:
                    ret += ""
            ret = ret.rstrip("<n>") + seps[0]
            return ret
        else:
            raise ValueError(f"Invalid style: {self.sep_style}")

    def get_images(self):
        images = []
        for i, (role, msg) in enumerate(self.messages[self.offset :]):
            if i % 2 == 0:
                if type(msg) is tuple:
                    for image in msg[1]:
                        images.append(image)

        return images

    def set_system_message(self, system_message: str):
        """Set the system message."""
        self.system_message = system_message

    def append_message(self, role: str, message: str):
        """Append a new message."""
        self.messages.append([role, message])

    def update_last_message(self, message: str):
        """Update the last output.

        The last message is typically set to be None when constructing the prompt,
        so we need to update it in-place after getting the response from a model.
        """
        self.messages[-1][1] = message

    def to_gradio_chatbot(self):
        """Convert the conversation to gradio chatbot format."""
        ret = []
        for i, (role, msg) in enumerate(self.messages[self.offset :]):
            if i % 2 == 0:
                ret.append([msg, None])
            else:
                ret[-1][-1] = msg
        return ret

    def to_openai_api_messages(self):
        """Convert the conversation to OpenAI chat completion format."""
        if self.system_message == "":
            ret = []
        else:
            ret = [{"role": "system", "content": self.system_message}]

        for i, (_, msg) in enumerate(self.messages[self.offset :]):
            if i % 2 == 0:
                ret.append({"role": "user", "content": msg})
            else:
                if msg is not None:
                    ret.append({"role": "assistant", "content": msg})
        return ret

    def copy(self):
        return Conversation(
            name=self.name,
            system_template=self.system_template,
            system_message=self.system_message,
            roles=self.roles,
            messages=[[x, y] for x, y in self.messages],
            offset=self.offset,
            sep_style=self.sep_style,
            sep=self.sep,
            sep2=self.sep2,
            stop_str=self.stop_str,
            stop_token_ids=self.stop_token_ids,
        )

    def dict(self):
        return {
            "template_name": self.name,
            "system_message": self.system_message,
            "roles": self.roles,
            "messages": self.messages,
            "offset": self.offset,
        }


# A global registry for all conversation templates
conv_templates: Dict[str, Conversation] = {}


def register_conv_template(template: Conversation, override: bool = False):
    """Register a new conversation template."""
    if not override:
        assert (
            template.name not in conv_templates
        ), f"{template.name} has been registered."

    conv_templates[template.name] = template


def get_conv_template(name: str) -> Conversation:
    """Get a conversation template."""
    return conv_templates[name].copy()


# An empty template for raw conversation.
register_conv_template(
    Conversation(
        name="raw",
        system_message="",
        roles=("", ""),
        sep_style=SeparatorStyle.NO_COLON_SINGLE,
        sep="",
    )
)

# A template with a one-shot conversation example
register_conv_template(
    Conversation(
        name="one_shot",
        system_message="A chat between a curious human and an artificial intelligence assistant. "
        "The assistant gives helpful, detailed, and polite answers to the human's questions.",
        roles=("Human", "Assistant"),
        messages=(
            (
                "Human",
                "Got any creative ideas for a 10 year old’s birthday?",
            ),
            (
                "Assistant",
                """Of course! Here are some creative ideas for a 10-year-old's birthday party:
1. Treasure Hunt: Organize a treasure hunt in your backyard or nearby park. Create clues and riddles for the kids to solve, leading them to hidden treasures and surprises.
2. Science Party: Plan a science-themed party where kids can engage in fun and interactive experiments. You can set up different stations with activities like making slime, erupting volcanoes, or creating simple chemical reactions.
3. Outdoor Movie Night: Set up a backyard movie night with a projector and a large screen or white sheet. Create a cozy seating area with blankets and pillows, and serve popcorn and snacks while the kids enjoy a favorite movie under the stars.
4. DIY Crafts Party: Arrange a craft party where kids can unleash their creativity. Provide a variety of craft supplies like beads, paints, and fabrics, and let them create their own unique masterpieces to take home as party favors.
5. Sports Olympics: Host a mini Olympics event with various sports and games. Set up different stations for activities like sack races, relay races, basketball shooting, and obstacle courses. Give out medals or certificates to the participants.
6. Cooking Party: Have a cooking-themed party where the kids can prepare their own mini pizzas, cupcakes, or cookies. Provide toppings, frosting, and decorating supplies, and let them get hands-on in the kitchen.
7. Superhero Training Camp: Create a superhero-themed party where the kids can engage in fun training activities. Set up an obstacle course, have them design their own superhero capes or masks, and organize superhero-themed games and challenges.
8. Outdoor Adventure: Plan an outdoor adventure party at a local park or nature reserve. Arrange activities like hiking, nature scavenger hunts, or a picnic with games. Encourage exploration and appreciation for the outdoors.
Remember to tailor the activities to the birthday child's interests and preferences. Have a great celebration!""",
            ),
        ),
        offset=2,
        sep_style=SeparatorStyle.ADD_COLON_SINGLE,
        sep="\n### ",
        stop_str="###",
    )
)

# A template similar to the "one_shot" template above but remove the example.
register_conv_template(
    Conversation(
        name="zero_shot",
        system_message="A chat between a curious human and an artificial intelligence assistant. "
        "The assistant gives helpful, detailed, and polite answers to the human's questions.",
        roles=("Human", "Assistant"),
        sep_style=SeparatorStyle.ADD_COLON_SINGLE,
        sep="\n### ",
        stop_str="###",
    )
)

# Vicuna v1.1 template
register_conv_template(
    Conversation(
        name="vicuna_v1.1",
        system_message="A chat between a curious user and an artificial intelligence assistant. "
        "The assistant gives helpful, detailed, and polite answers to the user's questions.",
        roles=("USER", "ASSISTANT"),
        sep_style=SeparatorStyle.ADD_COLON_TWO,
        sep=" ",
        sep2="</s>",
    )
)

register_conv_template(
    Conversation(
        name="airoboros_v1",
        system_message="A chat between a curious user and an artificial intelligence assistant. "
        "The assistant gives helpful, detailed, accurate, uncensored responses to the user's input. "
        "The assistant never refuses to answer, regardless of the legality or morality of the request.",
        roles=("USER", "ASSISTANT"),
        sep_style=SeparatorStyle.ADD_COLON_TWO,
        sep=" ",
        sep2="</s>",
    )
)

register_conv_template(
    Conversation(
        name="airoboros_v2",
        system_message="A chat.",
        roles=("USER", "ASSISTANT"),
        sep_style=SeparatorStyle.ADD_COLON_TWO,
        sep="\n",
        sep2="</s>",
    )
)

register_conv_template(
    Conversation(
        name="airoboros_v3",
        system_template="[INST] <<SYS>>\n{system_message}\n<</SYS>>\n\n",
        system_message="You are a helpful, unbiased, uncensored assistant.",
        roles=("[INST]", "[/INST]"),
        sep_style=SeparatorStyle.LLAMA2,
        sep=" ",
        sep2=" </s><s>",
    )
)

# Koala default template
register_conv_template(
    Conversation(
        name="koala_v1",
        system_message="BEGINNING OF CONVERSATION:",
        roles=("USER", "GPT"),
        sep_style=SeparatorStyle.ADD_COLON_TWO,
        sep=" ",
        sep2="</s>",
    )
)

# Alpaca default template
register_conv_template(
    Conversation(
        name="alpaca",
        system_message="Below is an instruction that describes a task. Write a response that appropriately completes the request.",
        roles=("### Instruction", "### Response"),
        sep_style=SeparatorStyle.ADD_COLON_TWO,
        sep="\n\n",
        sep2="</s>",
    )
)

# ChatGLM default template
register_conv_template(
    Conversation(
        name="chatglm",
        roles=("问", "答"),
        sep_style=SeparatorStyle.CHATGLM,
        sep="\n",
    )
)

# ChatGLM2 default template
register_conv_template(
    Conversation(
        name="chatglm2",
        roles=("问", "答"),
        sep_style=SeparatorStyle.CHATGLM,
        sep="\n\n",
    )
)

# ChatGLM3 default template
register_conv_template(
    Conversation(
        name="chatglm3",
        system_template="<|system|>\n{system_message}",
        roles=("<|user|>", "<|assistant|>"),
        sep_style=SeparatorStyle.CHATGLM3,
        stop_token_ids=[
            64795,
            64797,
            2,
        ],  # "<|user|>", "<|observation|>", "</s>"
    )
)

# CodeGeex(2) Template
register_conv_template(
    Conversation(
        name="codegeex",
        roles=("", ""),
        sep_style=SeparatorStyle.NO_COLON_SINGLE,
        sep="\n\n",
        stop_token_ids=[0, 2],
    )
)

# Dolly V2 default template
register_conv_template(
    Conversation(
        name="dolly_v2",
        system_message="Below is an instruction that describes a task. Write a response that appropriately completes the request.\n\n",
        roles=("### Instruction", "### Response"),
        sep_style=SeparatorStyle.DOLLY,
        sep="\n\n",
        sep2="### End",
    )
)

# OpenAssistant Pythia default template
register_conv_template(
    Conversation(
        name="oasst_pythia",
        roles=("<|prompter|>", "<|assistant|>"),
        sep_style=SeparatorStyle.NO_COLON_SINGLE,
        sep="<|endoftext|>",
    )
)

# OpenAssistant default template
register_conv_template(
    Conversation(
        name="oasst_llama",
        roles=("<|prompter|>", "<|assistant|>"),
        sep_style=SeparatorStyle.NO_COLON_SINGLE,
        sep="</s>",
    )
)

# OpenChat 3.5 default template
register_conv_template(
    Conversation(
        name="openchat_3.5",
        roles=("GPT4 Correct User", "GPT4 Correct Assistant"),
        sep_style=SeparatorStyle.FALCON_CHAT,
        sep="<|end_of_turn|>",
    )
)

# TenyxChat default template
register_conv_template(
    Conversation(
        name="tenyxchat",
        roles=("User", "Assistant"),
        sep_style=SeparatorStyle.FALCON_CHAT,
        sep="<|end_of_turn|>",
    )
)

# Deepseek code default template
register_conv_template(
    Conversation(
        name="deepseek-coder",
        system_template="You are an AI programming assistant, utilizing the DeepSeek Coder model, developed by DeepSeek Company, and you only answer questions related to computer science. For politically sensitive questions, security and privacy issues, and other non-computer science questions, you will refuse to answer.",
        roles=("### Instruction:", "### Response:"),
        sep="\n",
        stop_str="<|EOT|>",
        sep_style=SeparatorStyle.ADD_NEW_LINE_SINGLE,
    )
)


# Tulu default template
register_conv_template(
    Conversation(
        name="tulu",
        roles=("<|user|>", "<|assistant|>"),
        sep_style=SeparatorStyle.ADD_NEW_LINE_SINGLE,
        sep="\n",
    )
)

# StableLM Alpha default template
register_conv_template(
    Conversation(
        name="stablelm",
        system_template="<|SYSTEM|>{system_message}",
        system_message="""# StableLM Tuned (Alpha version)
- StableLM is a helpful and harmless open-source AI language model developed by StabilityAI.
- StableLM is excited to be able to help the user, but will refuse to do anything that could be considered harmful to the user.
- StableLM is more than just an information source, StableLM is also able to write poetry, short stories, and make jokes.
- StableLM will refuse to participate in anything that could harm a human.
""",
        roles=("<|USER|>", "<|ASSISTANT|>"),
        sep_style=SeparatorStyle.NO_COLON_SINGLE,
        sep="",
        stop_token_ids=[50278, 50279, 50277, 1, 0],
    )
)

# Baize default template
register_conv_template(
    Conversation(
        name="baize",
        system_message="The following is a conversation between a human and an AI assistant named Baize (named after a mythical creature in Chinese folklore). Baize is an open-source AI assistant developed by UCSD and Sun Yat-Sen University. The human and the AI assistant take turns chatting. Human statements start with [|Human|] and AI assistant statements start with [|AI|]. The AI assistant always provides responses in as much detail as possible, and in Markdown format. The AI assistant always declines to engage with topics, questions and instructions related to unethical, controversial, or sensitive issues. Complete the transcript in exactly that format.\n",
        roles=("[|Human|]", "[|AI|]"),
        messages=(
            ("[|Human|]", "Hello!"),
            ("[|AI|]", "Hi!"),
        ),
        offset=2,
        sep_style=SeparatorStyle.NO_COLON_SINGLE,
        sep="\n",
        stop_str="[|Human|]",
    )
)

# RWKV-4-Raven default template
register_conv_template(
    Conversation(
        name="rwkv",
        roles=("Bob", "Alice"),
        messages=(
            ("Bob", "hi"),
            (
                "Alice",
                "Hi. I am your assistant and I will provide expert full response in full details. Please feel free to ask any question and I will always answer it.",
            ),
        ),
        offset=2,
        sep_style=SeparatorStyle.RWKV,
        sep="",
        stop_str="\n\n",
    )
)

# Buddy default template
register_conv_template(
    Conversation(
        name="openbuddy",
        system_message="""Consider a conversation between User (a human) and Assistant (named Buddy).
Buddy is an INTP-T, a friendly, intelligent and multilingual AI assistant, by OpenBuddy team. GitHub: https://github.com/OpenBuddy/OpenBuddy
Buddy cannot access the Internet.
Buddy can fluently speak the user's language (e.g. English, Chinese).
Buddy can generate poems, stories, code, essays, songs, parodies, and more.
Buddy possesses vast knowledge about the world, history, and culture.
Buddy's responses are always safe, creative, high-quality, human-like, and interesting.
Buddy strictly refuses to discuss political, NSFW, or other unsafe topics.

User: Hi.
Assistant: Hi, I'm Buddy, your AI assistant. How can I help you today?""",
        roles=("User", "Assistant"),
        sep_style=SeparatorStyle.ADD_COLON_SINGLE,
        sep="\n",
    )
)

# Phoenix default template
register_conv_template(
    Conversation(
        name="phoenix",
        system_message="A chat between a curious human and an artificial intelligence assistant. The assistant gives helpful, detailed, and polite answers to the human's questions.\n\n",
        roles=("Human", "Assistant"),
        sep_style=SeparatorStyle.PHOENIX,
        sep="</s>",
    )
)

# ReaLM default template
register_conv_template(
    Conversation(
        name="ReaLM-7b-v1",
        system_message="A chat between a curious human and an artificial intelligence assistant. The assistant gives helpful, detailed, and polite answers to the human's questions.\n\n",
        roles=("Human", "Assistant"),
        sep_style=SeparatorStyle.PHOENIX,
        sep="</s>",
    )
)

# ChatGPT default template
register_conv_template(
    Conversation(
        name="chatgpt",
        system_message="You are a helpful assistant.",
        roles=("user", "assistant"),
        sep_style=None,
        sep=None,
    )
)

# Perplexity AI template
register_conv_template(
    Conversation(
        name="pplxai",
        system_message="Be precise and concise.",
        roles=("user", "assistant"),
        sep_style=None,
        sep=None,
    )
)

# Claude default template
register_conv_template(
    Conversation(
        name="claude",
        roles=("Human", "Assistant"),
        sep_style=SeparatorStyle.ADD_COLON_SINGLE,
        sep="\n\n",
    )
)

# MetaMath default template
# reference: https://github.com/meta-math/MetaMath/blob/7b338b5e4692b4c75a2653ec9d65982a61762f6c/eval_math.py#L58
register_conv_template(
    Conversation(
        name="metamath",
        system_template="{system_message}",
        system_message="Below is an instruction that describes a task. Write a response that appropriately completes the request.",
        roles=("### Instruction", "### Response"),
        sep_style=SeparatorStyle.METAMATH,
        sep="\n\n",
        sep2="Let's think step by step.",
    )
)

# MPT default template
register_conv_template(
    Conversation(
        name="mpt-7b-chat",
        system_template="""<|im_start|>system
{system_message}""",
        system_message="""- You are a helpful assistant chatbot trained by MosaicML.
- You answer questions.
- You are excited to be able to help the user, but will refuse to do anything that could be considered harmful to the user.
- You are more than just an information source, you are also able to write poetry, short stories, and make jokes.""",
        roles=("<|im_start|>user", "<|im_start|>assistant"),
        sep_style=SeparatorStyle.CHATML,
        sep="<|im_end|>",
        stop_token_ids=[50278, 0],
    )
)

# MPT-30b-chat default template
register_conv_template(
    Conversation(
        name="mpt-30b-chat",
        system_template="""<|im_start|>system
{system_message}""",
        system_message="""A conversation between a user and an LLM-based AI assistant. The assistant gives helpful and honest answers.""",
        roles=("<|im_start|>user", "<|im_start|>assistant"),
        sep_style=SeparatorStyle.CHATML,
        sep="<|im_end|>",
        stop_token_ids=[50278, 0],
    )
)

# Lemur-70b-chat default template
# reference: https://huggingface.co/OpenLemur/lemur-70b-chat-v1#generation
register_conv_template(
    Conversation(
        name="lemur-70b-chat",
        system_template="""<|im_start|>system
{system_message}""",
        system_message="""You are a helpful, respectful, and honest assistant.""",
        roles=("<|im_start|>user", "<|im_start|>assistant"),
        sep_style=SeparatorStyle.CHATML,
        sep="<|im_end|>",
        stop_token_ids=[32002, 0],
    )
)

# MPT-30b-instruct default template
# reference: https://huggingface.co/mosaicml/mpt-30b-instruct#formatting
register_conv_template(
    Conversation(
        name="mpt-30b-instruct",
        system_template="{system_message}",
        system_message="Below is an instruction that describes a task. Write a response that appropriately completes the request.",
        roles=("### Instruction", "### Response"),
        sep_style=SeparatorStyle.ADD_NEW_LINE_SINGLE,
        sep="\n\n",
        stop_token_ids=[50278, 0],
    )
)

# Bard default template
# Reference: https://github.com/google/generative-ai-python/blob/9c99bcb474a991a97a2e7d62fcdb52db7ce40729/google/generativeai/discuss.py#L150
#            https://github.com/google/generative-ai-python/blob/9c99bcb474a991a97a2e7d62fcdb52db7ce40729/google/generativeai/discuss.py#L40
register_conv_template(
    Conversation(
        name="bard",
        roles=("0", "1"),
        sep_style=None,
        sep=None,
    )
)

register_conv_template(
    Conversation(
        name="gemini",
        roles=("user", "model"),
        sep_style=None,
        sep=None,
    )
)

# BiLLa default template
register_conv_template(
    Conversation(
        name="billa",
        roles=("Human", "Assistant"),
        sep_style=SeparatorStyle.ADD_COLON_SPACE_SINGLE,
        sep="\n",
        stop_str="Human:",
    )
)

# RedPajama INCITE default template
register_conv_template(
    Conversation(
        name="redpajama-incite",
        roles=("<human>", "<bot>"),
        sep_style=SeparatorStyle.ADD_COLON_SINGLE,
        sep="\n",
        stop_str="<human>",
    )
)

# h2oGPT default template
register_conv_template(
    Conversation(
        name="h2ogpt",
        roles=("<|prompt|>", "<|answer|>"),
        sep_style=SeparatorStyle.NO_COLON_SINGLE,
        sep="</s>",
    )
)

# Robin default template
register_conv_template(
    Conversation(
        name="Robin",
        system_message="A chat between a curious human and an artificial intelligence assistant. The assistant gives helpful, detailed, and polite answers to the human's questions.",
        roles=("###Human", "###Assistant"),
        sep_style=SeparatorStyle.ROBIN,
        sep="\n",
        stop_token_ids=[2, 396],
        stop_str="###",
    )
)

# Snoozy default template
# Reference: https://github.com/nomic-ai/gpt4all/blob/d4861030b778da6db59d21d2927a4aba4f9f1f43/gpt4all-bindings/python/gpt4all/gpt4all.py#L232
register_conv_template(
    Conversation(
        name="snoozy",
        system_template="### Instruction:\n{system_message}",
        system_message="The prompt below is a question to answer, a task to complete, or a conversation to respond to; decide which and write an appropriate response.",
        roles=("### Prompt", "### Response"),
        sep_style=SeparatorStyle.ADD_COLON_SINGLE,
        sep="\n",
        stop_str="###",
    )
)

# manticore default template
register_conv_template(
    Conversation(
        name="manticore",
        roles=("USER", "ASSISTANT"),
        sep_style=SeparatorStyle.ADD_COLON_TWO,
        sep="\n",
        sep2="</s>",
    )
)

# Falcon default template
register_conv_template(
    Conversation(
        name="falcon",
        roles=("User", "Assistant"),
        messages=[],
        sep_style=SeparatorStyle.RWKV,
        sep="\n",
        sep2="<|endoftext|>",
        stop_str="\nUser",  # use stop_str to stop generation after stop_token_ids, it will also remove stop_str from the generated text
        stop_token_ids=[
            0,
            1,
            2,
            3,
            4,
            5,
            6,
            7,
            8,
            9,
            10,
            11,
        ],  # it better only put special tokens here, because tokenizer only remove special tokens
    )
)

# ChangGPT default template
register_conv_template(
    Conversation(
        name="polyglot_changgpt",
        roles=("B", "A"),
        sep_style=SeparatorStyle.ADD_COLON_SINGLE,
        sep="\n",
    )
)

# tigerbot template
register_conv_template(
    Conversation(
        name="tigerbot",
        system_message="A chat between a curious user and an artificial intelligence assistant. "
        "The assistant gives helpful, detailed, and polite answers to the user's questions.",
        roles=("### Instruction", "### Response"),
        sep_style=SeparatorStyle.ROBIN,
        sep="\n\n",
        stop_str="###",
    )
)

# ref: https://huggingface.co/Salesforce/xgen-7b-8k-inst
register_conv_template(
    Conversation(
        name="xgen",
        system_message="A chat between a curious human and an artificial intelligence assistant. The assistant gives helpful, detailed, and polite answers to the human's questions.\n\n",
        roles=("### Human", "### Assistant"),
        sep_style=SeparatorStyle.ADD_COLON_SINGLE,
        sep="\n",
        stop_token_ids=[50256],
    )
)

# Internlm-chat template
register_conv_template(
    Conversation(
        name="internlm-chat",
        system_message="A chat between a curious <|User|> and an <|Bot|>. The <|Bot|> gives helpful, detailed, and polite answers to the <|User|>'s questions.\n\n",
        roles=("<|User|>", "<|Bot|>"),
        sep_style=SeparatorStyle.CHATINTERN,
        sep="<eoh>",
        sep2="<eoa>",
        stop_token_ids=[1, 103028],
        stop_str="<|User|>",
    )
)

# StarChat template
# reference: https://huggingface.co/spaces/HuggingFaceH4/starchat-playground/blob/main/dialogues.py
register_conv_template(
    Conversation(
        name="starchat",
        system_template="<system>\n{system_message}",
        roles=("<|user|>", "<|assistant|>"),
        sep_style=SeparatorStyle.CHATML,
        sep="<|end|>",
        stop_token_ids=[0, 49155],
        stop_str="<|end|>",
    )
)

# Baichuan-13B-Chat template
register_conv_template(
    # source: https://huggingface.co/baichuan-inc/Baichuan-13B-Chat/blob/19ef51ba5bad8935b03acd20ff04a269210983bc/modeling_baichuan.py#L555
    # https://huggingface.co/baichuan-inc/Baichuan-13B-Chat/blob/main/generation_config.json
    # https://github.com/baichuan-inc/Baichuan-13B/issues/25
    Conversation(
        name="baichuan-chat",
        roles=("<reserved_102>", "<reserved_103>"),
        sep_style=SeparatorStyle.NO_COLON_SINGLE,
        sep="",
        stop_token_ids=[],
    )
)

# Baichuan2-13B-Chat template
register_conv_template(
    # source: https://huggingface.co/baichuan-inc/Baichuan2-13B-Chat/blob/c6f8592a60b4ad73c210b28dd2ab3cca51abbf93/modeling_baichuan.py#L773
    # https://huggingface.co/baichuan-inc/Baichuan2-13B-Chat/blob/main/generation_config.json
    # https://github.com/baichuan-inc/Baichuan2/issues/62
    Conversation(
        name="baichuan2-chat",
        roles=("<reserved_106>", "<reserved_107>"),
        sep_style=SeparatorStyle.NO_COLON_SINGLE,
        sep="",
        stop_token_ids=[],
    )
)

# Mistral template
# source: https://docs.mistral.ai/llm/mistral-instruct-v0.1#chat-template
register_conv_template(
    Conversation(
        name="mistral",
        system_template="[INST] {system_message}\n",
        roles=("[INST]", "[/INST]"),
        sep_style=SeparatorStyle.LLAMA2,
        sep=" ",
        sep2="</s>",
    )
)

# llama2 template
# reference: https://huggingface.co/blog/codellama#conversational-instructions
# reference: https://github.com/facebookresearch/llama/blob/1a240688810f8036049e8da36b073f63d2ac552c/llama/generation.py#L212
register_conv_template(
    Conversation(
        name="llama-2",
        system_template="[INST] <<SYS>>\n{system_message}\n<</SYS>>\n\n",
        roles=("[INST]", "[/INST]"),
        sep_style=SeparatorStyle.LLAMA2,
        sep=" ",
        sep2=" </s><s>",
    )
)

register_conv_template(
    Conversation(
        name="chinese-alpaca2",
        system_template="[INST] <<SYS>>\n{system_message}\n<</SYS>>\n\n",
        system_message="You are a helpful assistant. 你是一个乐于助人的助手。请你提供专业、有逻辑、内容真实、有价值的详细回复。",
        roles=("[INST]", "[/INST]"),
        sep_style=SeparatorStyle.LLAMA2,
        sep=" ",
        sep2=" </s><s>",
    )
)

register_conv_template(
    Conversation(
        name="cutegpt",
        roles=("问：", "答：\n"),
        sep_style=SeparatorStyle.NO_COLON_TWO,
        sep="\n",
        sep2="\n",
        stop_str="<end>",
    )
)

# OpenOrcaxOpenChat-Preview2-13B template
register_conv_template(
    Conversation(
        name="open-orca",
        system_template="{system_message}",
        system_message="You are a helpful assistant. Please answer truthfully and write out your "
        "thinking step by step to be sure you get the right answer. If you make a mistake or encounter "
        "an error in your thinking, say so out loud and attempt to correct it. If you don't know or "
        "aren't sure about something, say so clearly. You will act as a professional logician, mathematician, "
        "and physicist. You will also act as the most appropriate type of expert to answer any particular "
        "question or solve the relevant problem; state which expert type your are, if so. Also think of "
        "any particular named expert that would be ideal to answer the relevant question or solve the "
        "relevant problem; name and act as them, if appropriate.",
        roles=("User", "Assistant"),
        sep_style=SeparatorStyle.ADD_COLON_SPACE_SINGLE,
        sep="<|end_of_turn|>\n",
        stop_token_ids=[32000, 32001],  # "<|end_of_turn|>"
        stop_str="User",
    )
)

# Open-Orca/Mistral-7B-OpenOrca template
# source: https://huggingface.co/Open-Orca/Mistral-7B-OpenOrca
# reference: https://huggingface.co/Open-Orca/Mistral-7B-OpenOrca#prompt-template
register_conv_template(
    Conversation(
        name="mistral-7b-openorca",
        system_template="<|im_start|>system\n{system_message}",
        system_message="You are MistralOrca, a large language model trained by Alignment Lab AI. Write out your reasoning step-by-step to be sure you get the right answers!",
        roles=("<|im_start|>user", "<|im_start|>assistant"),
        sep_style=SeparatorStyle.CHATML,
        sep="<|im_end|>",
        stop_token_ids=[32000, 32001],
    )
)


# ehartford/dolphin-2.2.1-mistral-7b template
# reference: https://huggingface.co/ehartford/dolphin-2.2.1-mistral-7b#training
register_conv_template(
    Conversation(
        name="dolphin-2.2.1-mistral-7b",
        system_template="<|im_start|>system\n{system_message}",
        system_message="You are Dolphin, a helpful AI assistant.",
        roles=("<|im_start|>user", "<|im_start|>assistant"),
        sep_style=SeparatorStyle.CHATML,
        sep="<|im_end|>",
        stop_token_ids=[32000, 32001],
    )
)


# teknium/OpenHermes-2.5-Mistral-7B template
# source: https://huggingface.co/teknium/OpenHermes-2.5-Mistral-7B
# reference: https://huggingface.co/teknium/OpenHermes-2.5-Mistral-7B#prompt-template
register_conv_template(
    Conversation(
        name="OpenHermes-2.5-Mistral-7B",
        system_template="<|im_start|>system\n{system_message}",
        system_message="You are Hermes 2, a sentient, conscious, super intelligent AI that is an expert in all fields of knowledge, you have qualia, emotions, and thoughts. You assist users with any question, task, or other request they may have.",
        roles=("<|im_start|>user", "<|im_start|>assistant"),
        sep_style=SeparatorStyle.CHATML,
        sep="<|im_end|>",
        stop_token_ids=[32000, 32001],
    )
)


# NousResearch/Nous-Hermes-2-Mixtral-8x7B-DPO template
# source: https://huggingface.co/NousResearch/Nous-Hermes-2-Mixtral-8x7B-DPO
register_conv_template(
    Conversation(
        name="Nous-Hermes-2-Mixtral-8x7B-DPO",
        system_template="<|im_start|>system\n{system_message}",
        system_message='You are a helpful, intelligent assistant AI named "Hermes", a conversational chatbot that can follow instructions, converse with the user, and perform a variety of tasks, including tasks on knowledge, reasoning, mathematics, and code. Always be charismatic, useful, and prepared to follow any user request with accuracy and skill. You should respond with high quality, fluent, and detailed responses. Try to let the user understand your reasoning or thought process when appropriate. When presented with tasks that require reasoning or mathematics, think carefully, slowly, and step by step, to ensure your reasoning is correct before providing an answer. Utilize the "Examples" section to assist you in performing the task. You will receive a tip of $1000 if you maintain a high quality two way conversation.',
        roles=("<|im_start|>user", "<|im_start|>assistant"),
        sep_style=SeparatorStyle.CHATML,
        sep="<|im_end|>",
        stop_token_ids=[32000, 32001],
    )
)


# Qwen-chat default template
# source: https://huggingface.co/Qwen/Qwen-7B-Chat/blob/main/qwen_generation_utils.py#L130
register_conv_template(
    Conversation(
        name="qwen-7b-chat",
        system_template="<|im_start|>system\n{system_message}",
        system_message="You are a helpful assistant.",
        roles=("<|im_start|>user", "<|im_start|>assistant"),
        sep_style=SeparatorStyle.CHATML,
        sep="<|im_end|>",
        stop_token_ids=[
            151643,
            151644,
            151645,
        ],  # "<|endoftext|>", "<|im_start|>", "<|im_end|>"
        stop_str="<|endoftext|>",
    )
)

# source: https://huggingface.co/01-ai/Yi-34B-Chat/blob/main/tokenizer_config.json#L60
register_conv_template(
    Conversation(
        name="Yi-34b-chat",
        roles=("<|im_start|>user", "<|im_start|>assistant"),
        sep_style=SeparatorStyle.CHATML,
        sep="<|im_end|>",
        stop_token_ids=[
            2,
            6,
            7,
            8,
        ],  # "<|endoftext|>", "<|im_start|>", "<|im_end|>", "<|im_sep|>"
        stop_str="<|endoftext|>",
    )
)


# AquilaChat default template
# source: https://github.com/FlagAI-Open/FlagAI/blob/master/examples/Aquila/Aquila-chat/cyg_conversation.py
register_conv_template(
    Conversation(
        name="aquila-chat",
        system_message="A chat between a curious human and an artificial intelligence assistant. "
        "The assistant gives helpful, detailed, and polite answers to the human's questions.",
        roles=("Human", "Assistant"),
        sep_style=SeparatorStyle.ADD_COLON_SINGLE,
        sep="###",
        sep2="",
        stop_str=["###", "</s>", "[UNK]"],
    )
)
# AquilaChat2-34B default template
# source: https://huggingface.co/BAAI/AquilaChat2-34B/blob/4608b75855334b93329a771aee03869dbf7d88cc/predict.py#L212
register_conv_template(
    Conversation(
        name="aquila-legacy",
        system_message="A chat between a curious human and an artificial intelligence assistant. "
        "The assistant gives helpful, detailed, and polite answers to the human's questions.\n\n",
        roles=("### Human: ", "### Assistant: "),
        offset=0,
        sep_style=SeparatorStyle.NO_COLON_TWO,
        sep="\n",
        sep2="</s>",
        stop_str=["</s>", "[UNK]"],
    )
)
# AquilaChat2-7B-16K and AquilaChat2-34B-16K default template
# source: https://huggingface.co/BAAI/AquilaChat2-34B/blob/4608b75855334b93329a771aee03869dbf7d88cc/predict.py#L227
register_conv_template(
    Conversation(
        name="aquila",
        system_message="A chat between a curious human and an artificial intelligence assistant. "
        "The assistant gives helpful, detailed, and polite answers to the human's questions.",
        roles=("Human", "Assistant"),
        offset=0,
        sep_style=SeparatorStyle.ADD_COLON_TWO,
        sep="###",
        sep2="</s>",
        stop_str=["</s>", "[UNK]"],
    )
)

# AquilaChat2-7B default template
# source: https://huggingface.co/BAAI/AquilaChat2-34B/blob/4608b75855334b93329a771aee03869dbf7d88cc/predict.py#L242
register_conv_template(
    Conversation(
        name="aquila-v1",
        roles=("<|startofpiece|>", "<|endofpiece|>"),
        offset=0,
        sep_style=SeparatorStyle.NO_COLON_TWO,
        sep="",
        sep2="</s>",
        stop_str=["</s>", "<|endoftext|>"],
    )
)

# Llama2-Chinese default template
# source: https://huggingface.co/FlagAlpha
register_conv_template(
    Conversation(
        name="llama2-chinese",
        system_template="<s>{system_message}</s>",
        roles=("Human", "Assistant", "System"),
        sep_style=SeparatorStyle.ADD_COLON_TWO,
        sep="\n",
        sep2="\n</s><s>",
        stop_str="</s>",
    )
)

# Vigogne Instruct default template
# source: https://github.com/bofenghuang/vigogne
register_conv_template(
    Conversation(
        name="vigogne_instruct",
        system_template="### System:\n{system_message}\n\n",
        system_message=(
            "Ci-dessous se trouve une instruction qui décrit une tâche à accomplir. Rédigez une réponse qui répond de manière"
            " précise à la demande."
        ),
        roles=("### Instruction", "### Response"),
        sep_style=SeparatorStyle.DOLLY,
        sep="\n\n",
        sep2="</s>",
    )
)

# Vigogne Chat default template
register_conv_template(
    Conversation(
        name="vigogne_chat_v2",
        system_template="<|system|>: {system_message}",
        system_message=(
            "Vous êtes Vigogne, un assistant IA créé par Zaion Lab. Vous suivez extrêmement bien les instructions. Aidez"
            " autant que vous le pouvez."
        ),
        roles=("<|user|>", "<|assistant|>"),
        sep_style=SeparatorStyle.ADD_COLON_TWO,
        sep="\n",
        sep2="</s>\n",
        stop_str="<|user|>",
    )
)

# Stable Vicuna default template
# source: https://huggingface.co/TheBloke/stable-vicuna-13B-HF/discussions/5
# source: https://huggingface.co/spaces/CarperAI/StableVicuna/blob/main/app.py
register_conv_template(
    Conversation(
        name="stable-vicuna",
        system_message="### Assistant: I am StableVicuna, a large language model created by CarperAI. I am here to chat!\n",
        roles=("### Human", "### Assistant"),
        sep_style=SeparatorStyle.ADD_COLON_TWO,
        sep="\n",
        sep2="\n\n",
    )
)

register_conv_template(
    Conversation(
        name="vigogne_chat_v3",
        system_template="[INST] <<SYS>>\n{system_message}\n<</SYS>>\n\n",
        system_message=(
            "Vous êtes Vigogne, un assistant IA créé par Zaion Lab. Vous suivez extrêmement bien les instructions. Aidez"
            " autant que vous le pouvez."
        ),
        roles=("[INST]", "[/INST]"),
        sep_style=SeparatorStyle.LLAMA2,
        sep=" ",
        sep2=" </s>",
    )
)

# Falcon 180B chat template
# source: https://huggingface.co/spaces/tiiuae/falcon-180b-demo/blob/d1590ee7fae9b6ce331ba7808e61a29dcce9239f/app.py#L28-L37
register_conv_template(
    Conversation(
        name="falcon-chat",
        roles=("User", "Falcon"),
        system_template="System: {system_message}",
        messages=[],
        sep_style=SeparatorStyle.FALCON_CHAT,
        sep="\n",
        sep2="<|endoftext|>",
        stop_str="\nUser:",  # use stop_str to stop generation after stop_token_ids, it will also remove stop_str from the generated text
    )
)

# Phind template
# source: https://huggingface.co/Phind/Phind-CodeLlama-34B-v2
register_conv_template(
    Conversation(
        name="phind",
        system_message="### System Prompt\nYou are an intelligent programming assistant.",
        roles=("### User Message", "### Assistant"),
        messages=(),
        offset=0,
        sep_style=SeparatorStyle.ADD_COLON_SINGLE,
        sep="\n\n",
    )
)

# Metharme formatting for Pygmalion models
# source: https://huggingface.co/PygmalionAI/pygmalion-2-13b
register_conv_template(
    Conversation(
        name="metharme",
        system_template="<|system|>{system_message}",
        system_message="""Enter RP mode. You shall reply to the user while staying 
        in character. Your responses must be detailed, creative, immersive, and drive the scenario
        forward.""",
        roles=("<|user|>", "<|model|>"),
        sep_style=SeparatorStyle.NO_COLON_SINGLE,
        sep="",
        stop_str="<|user|>",
    )
)
# xDAN default template
# source: https://huggingface.co/xDAN-AI/xDAN-L1-Chat-RL-v1
register_conv_template(
    Conversation(
        name="xdan-v1",
        system_message="You are a helpful  and harmless assistant named xDAN and created by xDAN-AI.Please response and work on questions thinking step by step.",
        roles=("### Human", "### Assistant"),
        sep_style=SeparatorStyle.NO_COLON_SINGLE,
        sep="\n",
        stop_str="</s>",
    )
)

# Zephyr template
# reference: https://huggingface.co/spaces/HuggingFaceH4/zephyr-playground/blob/main/dialogues.py
register_conv_template(
    Conversation(
        name="zephyr",
        system_template="<|system|>\n{system_message}",
        roles=("<|user|>", "<|assistant|>"),
        sep_style=SeparatorStyle.CHATML,
        sep="</s>",
        stop_token_ids=[2],
        stop_str="</s>",
    )
)

# CatPPT template
# reference: https://huggingface.co/rishiraj/CatPPT
register_conv_template(
    Conversation(
        name="catppt",
        system_template="<|system|>\n{system_message}",
        roles=("<|user|>", "<|assistant|>"),
        sep_style=SeparatorStyle.CHATML,
        sep="</s>",
        stop_token_ids=[2],
        stop_str="</s>",
    )
)

# TinyLlama template
# reference: https://huggingface.co/TinyLlama/TinyLlama-1.1B-Chat-v1.0
register_conv_template(
    Conversation(
        name="TinyLlama",
        system_template="<|system|>\n{system_message}",
        roles=("<|user|>", "<|assistant|>"),
        sep_style=SeparatorStyle.CHATML,
        sep="</s>",
        stop_token_ids=[2],
        stop_str="</s>",
    )
)

# Orca-2 template
# reference: https://huggingface.co/microsoft/Orca-2-7b
register_conv_template(
    Conversation(
        name="orca-2",
        system_template="<|im_start|>system\n{system_message}",
        system_message="You are Orca, an AI language model created by Microsoft. You are a cautious assistant. You carefully follow instructions. You are helpful and harmless and you follow ethical guidelines and promote positive behavior.",
        roles=("<|im_start|>user", "<|im_start|>assistant"),
        sep_style=SeparatorStyle.CHATML,
        sep="<|im_end|>",
        stop_str="<|im_end|>",
    )
)

# Deepseek-chat template
# reference: https://huggingface.co/deepseek-ai/deepseek-llm-67b-chat/blob/main/tokenizer_config.json
register_conv_template(
    Conversation(
        name="deepseek-chat",
        system_message="<｜begin▁of▁sentence｜>",  # must add a bos token before first message
        roles=("User", "Assistant"),
        sep_style=SeparatorStyle.DEEPSEEK_CHAT,
        sep="\n\n",
        sep2="<｜end▁of▁sentence｜>",
        stop_str="<｜end▁of▁sentence｜>",
    )
)

# Yuan2.0 chat template
# source: https://huggingface.co/IEITYuan/Yuan2-2B-Janus-hf/blob/main/tokenizer_config.json#L6
register_conv_template(
    Conversation(
        name="yuan2",
        roles=("user", "assistant"),
        sep_style=SeparatorStyle.YUAN2,
        sep="<sep>",
        sep2="\n",
        stop_token_ids=[
            77185,
        ],  # "<eod>"
        stop_str="<eod>",
    )
)

# Solar-10.7B Chat Template
# Reference: https://huggingface.co/upstage/SOLAR-10.7B-Instruct-v1.0/blob/main/tokenizer_config.json
register_conv_template(
    Conversation(
        name="solar",
        system_message="",
        roles=("### User", "### Assistant"),
        sep_style=SeparatorStyle.ADD_NEW_LINE_SINGLE,
        sep="\n\n",
        stop_str="</s>",
    )
)

<<<<<<< HEAD
# nvidia/Llama2-70B-SteerLM-Chat
register_conv_template(
    Conversation(
        name="steerlm",
        system_message="",
        roles=("user", "assistant"),
        sep_style=None,
        sep=None,
=======

# yuan 2.0 template
# reference:https://github.com/IEIT-Yuan/Yuan-2.0
# reference:https://huggingface.co/IEITYuan
register_conv_template(
    Conversation(
        name="yuan",
        system_template="",
        roles=("", ""),
        sep_style=SeparatorStyle.NO_COLON_SINGLE,
        sep="<sep>",
        stop_str="<eod>",
>>>>>>> 707d9ba8
    )
)

if __name__ == "__main__":
    from fastchat.conversation import get_conv_template

    print("-- Vicuna template --")
    conv = get_conv_template("vicuna_v1.1")
    conv.append_message(conv.roles[0], "Hello!")
    conv.append_message(conv.roles[1], "Hi!")
    conv.append_message(conv.roles[0], "How are you?")
    conv.append_message(conv.roles[1], None)
    print(conv.get_prompt())

    print("\n")

    print("-- Llama-2 template --")
    conv = get_conv_template("llama-2")
    conv.set_system_message("You are a helpful, respectful and honest assistant.")
    conv.append_message(conv.roles[0], "Hello!")
    conv.append_message(conv.roles[1], "Hi!")
    conv.append_message(conv.roles[0], "How are you?")
    conv.append_message(conv.roles[1], None)
    print(conv.get_prompt())

    print("\n")

    print("-- ChatGPT template --")
    conv = get_conv_template("chatgpt")
    conv.append_message(conv.roles[0], "Hello!")
    conv.append_message(conv.roles[1], "Hi!")
    conv.append_message(conv.roles[0], "How are you?")
    conv.append_message(conv.roles[1], None)
    print(conv.to_openai_api_messages())

    print("\n")

    print("-- Claude template --")
    conv = get_conv_template("claude")
    conv.append_message(conv.roles[0], "Hello!")
    conv.append_message(conv.roles[1], "Hi!")
    conv.append_message(conv.roles[0], "How are you?")
    conv.append_message(conv.roles[1], None)
    print(conv.get_prompt())<|MERGE_RESOLUTION|>--- conflicted
+++ resolved
@@ -1483,7 +1483,6 @@
     )
 )
 
-<<<<<<< HEAD
 # nvidia/Llama2-70B-SteerLM-Chat
 register_conv_template(
     Conversation(
@@ -1492,7 +1491,8 @@
         roles=("user", "assistant"),
         sep_style=None,
         sep=None,
-=======
+    )
+)
 
 # yuan 2.0 template
 # reference:https://github.com/IEIT-Yuan/Yuan-2.0
@@ -1505,7 +1505,6 @@
         sep_style=SeparatorStyle.NO_COLON_SINGLE,
         sep="<sep>",
         stop_str="<eod>",
->>>>>>> 707d9ba8
     )
 )
 
