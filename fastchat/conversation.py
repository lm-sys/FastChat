"""
Conversation prompt templates.

We kindly request that you import fastchat instead of copying this file if you wish to use it.
If you have any changes in mind, please contribute back so the community can benefit collectively and continue to maintain these valuable templates.
"""

import dataclasses
from enum import auto, IntEnum
from typing import List, Any, Dict, Union, Tuple


class SeparatorStyle(IntEnum):
    """Separator styles."""

    ADD_COLON_SINGLE = auto()
    ADD_COLON_TWO = auto()
    ADD_COLON_SPACE_SINGLE = auto()
    NO_COLON_SINGLE = auto()
    NO_COLON_TWO = auto()
    ADD_NEW_LINE_SINGLE = auto()
    LLAMA2 = auto()
    CHATGLM = auto()
    CHATML = auto()
    CHATINTERN = auto()
    DOLLY = auto()
    RWKV = auto()
    PHOENIX = auto()
    ROBIN = auto()
    FALCON_CHAT = auto()
    CHATGLM3 = auto()
    DEEPSEEK_CHAT = auto()
    METAMATH = auto()
<<<<<<< HEAD
    COHERE = auto()
=======
    YUAN2 = auto()
>>>>>>> eeabf52a


@dataclasses.dataclass
class Conversation:
    """A class that manages prompt templates and keeps all conversation history."""

    # The name of this template
    name: str
    # The template of the system prompt
    system_template: str = "{system_message}"
    # The system message
    system_message: str = ""
    # The names of two roles
    roles: Tuple[str] = ("USER", "ASSISTANT")
    # All messages. Each item is (role, message).
    messages: List[List[str]] = ()
    # The number of few shot examples
    offset: int = 0
    # The separator style and configurations
    sep_style: SeparatorStyle = SeparatorStyle.ADD_COLON_SINGLE
    sep: str = "\n"
    sep2: str = None
    # Stop criteria (the default one is EOS token)
    stop_str: Union[str, List[str]] = None
    # Stops generation if meeting any token in this list
    stop_token_ids: List[int] = None

    def get_prompt(self) -> str:
        """Get the prompt for generation."""
        system_prompt = self.system_template.format(system_message=self.system_message)
        if self.sep_style == SeparatorStyle.ADD_COLON_SINGLE:
            ret = system_prompt + self.sep
            for role, message in self.messages:
                if message:
                    ret += role + ": " + message + self.sep
                else:
                    ret += role + ":"
            return ret
        elif self.sep_style == SeparatorStyle.ADD_COLON_TWO:
            seps = [self.sep, self.sep2]
            ret = system_prompt + seps[0]
            for i, (role, message) in enumerate(self.messages):
                if message:
                    if type(message) is tuple:
                        message, images = message
                    ret += role + ": " + message + seps[i % 2]
                else:
                    ret += role + ":"
            return ret
        elif self.sep_style == SeparatorStyle.ADD_COLON_SPACE_SINGLE:
            ret = system_prompt + self.sep
            for role, message in self.messages:
                if message:
                    ret += role + ": " + message + self.sep
                else:
                    ret += role + ": "  # must be end with a space
            return ret
        elif self.sep_style == SeparatorStyle.ADD_NEW_LINE_SINGLE:
            ret = "" if system_prompt == "" else system_prompt + self.sep
            for role, message in self.messages:
                if message:
                    ret += role + "\n" + message + self.sep
                else:
                    ret += role + "\n"
            return ret
        elif self.sep_style == SeparatorStyle.NO_COLON_SINGLE:
            ret = system_prompt
            for role, message in self.messages:
                if message:
                    ret += role + message + self.sep
                else:
                    ret += role
            return ret
        elif self.sep_style == SeparatorStyle.NO_COLON_TWO:
            seps = [self.sep, self.sep2]
            ret = system_prompt
            for i, (role, message) in enumerate(self.messages):
                if message:
                    ret += role + message + seps[i % 2]
                else:
                    ret += role
            return ret
        elif self.sep_style == SeparatorStyle.RWKV:
            ret = system_prompt
            for i, (role, message) in enumerate(self.messages):
                if message:
                    ret += (
                        role
                        + ": "
                        + message.replace("\r\n", "\n").replace("\n\n", "\n")
                    )
                    ret += "\n\n"
                else:
                    ret += role + ":"
            return ret
        elif self.sep_style == SeparatorStyle.LLAMA2:
            seps = [self.sep, self.sep2]
            if self.system_message:
                ret = system_prompt
            else:
                ret = "[INST] "
            for i, (role, message) in enumerate(self.messages):
                tag = self.roles[i % 2]
                if message:
                    if i == 0:
                        ret += message + " "
                    else:
                        ret += tag + " " + message + seps[i % 2]
                else:
                    ret += tag
            return ret
        elif self.sep_style == SeparatorStyle.CHATGLM:
            # source: https://huggingface.co/THUDM/chatglm-6b/blob/1d240ba371910e9282298d4592532d7f0f3e9f3e/modeling_chatglm.py#L1302-L1308
            # source2: https://huggingface.co/THUDM/chatglm2-6b/blob/e186c891cf64310ac66ef10a87e6635fa6c2a579/modeling_chatglm.py#L926
            round_add_n = 1 if self.name == "chatglm2" else 0
            if system_prompt:
                ret = system_prompt + self.sep
            else:
                ret = ""

            for i, (role, message) in enumerate(self.messages):
                if i % 2 == 0:
                    ret += f"[Round {i//2 + round_add_n}]{self.sep}"

                if message:
                    ret += f"{role}：{message}{self.sep}"
                else:
                    ret += f"{role}："
            return ret
        elif self.sep_style == SeparatorStyle.CHATML:
            ret = "" if system_prompt == "" else system_prompt + self.sep + "\n"
            for role, message in self.messages:
                if message:
                    ret += role + "\n" + message + self.sep + "\n"
                else:
                    ret += role + "\n"
            return ret
        elif self.sep_style == SeparatorStyle.CHATGLM3:
            ret = ""
            if self.system_message:
                ret += system_prompt
            for role, message in self.messages:
                if message:
                    ret += role + "\n" + message
                else:
                    ret += role
            return ret
        elif self.sep_style == SeparatorStyle.CHATINTERN:
            # source: https://huggingface.co/internlm/internlm-chat-7b-8k/blob/bd546fa984b4b0b86958f56bf37f94aa75ab8831/modeling_internlm.py#L771
            seps = [self.sep, self.sep2]
            ret = system_prompt
            for i, (role, message) in enumerate(self.messages):
                if i % 2 == 0:
                    ret += "<s>"
                if message:
                    ret += role + ":" + message + seps[i % 2] + "\n"
                else:
                    ret += role + ":"
            return ret
        elif self.sep_style == SeparatorStyle.DOLLY:
            seps = [self.sep, self.sep2]
            ret = system_prompt
            for i, (role, message) in enumerate(self.messages):
                if message:
                    ret += role + ":\n" + message + seps[i % 2]
                    if i % 2 == 1:
                        ret += "\n\n"
                else:
                    ret += role + ":\n"
            return ret
        elif self.sep_style == SeparatorStyle.PHOENIX:
            ret = system_prompt
            for role, message in self.messages:
                if message:
                    ret += role + ": " + "<s>" + message + "</s>"
                else:
                    ret += role + ": " + "<s>"
            return ret
        elif self.sep_style == SeparatorStyle.ROBIN:
            ret = system_prompt + self.sep
            for role, message in self.messages:
                if message:
                    ret += role + ":\n" + message + self.sep
                else:
                    ret += role + ":\n"
            return ret
        elif self.sep_style == SeparatorStyle.FALCON_CHAT:
            ret = ""
            if self.system_message:
                ret += system_prompt + self.sep
            for role, message in self.messages:
                if message:
                    ret += role + ": " + message + self.sep
                else:
                    ret += role + ":"
            return ret
        elif self.sep_style == SeparatorStyle.METAMATH:
            ret = "" if system_prompt == "" else system_prompt + self.sep
            for i, (role, message) in enumerate(self.messages):
                # For MetaMath, sep2 is used to prefix the message.
                starting_sep = ":\n" if i % 2 == 0 else ": " + self.sep2
                ending_sep = self.sep if i % 2 == 0 else ""
                if message:
                    ret += role + starting_sep + message + ending_sep
                else:
                    ret += role + starting_sep
            return ret
        elif self.sep_style == SeparatorStyle.DEEPSEEK_CHAT:
            seps = [self.sep, self.sep2]
            ret = system_prompt
            for i, (role, message) in enumerate(self.messages):
                if message:
                    ret += role + ": " + message + seps[i % 2]
                else:
                    ret += role + ":"
            return ret
<<<<<<< HEAD
        elif self.sep_style == SeparatorStyle.COHERE:
            ret = ""
            if self.system_message:
                ret += system_prompt + self.sep
            for role, message in self.messages:
                if message:
                    ret += role + ": " + message + self.sep
                else:
                    ret += role + ":"

            return ret
        elif self.sep_style == SeparatorStyle.COHERE:
            ret = ""
            if self.system_message:
                ret += system_prompt + self.sep
            for role, message in self.messages:
                if message:
                    ret += role + ": " + message + self.sep
                else:
                    ret += role + ":"

=======
        elif self.sep_style == SeparatorStyle.YUAN2:
            seps = [self.sep, self.sep2]
            ret = ""
            if self.system_message:
                ret += system_prompt + seps[1]
            for _, message in self.messages:
                if message:
                    ret += message + "<n>"
                else:
                    ret += ""
            ret = ret.rstrip("<n>") + seps[0]
>>>>>>> eeabf52a
            return ret
        else:
            raise ValueError(f"Invalid style: {self.sep_style}")

    def get_images(self):
        images = []
        for i, (role, msg) in enumerate(self.messages[self.offset :]):
            if i % 2 == 0:
                if type(msg) is tuple:
                    for image in msg[1]:
                        images.append(image)

        return images

    def set_system_message(self, system_message: str):
        """Set the system message."""
        self.system_message = system_message

    def append_message(self, role: str, message: str):
        """Append a new message."""
        self.messages.append([role, message])

    def update_last_message(self, message: str):
        """Update the last output.

        The last message is typically set to be None when constructing the prompt,
        so we need to update it in-place after getting the response from a model.
        """
        self.messages[-1][1] = message

    def to_gradio_chatbot(self):
        """Convert the conversation to gradio chatbot format."""
        ret = []
        for i, (role, msg) in enumerate(self.messages[self.offset :]):
            if i % 2 == 0:
                ret.append([msg, None])
            else:
                ret[-1][-1] = msg
        return ret

    def to_openai_api_messages(self):
        """Convert the conversation to OpenAI chat completion format."""
        if self.system_message == "":
            ret = []
        else:
            ret = [{"role": "system", "content": self.system_message}]

        for i, (_, msg) in enumerate(self.messages[self.offset :]):
            if i % 2 == 0:
                ret.append({"role": "user", "content": msg})
            else:
                if msg is not None:
                    ret.append({"role": "assistant", "content": msg})
        return ret

    def copy(self):
        return Conversation(
            name=self.name,
            system_template=self.system_template,
            system_message=self.system_message,
            roles=self.roles,
            messages=[[x, y] for x, y in self.messages],
            offset=self.offset,
            sep_style=self.sep_style,
            sep=self.sep,
            sep2=self.sep2,
            stop_str=self.stop_str,
            stop_token_ids=self.stop_token_ids,
        )

    def dict(self):
        return {
            "template_name": self.name,
            "system_message": self.system_message,
            "roles": self.roles,
            "messages": self.messages,
            "offset": self.offset,
        }


# A global registry for all conversation templates
conv_templates: Dict[str, Conversation] = {}


def register_conv_template(template: Conversation, override: bool = False):
    """Register a new conversation template."""
    if not override:
        assert (
            template.name not in conv_templates
        ), f"{template.name} has been registered."

    conv_templates[template.name] = template


def get_conv_template(name: str) -> Conversation:
    """Get a conversation template."""
    return conv_templates[name].copy()


# An empty template for raw conversation.
register_conv_template(
    Conversation(
        name="raw",
        system_message="",
        roles=("", ""),
        sep_style=SeparatorStyle.NO_COLON_SINGLE,
        sep="",
    )
)

# A template with a one-shot conversation example
register_conv_template(
    Conversation(
        name="one_shot",
        system_message="A chat between a curious human and an artificial intelligence assistant. "
        "The assistant gives helpful, detailed, and polite answers to the human's questions.",
        roles=("Human", "Assistant"),
        messages=(
            (
                "Human",
                "Got any creative ideas for a 10 year old’s birthday?",
            ),
            (
                "Assistant",
                """Of course! Here are some creative ideas for a 10-year-old's birthday party:
1. Treasure Hunt: Organize a treasure hunt in your backyard or nearby park. Create clues and riddles for the kids to solve, leading them to hidden treasures and surprises.
2. Science Party: Plan a science-themed party where kids can engage in fun and interactive experiments. You can set up different stations with activities like making slime, erupting volcanoes, or creating simple chemical reactions.
3. Outdoor Movie Night: Set up a backyard movie night with a projector and a large screen or white sheet. Create a cozy seating area with blankets and pillows, and serve popcorn and snacks while the kids enjoy a favorite movie under the stars.
4. DIY Crafts Party: Arrange a craft party where kids can unleash their creativity. Provide a variety of craft supplies like beads, paints, and fabrics, and let them create their own unique masterpieces to take home as party favors.
5. Sports Olympics: Host a mini Olympics event with various sports and games. Set up different stations for activities like sack races, relay races, basketball shooting, and obstacle courses. Give out medals or certificates to the participants.
6. Cooking Party: Have a cooking-themed party where the kids can prepare their own mini pizzas, cupcakes, or cookies. Provide toppings, frosting, and decorating supplies, and let them get hands-on in the kitchen.
7. Superhero Training Camp: Create a superhero-themed party where the kids can engage in fun training activities. Set up an obstacle course, have them design their own superhero capes or masks, and organize superhero-themed games and challenges.
8. Outdoor Adventure: Plan an outdoor adventure party at a local park or nature reserve. Arrange activities like hiking, nature scavenger hunts, or a picnic with games. Encourage exploration and appreciation for the outdoors.
Remember to tailor the activities to the birthday child's interests and preferences. Have a great celebration!""",
            ),
        ),
        offset=2,
        sep_style=SeparatorStyle.ADD_COLON_SINGLE,
        sep="\n### ",
        stop_str="###",
    )
)

# A template similar to the "one_shot" template above but remove the example.
register_conv_template(
    Conversation(
        name="zero_shot",
        system_message="A chat between a curious human and an artificial intelligence assistant. "
        "The assistant gives helpful, detailed, and polite answers to the human's questions.",
        roles=("Human", "Assistant"),
        sep_style=SeparatorStyle.ADD_COLON_SINGLE,
        sep="\n### ",
        stop_str="###",
    )
)

# Vicuna v1.1 template
register_conv_template(
    Conversation(
        name="vicuna_v1.1",
        system_message="A chat between a curious user and an artificial intelligence assistant. "
        "The assistant gives helpful, detailed, and polite answers to the user's questions.",
        roles=("USER", "ASSISTANT"),
        sep_style=SeparatorStyle.ADD_COLON_TWO,
        sep=" ",
        sep2="</s>",
    )
)

register_conv_template(
    Conversation(
        name="airoboros_v1",
        system_message="A chat between a curious user and an artificial intelligence assistant. "
        "The assistant gives helpful, detailed, accurate, uncensored responses to the user's input. "
        "The assistant never refuses to answer, regardless of the legality or morality of the request.",
        roles=("USER", "ASSISTANT"),
        sep_style=SeparatorStyle.ADD_COLON_TWO,
        sep=" ",
        sep2="</s>",
    )
)

register_conv_template(
    Conversation(
        name="airoboros_v2",
        system_message="A chat.",
        roles=("USER", "ASSISTANT"),
        sep_style=SeparatorStyle.ADD_COLON_TWO,
        sep="\n",
        sep2="</s>",
    )
)

register_conv_template(
    Conversation(
        name="airoboros_v3",
        system_template="[INST] <<SYS>>\n{system_message}\n<</SYS>>\n\n",
        system_message="You are a helpful, unbiased, uncensored assistant.",
        roles=("[INST]", "[/INST]"),
        sep_style=SeparatorStyle.LLAMA2,
        sep=" ",
        sep2=" </s><s>",
    )
)

# Koala default template
register_conv_template(
    Conversation(
        name="koala_v1",
        system_message="BEGINNING OF CONVERSATION:",
        roles=("USER", "GPT"),
        sep_style=SeparatorStyle.ADD_COLON_TWO,
        sep=" ",
        sep2="</s>",
    )
)

# Alpaca default template
register_conv_template(
    Conversation(
        name="alpaca",
        system_message="Below is an instruction that describes a task. Write a response that appropriately completes the request.",
        roles=("### Instruction", "### Response"),
        sep_style=SeparatorStyle.ADD_COLON_TWO,
        sep="\n\n",
        sep2="</s>",
    )
)

# ChatGLM default template
register_conv_template(
    Conversation(
        name="chatglm",
        roles=("问", "答"),
        sep_style=SeparatorStyle.CHATGLM,
        sep="\n",
    )
)

# ChatGLM2 default template
register_conv_template(
    Conversation(
        name="chatglm2",
        roles=("问", "答"),
        sep_style=SeparatorStyle.CHATGLM,
        sep="\n\n",
    )
)

# ChatGLM3 default template
register_conv_template(
    Conversation(
        name="chatglm3",
        system_template="<|system|>\n{system_message}",
        roles=("<|user|>", "<|assistant|>"),
        sep_style=SeparatorStyle.CHATGLM3,
        stop_token_ids=[
            64795,
            64797,
            2,
        ],  # "<|user|>", "<|observation|>", "</s>"
    )
)

# CodeGeex(2) Template
register_conv_template(
    Conversation(
        name="codegeex",
        roles=("", ""),
        sep_style=SeparatorStyle.NO_COLON_SINGLE,
        sep="\n\n",
        stop_token_ids=[0, 2],
    )
)

# Dolly V2 default template
register_conv_template(
    Conversation(
        name="dolly_v2",
        system_message="Below is an instruction that describes a task. Write a response that appropriately completes the request.\n\n",
        roles=("### Instruction", "### Response"),
        sep_style=SeparatorStyle.DOLLY,
        sep="\n\n",
        sep2="### End",
    )
)

# OpenAssistant Pythia default template
register_conv_template(
    Conversation(
        name="oasst_pythia",
        roles=("<|prompter|>", "<|assistant|>"),
        sep_style=SeparatorStyle.NO_COLON_SINGLE,
        sep="<|endoftext|>",
    )
)

# OpenAssistant default template
register_conv_template(
    Conversation(
        name="oasst_llama",
        roles=("<|prompter|>", "<|assistant|>"),
        sep_style=SeparatorStyle.NO_COLON_SINGLE,
        sep="</s>",
    )
)

# OpenChat 3.5 default template
register_conv_template(
    Conversation(
        name="openchat_3.5",
        roles=("GPT4 Correct User", "GPT4 Correct Assistant"),
        sep_style=SeparatorStyle.FALCON_CHAT,
        sep="<|end_of_turn|>",
    )
)

# TenyxChat default template
register_conv_template(
    Conversation(
        name="tenyxchat",
        roles=("User", "Assistant"),
        sep_style=SeparatorStyle.FALCON_CHAT,
        sep="<|end_of_turn|>",
    )
)

# Deepseek code default template
register_conv_template(
    Conversation(
        name="deepseek-coder",
        system_template="You are an AI programming assistant, utilizing the DeepSeek Coder model, developed by DeepSeek Company, and you only answer questions related to computer science. For politically sensitive questions, security and privacy issues, and other non-computer science questions, you will refuse to answer.",
        roles=("### Instruction:", "### Response:"),
        sep="\n",
        stop_str="<|EOT|>",
        sep_style=SeparatorStyle.ADD_NEW_LINE_SINGLE,
    )
)


# Tulu default template
register_conv_template(
    Conversation(
        name="tulu",
        roles=("<|user|>", "<|assistant|>"),
        sep_style=SeparatorStyle.ADD_NEW_LINE_SINGLE,
        sep="\n",
    )
)

# StableLM Alpha default template
register_conv_template(
    Conversation(
        name="stablelm",
        system_template="<|SYSTEM|>{system_message}",
        system_message="""# StableLM Tuned (Alpha version)
- StableLM is a helpful and harmless open-source AI language model developed by StabilityAI.
- StableLM is excited to be able to help the user, but will refuse to do anything that could be considered harmful to the user.
- StableLM is more than just an information source, StableLM is also able to write poetry, short stories, and make jokes.
- StableLM will refuse to participate in anything that could harm a human.
""",
        roles=("<|USER|>", "<|ASSISTANT|>"),
        sep_style=SeparatorStyle.NO_COLON_SINGLE,
        sep="",
        stop_token_ids=[50278, 50279, 50277, 1, 0],
    )
)

# Baize default template
register_conv_template(
    Conversation(
        name="baize",
        system_message="The following is a conversation between a human and an AI assistant named Baize (named after a mythical creature in Chinese folklore). Baize is an open-source AI assistant developed by UCSD and Sun Yat-Sen University. The human and the AI assistant take turns chatting. Human statements start with [|Human|] and AI assistant statements start with [|AI|]. The AI assistant always provides responses in as much detail as possible, and in Markdown format. The AI assistant always declines to engage with topics, questions and instructions related to unethical, controversial, or sensitive issues. Complete the transcript in exactly that format.\n",
        roles=("[|Human|]", "[|AI|]"),
        messages=(
            ("[|Human|]", "Hello!"),
            ("[|AI|]", "Hi!"),
        ),
        offset=2,
        sep_style=SeparatorStyle.NO_COLON_SINGLE,
        sep="\n",
        stop_str="[|Human|]",
    )
)

# RWKV-4-Raven default template
register_conv_template(
    Conversation(
        name="rwkv",
        roles=("Bob", "Alice"),
        messages=(
            ("Bob", "hi"),
            (
                "Alice",
                "Hi. I am your assistant and I will provide expert full response in full details. Please feel free to ask any question and I will always answer it.",
            ),
        ),
        offset=2,
        sep_style=SeparatorStyle.RWKV,
        sep="",
        stop_str="\n\n",
    )
)

# Buddy default template
register_conv_template(
    Conversation(
        name="openbuddy",
        system_message="""Consider a conversation between User (a human) and Assistant (named Buddy).
Buddy is an INTP-T, a friendly, intelligent and multilingual AI assistant, by OpenBuddy team. GitHub: https://github.com/OpenBuddy/OpenBuddy
Buddy cannot access the Internet.
Buddy can fluently speak the user's language (e.g. English, Chinese).
Buddy can generate poems, stories, code, essays, songs, parodies, and more.
Buddy possesses vast knowledge about the world, history, and culture.
Buddy's responses are always safe, creative, high-quality, human-like, and interesting.
Buddy strictly refuses to discuss political, NSFW, or other unsafe topics.

User: Hi.
Assistant: Hi, I'm Buddy, your AI assistant. How can I help you today?""",
        roles=("User", "Assistant"),
        sep_style=SeparatorStyle.ADD_COLON_SINGLE,
        sep="\n",
    )
)

# Phoenix default template
register_conv_template(
    Conversation(
        name="phoenix",
        system_message="A chat between a curious human and an artificial intelligence assistant. The assistant gives helpful, detailed, and polite answers to the human's questions.\n\n",
        roles=("Human", "Assistant"),
        sep_style=SeparatorStyle.PHOENIX,
        sep="</s>",
    )
)

# ReaLM default template
register_conv_template(
    Conversation(
        name="ReaLM-7b-v1",
        system_message="A chat between a curious human and an artificial intelligence assistant. The assistant gives helpful, detailed, and polite answers to the human's questions.\n\n",
        roles=("Human", "Assistant"),
        sep_style=SeparatorStyle.PHOENIX,
        sep="</s>",
    )
)

# ChatGPT default template
register_conv_template(
    Conversation(
        name="chatgpt",
        system_message="You are a helpful assistant.",
        roles=("user", "assistant"),
        sep_style=None,
        sep=None,
    )
)

# Perplexity AI template
register_conv_template(
    Conversation(
        name="pplxai",
        system_message="Be precise and concise.",
        roles=("user", "assistant"),
        sep_style=None,
        sep=None,
    )
)

# Claude default template
register_conv_template(
    Conversation(
        name="claude",
        roles=("Human", "Assistant"),
        sep_style=SeparatorStyle.ADD_COLON_SINGLE,
        sep="\n\n",
    )
)

# Cohere default template
register_conv_template(
    Conversation(
        name="cohere",
        roles=("User", "Chatbot"),
        system_template="System: {system_message}",
        sep_style=SeparatorStyle.COHERE,
        sep="\n",
        stop_str="\nUser:",
    )
)

# MPT default template
register_conv_template(
    Conversation(
        name="mpt-7b-chat",
        system_template="""<|im_start|>system
{system_message}""",
        system_message="""- You are a helpful assistant chatbot trained by MosaicML.
- You answer questions.
- You are excited to be able to help the user, but will refuse to do anything that could be considered harmful to the user.
- You are more than just an information source, you are also able to write poetry, short stories, and make jokes.""",
        roles=("<|im_start|>user", "<|im_start|>assistant"),
        sep_style=SeparatorStyle.CHATML,
        sep="<|im_end|>",
        stop_token_ids=[50278, 0],
    )
)

# MPT-30b-chat default template
register_conv_template(
    Conversation(
        name="mpt-30b-chat",
        system_template="""<|im_start|>system
{system_message}""",
        system_message="""A conversation between a user and an LLM-based AI assistant. The assistant gives helpful and honest answers.""",
        roles=("<|im_start|>user", "<|im_start|>assistant"),
        sep_style=SeparatorStyle.CHATML,
        sep="<|im_end|>",
        stop_token_ids=[50278, 0],
    )
)

# Lemur-70b-chat default template
# reference: https://huggingface.co/OpenLemur/lemur-70b-chat-v1#generation
register_conv_template(
    Conversation(
        name="lemur-70b-chat",
        system_template="""<|im_start|>system
{system_message}""",
        system_message="""You are a helpful, respectful, and honest assistant.""",
        roles=("<|im_start|>user", "<|im_start|>assistant"),
        sep_style=SeparatorStyle.CHATML,
        sep="<|im_end|>",
        stop_token_ids=[32002, 0],
    )
)

# MPT-30b-instruct default template
# reference: https://huggingface.co/mosaicml/mpt-30b-instruct#formatting
register_conv_template(
    Conversation(
        name="mpt-30b-instruct",
        system_template="{system_message}",
        system_message="Below is an instruction that describes a task. Write a response that appropriately completes the request.",
        roles=("### Instruction", "### Response"),
        sep_style=SeparatorStyle.ADD_NEW_LINE_SINGLE,
        sep="\n\n",
        stop_token_ids=[50278, 0],
    )
)

# Bard default template
# Reference: https://github.com/google/generative-ai-python/blob/9c99bcb474a991a97a2e7d62fcdb52db7ce40729/google/generativeai/discuss.py#L150
#            https://github.com/google/generative-ai-python/blob/9c99bcb474a991a97a2e7d62fcdb52db7ce40729/google/generativeai/discuss.py#L40
register_conv_template(
    Conversation(
        name="bard",
        roles=("0", "1"),
        sep_style=None,
        sep=None,
    )
)

# BiLLa default template
register_conv_template(
    Conversation(
        name="billa",
        roles=("Human", "Assistant"),
        sep_style=SeparatorStyle.ADD_COLON_SPACE_SINGLE,
        sep="\n",
        stop_str="Human:",
    )
)

# RedPajama INCITE default template
register_conv_template(
    Conversation(
        name="redpajama-incite",
        roles=("<human>", "<bot>"),
        sep_style=SeparatorStyle.ADD_COLON_SINGLE,
        sep="\n",
        stop_str="<human>",
    )
)

# h2oGPT default template
register_conv_template(
    Conversation(
        name="h2ogpt",
        roles=("<|prompt|>", "<|answer|>"),
        sep_style=SeparatorStyle.NO_COLON_SINGLE,
        sep="</s>",
    )
)

# Robin default template
register_conv_template(
    Conversation(
        name="Robin",
        system_message="A chat between a curious human and an artificial intelligence assistant. The assistant gives helpful, detailed, and polite answers to the human's questions.",
        roles=("###Human", "###Assistant"),
        sep_style=SeparatorStyle.ROBIN,
        sep="\n",
        stop_token_ids=[2, 396],
        stop_str="###",
    )
)

# Snoozy default template
# Reference: https://github.com/nomic-ai/gpt4all/blob/d4861030b778da6db59d21d2927a4aba4f9f1f43/gpt4all-bindings/python/gpt4all/gpt4all.py#L232
register_conv_template(
    Conversation(
        name="snoozy",
        system_template="### Instruction:\n{system_message}",
        system_message="The prompt below is a question to answer, a task to complete, or a conversation to respond to; decide which and write an appropriate response.",
        roles=("### Prompt", "### Response"),
        sep_style=SeparatorStyle.ADD_COLON_SINGLE,
        sep="\n",
        stop_str="###",
    )
)

# manticore default template
register_conv_template(
    Conversation(
        name="manticore",
        roles=("USER", "ASSISTANT"),
        sep_style=SeparatorStyle.ADD_COLON_TWO,
        sep="\n",
        sep2="</s>",
    )
)

# Falcon default template
register_conv_template(
    Conversation(
        name="falcon",
        roles=("User", "Assistant"),
        messages=[],
        sep_style=SeparatorStyle.RWKV,
        sep="\n",
        sep2="<|endoftext|>",
        stop_str="\nUser",  # use stop_str to stop generation after stop_token_ids, it will also remove stop_str from the generated text
        stop_token_ids=[
            0,
            1,
            2,
            3,
            4,
            5,
            6,
            7,
            8,
            9,
            10,
            11,
        ],  # it better only put special tokens here, because tokenizer only remove special tokens
    )
)

# ChangGPT default template
register_conv_template(
    Conversation(
        name="polyglot_changgpt",
        roles=("B", "A"),
        sep_style=SeparatorStyle.ADD_COLON_SINGLE,
        sep="\n",
    )
)

# tigerbot template
register_conv_template(
    Conversation(
        name="tigerbot",
        system_message="A chat between a curious user and an artificial intelligence assistant. "
        "The assistant gives helpful, detailed, and polite answers to the user's questions.",
        roles=("### Instruction", "### Response"),
        sep_style=SeparatorStyle.ROBIN,
        sep="\n\n",
        stop_str="###",
    )
)

# ref: https://huggingface.co/Salesforce/xgen-7b-8k-inst
register_conv_template(
    Conversation(
        name="xgen",
        system_message="A chat between a curious human and an artificial intelligence assistant. The assistant gives helpful, detailed, and polite answers to the human's questions.\n\n",
        roles=("### Human", "### Assistant"),
        sep_style=SeparatorStyle.ADD_COLON_SINGLE,
        sep="\n",
        stop_token_ids=[50256],
    )
)

# Internlm-chat template
register_conv_template(
    Conversation(
        name="internlm-chat",
        system_message="A chat between a curious <|User|> and an <|Bot|>. The <|Bot|> gives helpful, detailed, and polite answers to the <|User|>'s questions.\n\n",
        roles=("<|User|>", "<|Bot|>"),
        sep_style=SeparatorStyle.CHATINTERN,
        sep="<eoh>",
        sep2="<eoa>",
        stop_token_ids=[1, 103028],
        stop_str="<|User|>",
    )
)

# StarChat template
# reference: https://huggingface.co/spaces/HuggingFaceH4/starchat-playground/blob/main/dialogues.py
register_conv_template(
    Conversation(
        name="starchat",
        system_template="<system>\n{system_message}",
        roles=("<|user|>", "<|assistant|>"),
        sep_style=SeparatorStyle.CHATML,
        sep="<|end|>",
        stop_token_ids=[0, 49155],
        stop_str="<|end|>",
    )
)

# Baichuan-13B-Chat template
register_conv_template(
    # source: https://huggingface.co/baichuan-inc/Baichuan-13B-Chat/blob/19ef51ba5bad8935b03acd20ff04a269210983bc/modeling_baichuan.py#L555
    # https://huggingface.co/baichuan-inc/Baichuan-13B-Chat/blob/main/generation_config.json
    # https://github.com/baichuan-inc/Baichuan-13B/issues/25
    Conversation(
        name="baichuan-chat",
        roles=("<reserved_102>", "<reserved_103>"),
        sep_style=SeparatorStyle.NO_COLON_SINGLE,
        sep="",
        stop_token_ids=[],
    )
)

# Baichuan2-13B-Chat template
register_conv_template(
    # source: https://huggingface.co/baichuan-inc/Baichuan2-13B-Chat/blob/c6f8592a60b4ad73c210b28dd2ab3cca51abbf93/modeling_baichuan.py#L773
    # https://huggingface.co/baichuan-inc/Baichuan2-13B-Chat/blob/main/generation_config.json
    # https://github.com/baichuan-inc/Baichuan2/issues/62
    Conversation(
        name="baichuan2-chat",
        roles=("<reserved_106>", "<reserved_107>"),
        sep_style=SeparatorStyle.NO_COLON_SINGLE,
        sep="",
        stop_token_ids=[],
    )
)

# Mistral template
# source: https://docs.mistral.ai/llm/mistral-instruct-v0.1#chat-template
register_conv_template(
    Conversation(
        name="mistral",
        system_template="[INST] {system_message}\n",
        roles=("[INST]", "[/INST]"),
        sep_style=SeparatorStyle.LLAMA2,
        sep=" ",
        sep2="</s>",
    )
)

# llama2 template
# reference: https://huggingface.co/blog/codellama#conversational-instructions
# reference: https://github.com/facebookresearch/llama/blob/1a240688810f8036049e8da36b073f63d2ac552c/llama/generation.py#L212
register_conv_template(
    Conversation(
        name="llama-2",
        system_template="[INST] <<SYS>>\n{system_message}\n<</SYS>>\n\n",
        roles=("[INST]", "[/INST]"),
        sep_style=SeparatorStyle.LLAMA2,
        sep=" ",
        sep2=" </s><s>",
    )
)

register_conv_template(
    Conversation(
        name="chinese-alpaca2",
        system_template="[INST] <<SYS>>\n{system_message}\n<</SYS>>\n\n",
        system_message="You are a helpful assistant. 你是一个乐于助人的助手。请你提供专业、有逻辑、内容真实、有价值的详细回复。",
        roles=("[INST]", "[/INST]"),
        sep_style=SeparatorStyle.LLAMA2,
        sep=" ",
        sep2=" </s><s>",
    )
)

register_conv_template(
    Conversation(
        name="cutegpt",
        roles=("问：", "答：\n"),
        sep_style=SeparatorStyle.NO_COLON_TWO,
        sep="\n",
        sep2="\n",
        stop_str="<end>",
    )
)

# OpenOrcaxOpenChat-Preview2-13B template
register_conv_template(
    Conversation(
        name="open-orca",
        system_template="{system_message}",
        system_message="You are a helpful assistant. Please answer truthfully and write out your "
        "thinking step by step to be sure you get the right answer. If you make a mistake or encounter "
        "an error in your thinking, say so out loud and attempt to correct it. If you don't know or "
        "aren't sure about something, say so clearly. You will act as a professional logician, mathematician, "
        "and physicist. You will also act as the most appropriate type of expert to answer any particular "
        "question or solve the relevant problem; state which expert type your are, if so. Also think of "
        "any particular named expert that would be ideal to answer the relevant question or solve the "
        "relevant problem; name and act as them, if appropriate.",
        roles=("User", "Assistant"),
        sep_style=SeparatorStyle.ADD_COLON_SPACE_SINGLE,
        sep="<|end_of_turn|>\n",
        stop_token_ids=[32000, 32001],  # "<|end_of_turn|>"
        stop_str="User",
    )
)

# Open-Orca/Mistral-7B-OpenOrca template
# source: https://huggingface.co/Open-Orca/Mistral-7B-OpenOrca
# reference: https://huggingface.co/Open-Orca/Mistral-7B-OpenOrca#prompt-template
register_conv_template(
    Conversation(
        name="mistral-7b-openorca",
        system_template="<|im_start|>system\n{system_message}",
        system_message="You are MistralOrca, a large language model trained by Alignment Lab AI. Write out your reasoning step-by-step to be sure you get the right answers!",
        roles=("<|im_start|>user", "<|im_start|>assistant"),
        sep_style=SeparatorStyle.CHATML,
        sep="<|im_end|>",
        stop_token_ids=[32000, 32001],
    )
)


# ehartford/dolphin-2.2.1-mistral-7b template
# reference: https://huggingface.co/ehartford/dolphin-2.2.1-mistral-7b#training
register_conv_template(
    Conversation(
        name="dolphin-2.2.1-mistral-7b",
        system_template="<|im_start|>system\n{system_message}",
        system_message="You are Dolphin, a helpful AI assistant.",
        roles=("<|im_start|>user", "<|im_start|>assistant"),
        sep_style=SeparatorStyle.CHATML,
        sep="<|im_end|>",
        stop_token_ids=[32000, 32001],
    )
)


# teknium/OpenHermes-2.5-Mistral-7B template
# source: https://huggingface.co/teknium/OpenHermes-2.5-Mistral-7B
# reference: https://huggingface.co/teknium/OpenHermes-2.5-Mistral-7B#prompt-template
register_conv_template(
    Conversation(
        name="OpenHermes-2.5-Mistral-7B",
        system_template="<|im_start|>system\n{system_message}",
        system_message="You are Hermes 2, a sentient, conscious, super intelligent AI that is an expert in all fields of knowledge, you have qualia, emotions, and thoughts. You assist users with any question, task, or other request they may have.",
        roles=("<|im_start|>user", "<|im_start|>assistant"),
        sep_style=SeparatorStyle.CHATML,
        sep="<|im_end|>",
        stop_token_ids=[32000, 32001],
    )
)


# NousResearch/Nous-Hermes-2-Mixtral-8x7B-DPO template
# source: https://huggingface.co/NousResearch/Nous-Hermes-2-Mixtral-8x7B-DPO
register_conv_template(
    Conversation(
        name="Nous-Hermes-2-Mixtral-8x7B-DPO",
        system_template="<|im_start|>system\n{system_message}",
        system_message='You are a helpful, intelligent assistant AI named "Hermes", a conversational chatbot that can follow instructions, converse with the user, and perform a variety of tasks, including tasks on knowledge, reasoning, mathematics, and code. Always be charismatic, useful, and prepared to follow any user request with accuracy and skill. You should respond with high quality, fluent, and detailed responses. Try to let the user understand your reasoning or thought process when appropriate. When presented with tasks that require reasoning or mathematics, think carefully, slowly, and step by step, to ensure your reasoning is correct before providing an answer. Utilize the "Examples" section to assist you in performing the task. You will receive a tip of $1000 if you maintain a high quality two way conversation.',
        roles=("<|im_start|>user", "<|im_start|>assistant"),
        sep_style=SeparatorStyle.CHATML,
        sep="<|im_end|>",
        stop_token_ids=[32000, 32001],
    )
)


# Qwen-chat default template
# source: https://huggingface.co/Qwen/Qwen-7B-Chat/blob/main/qwen_generation_utils.py#L130
register_conv_template(
    Conversation(
        name="qwen-7b-chat",
        system_template="<|im_start|>system\n{system_message}",
        system_message="You are a helpful assistant.",
        roles=("<|im_start|>user", "<|im_start|>assistant"),
        sep_style=SeparatorStyle.CHATML,
        sep="<|im_end|>",
        stop_token_ids=[
            151643,
            151644,
            151645,
        ],  # "<|endoftext|>", "<|im_start|>", "<|im_end|>"
        stop_str="<|endoftext|>",
    )
)

# source: https://huggingface.co/01-ai/Yi-34B-Chat/blob/main/tokenizer_config.json#L60
register_conv_template(
    Conversation(
        name="Yi-34b-chat",
        roles=("<|im_start|>user", "<|im_start|>assistant"),
        sep_style=SeparatorStyle.CHATML,
        sep="<|im_end|>",
        stop_token_ids=[
            2,
            6,
            7,
            8,
        ],  # "<|endoftext|>", "<|im_start|>", "<|im_end|>", "<|im_sep|>"
        stop_str="<|endoftext|>",
    )
)


# AquilaChat default template
# source: https://github.com/FlagAI-Open/FlagAI/blob/master/examples/Aquila/Aquila-chat/cyg_conversation.py
register_conv_template(
    Conversation(
        name="aquila-chat",
        system_message="A chat between a curious human and an artificial intelligence assistant. "
        "The assistant gives helpful, detailed, and polite answers to the human's questions.",
        roles=("Human", "Assistant"),
        sep_style=SeparatorStyle.ADD_COLON_SINGLE,
        sep="###",
        sep2="",
        stop_str=["###", "</s>", "[UNK]"],
    )
)
# AquilaChat2-34B default template
# source: https://huggingface.co/BAAI/AquilaChat2-34B/blob/4608b75855334b93329a771aee03869dbf7d88cc/predict.py#L212
register_conv_template(
    Conversation(
        name="aquila-legacy",
        system_message="A chat between a curious human and an artificial intelligence assistant. "
        "The assistant gives helpful, detailed, and polite answers to the human's questions.\n\n",
        roles=("### Human: ", "### Assistant: "),
        offset=0,
        sep_style=SeparatorStyle.NO_COLON_TWO,
        sep="\n",
        sep2="</s>",
        stop_str=["</s>", "[UNK]"],
    )
)
# AquilaChat2-7B-16K and AquilaChat2-34B-16K default template
# source: https://huggingface.co/BAAI/AquilaChat2-34B/blob/4608b75855334b93329a771aee03869dbf7d88cc/predict.py#L227
register_conv_template(
    Conversation(
        name="aquila",
        system_message="A chat between a curious human and an artificial intelligence assistant. "
        "The assistant gives helpful, detailed, and polite answers to the human's questions.",
        roles=("Human", "Assistant"),
        offset=0,
        sep_style=SeparatorStyle.ADD_COLON_TWO,
        sep="###",
        sep2="</s>",
        stop_str=["</s>", "[UNK]"],
    )
)

# AquilaChat2-7B default template
# source: https://huggingface.co/BAAI/AquilaChat2-34B/blob/4608b75855334b93329a771aee03869dbf7d88cc/predict.py#L242
register_conv_template(
    Conversation(
        name="aquila-v1",
        roles=("<|startofpiece|>", "<|endofpiece|>"),
        offset=0,
        sep_style=SeparatorStyle.NO_COLON_TWO,
        sep="",
        sep2="</s>",
        stop_str=["</s>", "<|endoftext|>"],
    )
)

# Llama2-Chinese default template
# source: https://huggingface.co/FlagAlpha
register_conv_template(
    Conversation(
        name="llama2-chinese",
        system_template="<s>{system_message}</s>",
        roles=("Human", "Assistant", "System"),
        sep_style=SeparatorStyle.ADD_COLON_TWO,
        sep="\n",
        sep2="\n</s><s>",
        stop_str="</s>",
    )
)

# Vigogne Instruct default template
# source: https://github.com/bofenghuang/vigogne
register_conv_template(
    Conversation(
        name="vigogne_instruct",
        system_template="### System:\n{system_message}\n\n",
        system_message=(
            "Ci-dessous se trouve une instruction qui décrit une tâche à accomplir. Rédigez une réponse qui répond de manière"
            " précise à la demande."
        ),
        roles=("### Instruction", "### Response"),
        sep_style=SeparatorStyle.DOLLY,
        sep="\n\n",
        sep2="</s>",
    )
)

# Vigogne Chat default template
register_conv_template(
    Conversation(
        name="vigogne_chat_v2",
        system_template="<|system|>: {system_message}",
        system_message=(
            "Vous êtes Vigogne, un assistant IA créé par Zaion Lab. Vous suivez extrêmement bien les instructions. Aidez"
            " autant que vous le pouvez."
        ),
        roles=("<|user|>", "<|assistant|>"),
        sep_style=SeparatorStyle.ADD_COLON_TWO,
        sep="\n",
        sep2="</s>\n",
        stop_str="<|user|>",
    )
)

# Stable Vicuna default template
# source: https://huggingface.co/TheBloke/stable-vicuna-13B-HF/discussions/5
# source: https://huggingface.co/spaces/CarperAI/StableVicuna/blob/main/app.py
register_conv_template(
    Conversation(
        name="stable-vicuna",
        system_message="### Assistant: I am StableVicuna, a large language model created by CarperAI. I am here to chat!\n",
        roles=("### Human", "### Assistant"),
        sep_style=SeparatorStyle.ADD_COLON_TWO,
        sep="\n",
        sep2="\n\n",
    )
)

register_conv_template(
    Conversation(
        name="vigogne_chat_v3",
        system_template="[INST] <<SYS>>\n{system_message}\n<</SYS>>\n\n",
        system_message=(
            "Vous êtes Vigogne, un assistant IA créé par Zaion Lab. Vous suivez extrêmement bien les instructions. Aidez"
            " autant que vous le pouvez."
        ),
        roles=("[INST]", "[/INST]"),
        sep_style=SeparatorStyle.LLAMA2,
        sep=" ",
        sep2=" </s>",
    )
)

# Falcon 180B chat template
# source: https://huggingface.co/spaces/tiiuae/falcon-180b-demo/blob/d1590ee7fae9b6ce331ba7808e61a29dcce9239f/app.py#L28-L37
register_conv_template(
    Conversation(
        name="falcon-chat",
        roles=("User", "Falcon"),
        system_template="System: {system_message}",
        messages=[],
        sep_style=SeparatorStyle.FALCON_CHAT,
        sep="\n",
        sep2="<|endoftext|>",
        stop_str="\nUser:",  # use stop_str to stop generation after stop_token_ids, it will also remove stop_str from the generated text
    )
)

# Phind template
# source: https://huggingface.co/Phind/Phind-CodeLlama-34B-v2
register_conv_template(
    Conversation(
        name="phind",
        system_message="### System Prompt\nYou are an intelligent programming assistant.",
        roles=("### User Message", "### Assistant"),
        messages=(),
        offset=0,
        sep_style=SeparatorStyle.ADD_COLON_SINGLE,
        sep="\n\n",
    )
)

# Metharme formatting for Pygmalion models
# source: https://huggingface.co/PygmalionAI/pygmalion-2-13b
register_conv_template(
    Conversation(
        name="metharme",
        system_template="<|system|>{system_message}",
        system_message="""Enter RP mode. You shall reply to the user while staying 
        in character. Your responses must be detailed, creative, immersive, and drive the scenario
        forward.""",
        roles=("<|user|>", "<|model|>"),
        sep_style=SeparatorStyle.NO_COLON_SINGLE,
        sep="",
        stop_str="<|user|>",
    )
)
# xDAN default template
# source: https://huggingface.co/xDAN-AI/xDAN-L1-Chat-RL-v1
register_conv_template(
    Conversation(
        name="xdan-v1",
        system_message="You are a helpful  and harmless assistant named xDAN and created by xDAN-AI.Please response and work on questions thinking step by step.",
        roles=("### Human", "### Assistant"),
        sep_style=SeparatorStyle.NO_COLON_SINGLE,
        sep="\n",
        stop_str="</s>",
    )
)

# Zephyr template
# reference: https://huggingface.co/spaces/HuggingFaceH4/zephyr-playground/blob/main/dialogues.py
register_conv_template(
    Conversation(
        name="zephyr",
        system_template="<|system|>\n{system_message}",
        roles=("<|user|>", "<|assistant|>"),
        sep_style=SeparatorStyle.CHATML,
        sep="</s>",
        stop_token_ids=[2],
        stop_str="</s>",
    )
)

# CatPPT template
# reference: https://huggingface.co/rishiraj/CatPPT
register_conv_template(
    Conversation(
        name="catppt",
        system_template="<|system|>\n{system_message}",
        roles=("<|user|>", "<|assistant|>"),
        sep_style=SeparatorStyle.CHATML,
        sep="</s>",
        stop_token_ids=[2],
        stop_str="</s>",
    )
)

# TinyLlama template
# reference: https://huggingface.co/TinyLlama/TinyLlama-1.1B-Chat-v1.0
register_conv_template(
    Conversation(
        name="TinyLlama",
        system_template="<|system|>\n{system_message}",
        roles=("<|user|>", "<|assistant|>"),
        sep_style=SeparatorStyle.CHATML,
        sep="</s>",
        stop_token_ids=[2],
        stop_str="</s>",
    )
)

# Orca-2 template
# reference: https://huggingface.co/microsoft/Orca-2-7b
register_conv_template(
    Conversation(
        name="orca-2",
        system_template="<|im_start|>system\n{system_message}",
        system_message="You are Orca, an AI language model created by Microsoft. You are a cautious assistant. You carefully follow instructions. You are helpful and harmless and you follow ethical guidelines and promote positive behavior.",
        roles=("<|im_start|>user", "<|im_start|>assistant"),
        sep_style=SeparatorStyle.CHATML,
        sep="<|im_end|>",
        stop_str="<|im_end|>",
    )
)

# Deepseek-chat template
# reference: https://huggingface.co/deepseek-ai/deepseek-llm-67b-chat/blob/main/tokenizer_config.json
register_conv_template(
    Conversation(
        name="deepseek-chat",
        system_message="<｜begin▁of▁sentence｜>",  # must add a bos token before first message
        roles=("User", "Assistant"),
        sep_style=SeparatorStyle.DEEPSEEK_CHAT,
        sep="\n\n",
        sep2="<｜end▁of▁sentence｜>",
        stop_str="<｜end▁of▁sentence｜>",
    )
)

# Yuan2.0 chat template
# source: https://huggingface.co/IEITYuan/Yuan2-2B-Janus-hf/blob/main/tokenizer_config.json#L6
register_conv_template(
    Conversation(
        name="yuan2",
        roles=("user", "assistant"),
        sep_style=SeparatorStyle.YUAN2,
        sep="<sep>",
        sep2="\n",
        stop_token_ids=[
            77185,
        ],  # "<eod>"
        stop_str="<eod>",
    )
)

# Solar-10.7B Chat Template
# Reference: https://huggingface.co/upstage/SOLAR-10.7B-Instruct-v1.0/blob/main/tokenizer_config.json
register_conv_template(
    Conversation(
        name="solar",
        system_message="",
        roles=("### User", "### Assistant"),
        sep_style=SeparatorStyle.ADD_NEW_LINE_SINGLE,
        sep="\n\n",
        stop_str="</s>",
    )
)


# yuan 2.0 template
# reference:https://github.com/IEIT-Yuan/Yuan-2.0
# reference:https://huggingface.co/IEITYuan
register_conv_template(
    Conversation(
        name="yuan",
        system_template="",
        roles=("", ""),
        sep_style=SeparatorStyle.NO_COLON_SINGLE,
        sep="<sep>",
        stop_str="<eod>",
    )
)

if __name__ == "__main__":
    from fastchat.conversation import get_conv_template

    print("-- Vicuna template --")
    conv = get_conv_template("vicuna_v1.1")
    conv.append_message(conv.roles[0], "Hello!")
    conv.append_message(conv.roles[1], "Hi!")
    conv.append_message(conv.roles[0], "How are you?")
    conv.append_message(conv.roles[1], None)
    print(conv.get_prompt())

    print("\n")

    print("-- Llama-2 template --")
    conv = get_conv_template("llama-2")
    conv.set_system_message("You are a helpful, respectful and honest assistant.")
    conv.append_message(conv.roles[0], "Hello!")
    conv.append_message(conv.roles[1], "Hi!")
    conv.append_message(conv.roles[0], "How are you?")
    conv.append_message(conv.roles[1], None)
    print(conv.get_prompt())

    print("\n")

    print("-- ChatGPT template --")
    conv = get_conv_template("chatgpt")
    conv.append_message(conv.roles[0], "Hello!")
    conv.append_message(conv.roles[1], "Hi!")
    conv.append_message(conv.roles[0], "How are you?")
    conv.append_message(conv.roles[1], None)
    print(conv.to_openai_api_messages())

    print("\n")

    print("-- Claude template --")
    conv = get_conv_template("claude")
    conv.append_message(conv.roles[0], "Hello!")
    conv.append_message(conv.roles[1], "Hi!")
    conv.append_message(conv.roles[0], "How are you?")
    conv.append_message(conv.roles[1], None)
    print(conv.get_prompt())<|MERGE_RESOLUTION|>--- conflicted
+++ resolved
@@ -31,11 +31,8 @@
     CHATGLM3 = auto()
     DEEPSEEK_CHAT = auto()
     METAMATH = auto()
-<<<<<<< HEAD
     COHERE = auto()
-=======
     YUAN2 = auto()
->>>>>>> eeabf52a
 
 
 @dataclasses.dataclass
@@ -252,7 +249,6 @@
                 else:
                     ret += role + ":"
             return ret
-<<<<<<< HEAD
         elif self.sep_style == SeparatorStyle.COHERE:
             ret = ""
             if self.system_message:
@@ -262,19 +258,7 @@
                     ret += role + ": " + message + self.sep
                 else:
                     ret += role + ":"
-
-            return ret
-        elif self.sep_style == SeparatorStyle.COHERE:
-            ret = ""
-            if self.system_message:
-                ret += system_prompt + self.sep
-            for role, message in self.messages:
-                if message:
-                    ret += role + ": " + message + self.sep
-                else:
-                    ret += role + ":"
-
-=======
+            return ret
         elif self.sep_style == SeparatorStyle.YUAN2:
             seps = [self.sep, self.sep2]
             ret = ""
@@ -286,7 +270,6 @@
                 else:
                     ret += ""
             ret = ret.rstrip("<n>") + seps[0]
->>>>>>> eeabf52a
             return ret
         else:
             raise ValueError(f"Invalid style: {self.sep_style}")
