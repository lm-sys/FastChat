--- conflicted
+++ resolved
@@ -457,7 +457,6 @@
     )
 )
 
-<<<<<<< HEAD
 # ChatGLM3 default template
 register_conv_template(
     Conversation(
@@ -472,7 +471,9 @@
             64797,
             2,
         ],  # "<|user|>", "<|observation|>", "</s>"
-=======
+    )
+)
+
 # CodeGeex(2) Template
 register_conv_template(
     Conversation(
@@ -481,7 +482,6 @@
         sep_style=SeparatorStyle.NO_COLON_SINGLE,
         sep="\n\n",
         stop_token_ids=[0, 2],
->>>>>>> 09033aff
     )
 )
 
