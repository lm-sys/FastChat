--- conflicted
+++ resolved
@@ -36,14 +36,11 @@
     CUSTOM = auto() # added
     DEEPSEEK_CHAT = auto()
     METAMATH = auto()
-<<<<<<< HEAD
     JSLM_ALPHA = auto()
-=======
     YUAN2 = auto()
 
 
 IMAGE_PLACEHOLDER_STR = "$$<image>$$"
->>>>>>> 324bcc69
 
 
 @dataclasses.dataclass
@@ -303,7 +300,6 @@
                 else:
                     ret += role + ":"
             return ret
-<<<<<<< HEAD
         elif self.sep_style == SeparatorStyle.CUSTOM:
             config = WandbConfigSingleton.get_instance().config  # ←追加
             ret = self.system_message + self.sep
@@ -327,7 +323,7 @@
                     ret += role + ": \n" + message + self.sep
                 else:
                     ret += role + ": \n"
-=======
+            return ret
         elif self.sep_style == SeparatorStyle.YUAN2:
             seps = [self.sep, self.sep2]
             ret = ""
@@ -339,7 +335,6 @@
                 else:
                     ret += ""
             ret = ret.rstrip("<n>") + seps[0]
->>>>>>> 324bcc69
             return ret
         else:
             raise ValueError(f"Invalid style: {self.sep_style}")
@@ -980,7 +975,6 @@
     )
 )
 
-<<<<<<< HEAD
 # Gemini default template
 # Reference: https://github.com/google/generative-ai-python/blob/9c99bcb474a991a97a2e7d62fcdb52db7ce40729/google/generativeai/discuss.py#L150
 #            https://github.com/google/generative-ai-python/blob/9c99bcb474a991a97a2e7d62fcdb52db7ce40729/google/generativeai/discuss.py#L40
@@ -988,12 +982,6 @@
     Conversation(
         name="gemini",
         roles=("0", "1"),
-=======
-register_conv_template(
-    Conversation(
-        name="gemini",
-        roles=("user", "model"),
->>>>>>> 324bcc69
         sep_style=None,
         sep=None,
     )
@@ -1216,7 +1204,6 @@
 
 register_conv_template(
     Conversation(
-<<<<<<< HEAD
         name="jllama-2",
         system_template="<s>[INST] <<SYS>>\n{system_message}\n<</SYS>>\n\n",
         system_message="あなたは役立つアシスタントです。",
@@ -1233,34 +1220,6 @@
 
 register_conv_template(
     Conversation(
-        name="jllama-2",
-        system_template="<s>[INST] <<SYS>>\n{system_message}\n<</SYS>>\n\n",
-        system_message="あなたは役立つアシスタントです。",
-        messages=(),
-        offset=0,
-        sep_style=SeparatorStyle.JLLAMA2,
-        roles=("[INST]", "[/INST]"),
-        sep=" ",
-        sep2=" </s><s>",
-        stop_token_ids=[2],
-        add_special_tokens=False,
-    )
-)
-
-register_conv_template(
-    Conversation(
-        name="jllama-2",
-        system_template="<s>[INST] <<SYS>>\n{system_message}\n<</SYS>>\n\n",
-        system_message="あなたは役立つアシスタントです。",
-        messages=(),
-        offset=0,
-        sep_style=SeparatorStyle.JLLAMA2,
-        roles=("[INST]", "[/INST]"),
-        sep=" ",
-        sep2=" </s><s>",
-        stop_token_ids=[2],
-        add_special_tokens=False,
-=======
         name="chinese-alpaca2",
         system_template="[INST] <<SYS>>\n{system_message}\n<</SYS>>\n\n",
         system_message="You are a helpful assistant. 你是一个乐于助人的助手。请你提供专业、有逻辑、内容真实、有价值的详细回复。",
@@ -1268,7 +1227,6 @@
         sep_style=SeparatorStyle.LLAMA2,
         sep=" ",
         sep2=" </s><s>",
->>>>>>> 324bcc69
     )
 )
 
@@ -1612,7 +1570,6 @@
     )
 )
 
-<<<<<<< HEAD
 # conv template for Custom
 # source: hogehoge
 def initialize_custom_template():
@@ -1628,7 +1585,7 @@
             stop_str=config.mtbench.conv_stop_str,
         )
     )
-=======
+
 # CatPPT template
 # reference: https://huggingface.co/rishiraj/CatPPT
 register_conv_template(
@@ -1656,7 +1613,6 @@
         stop_str="</s>",
     )
 )
->>>>>>> 324bcc69
 
 # Orca-2 template
 # reference: https://huggingface.co/microsoft/Orca-2-7b
