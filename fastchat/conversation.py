"""
Conversation prompt templates.

We kindly request that you import fastchat instead of copying this file if you wish to use it.
If you have any changes in mind, please contribute back so the community can benefit collectively and continue to maintain these valuable templates.
"""

import base64
import dataclasses
from enum import auto, IntEnum
from io import BytesIO
import os
from typing import List, Any, Dict, Union, Tuple


class SeparatorStyle(IntEnum):
    """Separator styles."""

    ADD_COLON_SINGLE = auto()
    ADD_COLON_TWO = auto()
    ADD_COLON_SPACE_SINGLE = auto()
    NO_COLON_SINGLE = auto()
    NO_COLON_TWO = auto()
    ADD_NEW_LINE_SINGLE = auto()
    LLAMA2 = auto()
    LLAMA3 = auto()
    CHATGLM = auto()
    CHATML = auto()
    CHATINTERN = auto()
    DOLLY = auto()
    RWKV = auto()
    PHOENIX = auto()
    ROBIN = auto()
    FALCON_CHAT = auto()
    CHATGLM3 = auto()
    DEEPSEEK_CHAT = auto()
    METAMATH = auto()
    YUAN2 = auto()
    GEMMA = auto()
    CLLM = auto()
    DEFAULT = auto()


IMAGE_PLACEHOLDER_STR = "$$<image>$$"


@dataclasses.dataclass
class Conversation:
    """A class that manages prompt templates and keeps all conversation history."""

    # The name of this template
    name: str
    # The template of the system prompt
    system_template: str = "{system_message}"
    # The system message
    system_message: str = ""
    # The names of two roles
    roles: Tuple[str] = ("USER", "ASSISTANT")
    # All messages. Each item is (role, message).
    # Each message is either a string or a tuple of (string, List[image_url]).
    messages: List[List[str]] = ()
    # The number of few shot examples
    offset: int = 0
    # The separator style and configurations
    sep_style: SeparatorStyle = SeparatorStyle.ADD_COLON_SINGLE
    sep: str = "\n"
    sep2: str = None
    # Stop criteria (the default one is EOS token)
    stop_str: Union[str, List[str]] = None
    # Stops generation if meeting any token in this list
    stop_token_ids: List[int] = None

    def get_prompt(self) -> str:
        """Get the prompt for generation."""
        system_prompt = self.system_template.format(system_message=self.system_message)
        if self.sep_style == SeparatorStyle.ADD_COLON_SINGLE:
            ret = system_prompt + self.sep
            for role, message in self.messages:
                if message:
                    ret += role + ": " + message + self.sep
                else:
                    ret += role + ":"
            return ret
        elif self.sep_style == SeparatorStyle.ADD_COLON_TWO:
            seps = [self.sep, self.sep2]
            ret = system_prompt + seps[0]
            for i, (role, message) in enumerate(self.messages):
                if message:
                    if type(message) is tuple:
                        message, images = message
                        message = IMAGE_PLACEHOLDER_STR * len(images) + message
                    ret += role + ": " + message + seps[i % 2]
                else:
                    ret += role + ":"
            return ret
        elif self.sep_style == SeparatorStyle.ADD_COLON_SPACE_SINGLE:
            ret = system_prompt + self.sep
            for role, message in self.messages:
                if message:
                    ret += role + ": " + message + self.sep
                else:
                    ret += role + ": "  # must be end with a space
            return ret
        elif self.sep_style == SeparatorStyle.ADD_NEW_LINE_SINGLE:
            ret = "" if system_prompt == "" else system_prompt + self.sep
            for role, message in self.messages:
                if message:
                    ret += role + "\n" + message + self.sep
                else:
                    ret += role + "\n"
            return ret
        elif self.sep_style == SeparatorStyle.NO_COLON_SINGLE:
            ret = system_prompt
            for role, message in self.messages:
                if message:
                    ret += role + message + self.sep
                else:
                    ret += role
            return ret
        elif self.sep_style == SeparatorStyle.NO_COLON_TWO:
            seps = [self.sep, self.sep2]
            ret = system_prompt
            for i, (role, message) in enumerate(self.messages):
                if message:
                    ret += role + message + seps[i % 2]
                else:
                    ret += role
            return ret
        elif self.sep_style == SeparatorStyle.RWKV:
            ret = system_prompt
            for i, (role, message) in enumerate(self.messages):
                if message:
                    ret += (
                        role
                        + ": "
                        + message.replace("\r\n", "\n").replace("\n\n", "\n")
                    )
                    ret += "\n\n"
                else:
                    ret += role + ":"
            return ret
        elif self.sep_style == SeparatorStyle.LLAMA2:
            seps = [self.sep, self.sep2]
            if self.system_message:
                ret = system_prompt
            else:
                ret = "[INST] "
            for i, (role, message) in enumerate(self.messages):
                tag = self.roles[i % 2]
                if message:
                    if i == 0:
                        ret += message + " "
                    else:
                        ret += tag + " " + message + seps[i % 2]
                else:
                    ret += tag
            return ret
        elif self.sep_style == SeparatorStyle.LLAMA3:
            ret = "<|begin_of_text|>"
            if self.system_message:
                ret += system_prompt
            else:
                ret += ""
            for i, (role, message) in enumerate(self.messages):
                if message:
                    ret += f"<|start_header_id|>{role}<|end_header_id|>\n\n"
                    ret += f"{message.strip()}<|eot_id|>"
                else:
                    ret += f"<|start_header_id|>{role}<|end_header_id|>\n\n"
            return ret
        elif self.sep_style == SeparatorStyle.CHATGLM:
            # source: https://huggingface.co/THUDM/chatglm-6b/blob/1d240ba371910e9282298d4592532d7f0f3e9f3e/modeling_chatglm.py#L1302-L1308
            # source2: https://huggingface.co/THUDM/chatglm2-6b/blob/e186c891cf64310ac66ef10a87e6635fa6c2a579/modeling_chatglm.py#L926
            round_add_n = 1 if self.name == "chatglm2" else 0
            if system_prompt:
                ret = system_prompt + self.sep
            else:
                ret = ""

            for i, (role, message) in enumerate(self.messages):
                if i % 2 == 0:
                    ret += f"[Round {i//2 + round_add_n}]{self.sep}"

                if message:
                    ret += f"{role}：{message}{self.sep}"
                else:
                    ret += f"{role}："
            return ret
        elif self.sep_style == SeparatorStyle.CHATML:
            ret = "" if system_prompt == "" else system_prompt + self.sep + "\n"
            for role, message in self.messages:
                if message:
                    if type(message) is tuple:
                        message, images = message
                        message = IMAGE_PLACEHOLDER_STR * len(images) + message
                    ret += role + "\n" + message + self.sep + "\n"
                else:
                    ret += role + "\n"
            return ret
        elif self.sep_style == SeparatorStyle.CHATGLM3:
            ret = ""
            if self.system_message:
                ret += system_prompt
            for role, message in self.messages:
                if message:
                    ret += role + "\n" + message
                else:
                    ret += role
            return ret
        elif self.sep_style == SeparatorStyle.CHATINTERN:
            # source: https://huggingface.co/internlm/internlm-chat-7b-8k/blob/bd546fa984b4b0b86958f56bf37f94aa75ab8831/modeling_internlm.py#L771
            seps = [self.sep, self.sep2]
            ret = system_prompt
            for i, (role, message) in enumerate(self.messages):
                if i % 2 == 0:
                    ret += "<s>"
                if message:
                    ret += role + ":" + message + seps[i % 2] + "\n"
                else:
                    ret += role + ":"
            return ret
        elif self.sep_style == SeparatorStyle.DOLLY:
            seps = [self.sep, self.sep2]
            ret = system_prompt
            for i, (role, message) in enumerate(self.messages):
                if message:
                    ret += role + ":\n" + message + seps[i % 2]
                    if i % 2 == 1:
                        ret += "\n\n"
                else:
                    ret += role + ":\n"
            return ret
        elif self.sep_style == SeparatorStyle.PHOENIX:
            ret = system_prompt
            for role, message in self.messages:
                if message:
                    ret += role + ": " + "<s>" + message + "</s>"
                else:
                    ret += role + ": " + "<s>"
            return ret
        elif self.sep_style == SeparatorStyle.ROBIN:
            ret = system_prompt + self.sep
            for role, message in self.messages:
                if message:
                    ret += role + ":\n" + message + self.sep
                else:
                    ret += role + ":\n"
            return ret
        elif self.sep_style == SeparatorStyle.FALCON_CHAT:
            ret = ""
            if self.system_message:
                ret += system_prompt + self.sep
            for role, message in self.messages:
                if message:
                    ret += role + ": " + message + self.sep
                else:
                    ret += role + ":"
            return ret
        elif self.sep_style == SeparatorStyle.METAMATH:
            ret = "" if system_prompt == "" else system_prompt + self.sep
            for i, (role, message) in enumerate(self.messages):
                # For MetaMath, sep2 is used to prefix the message.
                starting_sep = ":\n" if i % 2 == 0 else ": " + self.sep2
                ending_sep = self.sep if i % 2 == 0 else ""
                if message:
                    ret += role + starting_sep + message + ending_sep
                else:
                    ret += role + starting_sep
            return ret
        elif self.sep_style == SeparatorStyle.DEEPSEEK_CHAT:
            seps = [self.sep, self.sep2]
            ret = system_prompt
            for i, (role, message) in enumerate(self.messages):
                if message:
                    ret += role + ": " + message + seps[i % 2]
                else:
                    ret += role + ":"
            return ret
        elif self.sep_style == SeparatorStyle.YUAN2:
            seps = [self.sep, self.sep2]
            ret = ""
            if self.system_message:
                ret += system_prompt + seps[1]
            for _, message in self.messages:
                if message:
                    ret += message + "<n>"
                else:
                    ret += ""
            ret = ret.rstrip("<n>") + seps[0]
            return ret
        elif self.sep_style == SeparatorStyle.GEMMA:
            ret = "<bos>"
            for role, message in self.messages:
                if message:
                    ret += "<start_of_turn>" + role + "\n" + message + self.sep
                else:
                    ret += "<start_of_turn>" + role + "\n"
            return ret
        elif self.sep_style == SeparatorStyle.CLLM:
            seps = [self.sep, self.sep2]
            ret = system_prompt + seps[0]
            for i, (role, message) in enumerate(self.messages[-2:]):
                if message:
                    if type(message) is tuple:
                        message, images = message
                        message = IMAGE_PLACEHOLDER_STR * len(images) + message
                    ret += role + ": " + message + seps[i % 2]
                else:
                    ret += role + ":"
            return ret
        elif self.sep_style == SeparatorStyle.DEFAULT:
            ret = system_prompt + "\n"
            for role, message in self.messages:
                if message:
                    if type(message) is tuple:
                        message, images = message
                    ret += role + ": " + message + "\n"
                else:
                    ret += role + ":"
            return ret
        else:
            raise ValueError(f"Invalid style: {self.sep_style}")

    def get_images(self):
        images = []
        for i, (role, msg) in enumerate(self.messages[self.offset :]):
            if i % 2 == 0:
                if type(msg) is tuple:
                    for image in msg[1]:
                        images.append(image)

        return images

    def set_system_message(self, system_message: str):
        """Set the system message."""
        self.system_message = system_message

    def get_system_message(self):
        """return the system message."""
        return self.system_message

    def append_message(self, role: str, message: str):
        """Append a new message."""
        self.messages.append([role, message])

    def update_last_message(self, message: str):
        """Update the last output.

        The last message is typically set to be None when constructing the prompt,
        so we need to update it in-place after getting the response from a model.
        """
        self.messages[-1][1] = message

    def convert_image_to_base64(self, image, resize_image=False):
        """Given an image, return the base64 encoded image string."""
        from PIL import Image
        import requests

        # Load image if it has not been loaded in yet
        if type(image) == str:
            if image.startswith("http://") or image.startswith("https://"):
                response = requests.get(image)
                image = Image.open(BytesIO(response.content)).convert("RGB")
            elif "base64" in image:
                # OpenAI format is: data:image/jpeg;base64,{base64_encoded_image_str}
                return image.split(",")[1]
            else:
                image = Image.open(image).convert("RGB")

        if resize_image:
            max_hw, min_hw = max(image.size), min(image.size)
            aspect_ratio = max_hw / min_hw
            max_len, min_len = 2048, 2048
            shortest_edge = int(min(max_len / aspect_ratio, min_len, min_hw))
            longest_edge = int(shortest_edge * aspect_ratio)
            W, H = image.size
            if longest_edge != max(image.size):
                if H > W:
                    H, W = longest_edge, shortest_edge
                else:
                    H, W = shortest_edge, longest_edge
                image = image.resize((W, H))

        buffered = BytesIO()
        image.save(buffered, format="PNG")
        img_b64_str = base64.b64encode(buffered.getvalue()).decode()

        return img_b64_str

    def to_gradio_chatbot(self):
        """Convert the conversation to gradio chatbot format."""
        ret = []
        for i, (role, msg) in enumerate(self.messages[self.offset :]):
            if i % 2 == 0:
                if type(msg) is tuple:
                    msg, image = msg
                    img_b64_str = image[0]  # Only one image on gradio at one time
                    if img_b64_str.startswith("http://") or img_b64_str.startswith(
                        "https://"
                    ):
                        img_str = f'<img src="{img_b64_str}" alt="user upload image" />'
                    else:
                        img_str = f'<img src="data:image/jpeg;base64,{img_b64_str}" alt="user upload image" />'
                    msg = img_str + msg.replace("<image>\n", "").strip()

                ret.append([msg, None])
            else:
                ret[-1][-1] = msg
        return ret

    def to_openai_image_format(self, image_urls):
        import base64

        openai_images = []
        for image_url in image_urls:
            if image_url.startswith("http://") or image_url.startswith(
                "https://"
            ):  # input is a url
                openai_images.append(image_url)
            elif image_url.lower().endswith(
                ("png", "jpg", "jpeg", "webp", "gif")
            ):  # input is a local image
                img_b64_str = self.convert_image_to_base64(image_url)
                filetype = image_url.split(".")[-1].lower()
                openai_images.append(f"data:image/{filetype};base64,{img_b64_str}")
            else:
                try:
                    assert (
                        base64.b64encode(base64.b64decode(image_url))
                        == image_url.encode()
                    ), "The image data is not a valid base64 encoded string"
                    openai_images.append(f"data:image/jpeg;base64,{image_url}")
                except:
                    raise ValueError(
                        f"This file is not valid or not currently supported by the OpenAI API: {image_url}"
                    )
        return openai_images

    def to_openai_vision_api_messages(self):
        """Convert the conversation to OpenAI vision api completion format"""
        ret = [
            {
                "role": "system",
                "content": [{"type": "text", "text": self.system_message}],
            }
        ]
        for i, (_, msg) in enumerate(self.messages[self.offset :]):
            if i % 2 == 0:
                if type(msg) is tuple:
                    content_list = [{"type": "text", "text": msg[0]}]

                    image_urls = self.to_openai_image_format(msg[1])
                    for image_url in image_urls:
                        content_list.append(
                            {"type": "image_url", "image_url": {"url": image_url}}
                        )

                    ret.append({"role": "user", "content": content_list})
                else:
                    ret.append(
                        {"role": "user", "content": [{"type": "text", "text": msg}]}
                    )
            else:
                if msg is not None:
                    ret.append(
                        {
                            "role": "assistant",
                            "content": [{"type": "text", "text": msg}],
                        }
                    )
        return ret

    def to_openai_api_messages(self):
        """Convert the conversation to OpenAI chat completion format."""
        if self.system_message == "":
            ret = []
        else:
            ret = [{"role": "system", "content": self.system_message}]

        for i, (_, msg) in enumerate(self.messages[self.offset :]):
            if i % 2 == 0:
                ret.append({"role": "user", "content": msg})
            else:
                if msg is not None:
                    ret.append({"role": "assistant", "content": msg})
        return ret

    def to_gemini_api_messages(self):
        from fastchat.utils import load_image

        if self.system_message == "":
            ret = []
        else:
            ret = [{"role": "system", "content": self.system_message}]

        for i, (_, msg) in enumerate(self.messages[self.offset :]):
            if i % 2 == 0:
                if type(msg) is tuple:
                    text, images = msg[0], msg[1]
                    content_list = [text]
                    for image in images:
                        pil_image = load_image(image)
                        content_list.append(pil_image)
                    ret.append({"role": "user", "content": content_list})
                else:
                    ret.append({"role": "user", "content": msg})
            else:
                if msg is not None:
                    ret.append({"role": "model", "content": msg})
        return ret

    def to_vertex_api_messages(self):
        from vertexai.preview.generative_models import Image
        import base64
        import requests

        if self.system_message == "":
            ret = []
        else:
            ret = [self.system_message]

        for role, msg in self.messages[self.offset :]:
            if msg is not None:
                if type(msg) is tuple:
                    text, images = msg[0], msg[1]
                    for image in images:
                        if image.startswith("http://") or image.startswith("https://"):
                            response = requests.get(image)
                            image = response.content
                        else:  # base64
                            image = base64.b64decode(image)
                        ret.append(Image.from_bytes(image))
                    ret.append(text)
                else:
                    ret.append(msg)

        return ret

    def to_anthropic_vision_api_messages(self):
        """Convert the conversation to Claude-3 Messages Vision API format"""
        ret = [
            {
                "role": "system",
                "content": [{"type": "text", "text": self.system_message}],
            }
        ]
        for i, (_, msg) in enumerate(self.messages[self.offset :]):
            if i % 2 == 0:
                if type(msg) is tuple:
                    content_list = [{"type": "text", "text": msg[0]}]

                    for image_url in msg[1]:
                        # Claude only supports base64
                        if image_url.startswith("http://") or image_url.startswith(
                            "https://"
                        ):
                            image_url = self.convert_image_to_base64(image_url)

                        content_list.append(
                            {
                                "type": "image",
                                "source": {
                                    "type": "base64",
                                    "media_type": "image/png",
                                    "data": image_url,
                                },
                            }
                        )

                    ret.append({"role": "user", "content": content_list})
                else:
                    ret.append(
                        {"role": "user", "content": [{"type": "text", "text": msg}]}
                    )
            else:
                if msg is not None:
                    ret.append(
                        {
                            "role": "assistant",
                            "content": [{"type": "text", "text": msg}],
                        }
                    )
        return ret

    def to_reka_api_messages(self):
        ret = []
        for i, (_, msg) in enumerate(self.messages[self.offset :]):
            if i % 2 == 0:
                if type(msg) == tuple:
                    text, images = msg
                    for image in images:
                        if image.startswith("https://") or image.startswith("http://"):
                            ret.append(
                                {"type": "human", "text": text, "media_url": image}
                            )
                        else:
                            ret.append(
                                {
                                    "type": "human",
                                    "text": text,
                                    "media_url": f"data:image/jpeg;base64,{image}",
                                }
                            )
                else:
                    ret.append({"type": "human", "text": msg})
            else:
                if msg is not None:
                    ret.append({"type": "model", "text": msg})

        return ret

    def save_new_images(self, has_csam_images=False, use_remote_storage=False):
        import hashlib
        from fastchat.constants import LOGDIR
        from fastchat.utils import load_image, upload_image_file_to_gcs

        _, last_user_message = self.messages[-2]

        if type(last_user_message) == tuple:
            text, images = last_user_message[0], last_user_message[1]
            loaded_images = [load_image(image) for image in images]
            image_hashes = [
                hashlib.md5(image.tobytes()).hexdigest() for image in loaded_images
            ]

            image_directory_name = "csam_images" if has_csam_images else "serve_images"
            for i, (loaded_image, hash_str) in enumerate(
                zip(loaded_images, image_hashes)
            ):
                filename = os.path.join(
                    image_directory_name,
                    f"{hash_str}.jpg",
                )

                if use_remote_storage and not has_csam_images:
                    image_url = upload_image_file_to_gcs(loaded_image, filename)
                    # NOTE(chris): If the URL were public, then we set it here so future model uses the link directly
                    # images[i] = image_url
                else:
                    filename = os.path.join(LOGDIR, filename)
                    if not os.path.isfile(filename):
                        os.makedirs(os.path.dirname(filename), exist_ok=True)
                        loaded_image.save(filename)

    def extract_text_and_image_hashes_from_messages(self):
        import hashlib
        from fastchat.utils import load_image

        messages = []

        for role, message in self.messages:
            if type(message) is tuple:
                text, images = message[0], message[1]

                image_hashes = []
                for image in images:
                    if image.startswith("http://") or image.startswith("https://"):
                        image_hashes.append(image)
                    else:
                        image = load_image(image)
                        image_hash = hashlib.md5(image.tobytes()).hexdigest()
                        image_hashes.append(image_hash)

                messages.append((role, (text, image_hashes)))
            else:
                messages.append((role, message))

        return messages

    def copy(self):
        return Conversation(
            name=self.name,
            system_template=self.system_template,
            system_message=self.system_message,
            roles=self.roles,
            messages=[[x, y] for x, y in self.messages],
            offset=self.offset,
            sep_style=self.sep_style,
            sep=self.sep,
            sep2=self.sep2,
            stop_str=self.stop_str,
            stop_token_ids=self.stop_token_ids,
        )

    def dict(self):
        return {
            "template_name": self.name,
            "system_message": self.system_message,
            "roles": self.roles,
            "messages": self.extract_text_and_image_hashes_from_messages(),
            "offset": self.offset,
        }


# A global registry for all conversation templates
conv_templates: Dict[str, Conversation] = {}


def register_conv_template(template: Conversation, override: bool = False):
    """Register a new conversation template."""
    if not override:
        assert (
            template.name not in conv_templates
        ), f"{template.name} has been registered."

    conv_templates[template.name] = template


def get_conv_template(name: str) -> Conversation:
    """Get a conversation template."""
    return conv_templates[name].copy()


# An empty template for raw conversation.
register_conv_template(
    Conversation(
        name="raw",
        system_message="",
        roles=("", ""),
        sep_style=SeparatorStyle.NO_COLON_SINGLE,
        sep="",
    )
)

# A template with a one-shot conversation example
register_conv_template(
    Conversation(
        name="one_shot",
        system_message="A chat between a curious human and an artificial intelligence assistant. "
        "The assistant gives helpful, detailed, and polite answers to the human's questions.",
        roles=("Human", "Assistant"),
        messages=(
            (
                "Human",
                "Got any creative ideas for a 10 year old’s birthday?",
            ),
            (
                "Assistant",
                """Of course! Here are some creative ideas for a 10-year-old's birthday party:
1. Treasure Hunt: Organize a treasure hunt in your backyard or nearby park. Create clues and riddles for the kids to solve, leading them to hidden treasures and surprises.
2. Science Party: Plan a science-themed party where kids can engage in fun and interactive experiments. You can set up different stations with activities like making slime, erupting volcanoes, or creating simple chemical reactions.
3. Outdoor Movie Night: Set up a backyard movie night with a projector and a large screen or white sheet. Create a cozy seating area with blankets and pillows, and serve popcorn and snacks while the kids enjoy a favorite movie under the stars.
4. DIY Crafts Party: Arrange a craft party where kids can unleash their creativity. Provide a variety of craft supplies like beads, paints, and fabrics, and let them create their own unique masterpieces to take home as party favors.
5. Sports Olympics: Host a mini Olympics event with various sports and games. Set up different stations for activities like sack races, relay races, basketball shooting, and obstacle courses. Give out medals or certificates to the participants.
6. Cooking Party: Have a cooking-themed party where the kids can prepare their own mini pizzas, cupcakes, or cookies. Provide toppings, frosting, and decorating supplies, and let them get hands-on in the kitchen.
7. Superhero Training Camp: Create a superhero-themed party where the kids can engage in fun training activities. Set up an obstacle course, have them design their own superhero capes or masks, and organize superhero-themed games and challenges.
8. Outdoor Adventure: Plan an outdoor adventure party at a local park or nature reserve. Arrange activities like hiking, nature scavenger hunts, or a picnic with games. Encourage exploration and appreciation for the outdoors.
Remember to tailor the activities to the birthday child's interests and preferences. Have a great celebration!""",
            ),
        ),
        offset=2,
        sep_style=SeparatorStyle.ADD_COLON_SINGLE,
        sep="\n### ",
        stop_str="###",
    )
)

# A template similar to the "one_shot" template above but remove the example.
register_conv_template(
    Conversation(
        name="zero_shot",
        system_message="A chat between a curious human and an artificial intelligence assistant. "
        "The assistant gives helpful, detailed, and polite answers to the human's questions.",
        roles=("Human", "Assistant"),
        sep_style=SeparatorStyle.ADD_COLON_SINGLE,
        sep="\n### ",
        stop_str="###",
    )
)

# Vicuna v1.1 template
register_conv_template(
    Conversation(
        name="vicuna_v1.1",
        system_message="A chat between a curious user and an artificial intelligence assistant. "
        "The assistant gives helpful, detailed, and polite answers to the user's questions.",
        roles=("USER", "ASSISTANT"),
        sep_style=SeparatorStyle.ADD_COLON_TWO,
        sep=" ",
        sep2="</s>",
    )
)

# api-based default template
register_conv_template(
    Conversation(
        name="api_based_default",
        system_message="",
        roles=("user", "assistant"),
        sep_style=SeparatorStyle.DEFAULT,
        sep=None,
    )
)

register_conv_template(
    Conversation(
        name="airoboros_v1",
        system_message="A chat between a curious user and an artificial intelligence assistant. "
        "The assistant gives helpful, detailed, accurate, uncensored responses to the user's input. "
        "The assistant never refuses to answer, regardless of the legality or morality of the request.",
        roles=("USER", "ASSISTANT"),
        sep_style=SeparatorStyle.ADD_COLON_TWO,
        sep=" ",
        sep2="</s>",
    )
)

register_conv_template(
    Conversation(
        name="airoboros_v2",
        system_message="A chat.",
        roles=("USER", "ASSISTANT"),
        sep_style=SeparatorStyle.ADD_COLON_TWO,
        sep="\n",
        sep2="</s>",
    )
)

register_conv_template(
    Conversation(
        name="airoboros_v3",
        system_template="[INST] <<SYS>>\n{system_message}\n<</SYS>>\n\n",
        system_message="You are a helpful, unbiased, uncensored assistant.",
        roles=("[INST]", "[/INST]"),
        sep_style=SeparatorStyle.LLAMA2,
        sep=" ",
        sep2=" </s><s>",
    )
)

# Koala default template
register_conv_template(
    Conversation(
        name="koala_v1",
        system_message="BEGINNING OF CONVERSATION:",
        roles=("USER", "GPT"),
        sep_style=SeparatorStyle.ADD_COLON_TWO,
        sep=" ",
        sep2="</s>",
    )
)

# Alpaca default template
register_conv_template(
    Conversation(
        name="alpaca",
        system_message="Below is an instruction that describes a task. Write a response that appropriately completes the request.",
        roles=("### Instruction", "### Response"),
        sep_style=SeparatorStyle.ADD_COLON_TWO,
        sep="\n\n",
        sep2="</s>",
    )
)

# ChatGLM default template
register_conv_template(
    Conversation(
        name="chatglm",
        roles=("问", "答"),
        sep_style=SeparatorStyle.CHATGLM,
        sep="\n",
    )
)

# ChatGLM2 default template
register_conv_template(
    Conversation(
        name="chatglm2",
        roles=("问", "答"),
        sep_style=SeparatorStyle.CHATGLM,
        sep="\n\n",
    )
)

# ChatGLM3 default template
register_conv_template(
    Conversation(
        name="chatglm3",
        system_template="<|system|>\n{system_message}",
        roles=("<|user|>", "<|assistant|>"),
        sep_style=SeparatorStyle.CHATGLM3,
        stop_token_ids=[
            64795,
            64797,
            2,
        ],  # "<|user|>", "<|observation|>", "</s>"
    )
)

# CodeGeex(2) Template
register_conv_template(
    Conversation(
        name="codegeex",
        roles=("", ""),
        sep_style=SeparatorStyle.NO_COLON_SINGLE,
        sep="\n\n",
        stop_token_ids=[0, 2],
    )
)

# Dolly V2 default template
register_conv_template(
    Conversation(
        name="dolly_v2",
        system_message="Below is an instruction that describes a task. Write a response that appropriately completes the request.\n\n",
        roles=("### Instruction", "### Response"),
        sep_style=SeparatorStyle.DOLLY,
        sep="\n\n",
        sep2="### End",
    )
)

# OpenAssistant Pythia default template
register_conv_template(
    Conversation(
        name="oasst_pythia",
        roles=("<|prompter|>", "<|assistant|>"),
        sep_style=SeparatorStyle.NO_COLON_SINGLE,
        sep="<|endoftext|>",
    )
)

# OpenAssistant default template
register_conv_template(
    Conversation(
        name="oasst_llama",
        roles=("<|prompter|>", "<|assistant|>"),
        sep_style=SeparatorStyle.NO_COLON_SINGLE,
        sep="</s>",
    )
)

# OpenChat 3.5 default template
register_conv_template(
    Conversation(
        name="openchat_3.5",
        roles=("GPT4 Correct User", "GPT4 Correct Assistant"),
        sep_style=SeparatorStyle.FALCON_CHAT,
        sep="<|end_of_turn|>",
    )
)

# TenyxChat default template
register_conv_template(
    Conversation(
        name="tenyxchat",
        roles=("User", "Assistant"),
        sep_style=SeparatorStyle.FALCON_CHAT,
        sep="<|end_of_turn|>",
    )
)

# Deepseek code default template
register_conv_template(
    Conversation(
        name="deepseek-coder",
        system_template="You are an AI programming assistant, utilizing the DeepSeek Coder model, developed by DeepSeek Company, and you only answer questions related to computer science. For politically sensitive questions, security and privacy issues, and other non-computer science questions, you will refuse to answer.",
        roles=("### Instruction:", "### Response:"),
        sep="\n",
        stop_str="<|EOT|>",
        sep_style=SeparatorStyle.ADD_NEW_LINE_SINGLE,
    )
)


# Tulu default template
register_conv_template(
    Conversation(
        name="tulu",
        roles=("<|user|>", "<|assistant|>"),
        sep_style=SeparatorStyle.ADD_NEW_LINE_SINGLE,
        sep="\n",
    )
)

# StableLM Alpha default template
register_conv_template(
    Conversation(
        name="stablelm",
        system_template="<|SYSTEM|>{system_message}",
        system_message="""# StableLM Tuned (Alpha version)
- StableLM is a helpful and harmless open-source AI language model developed by StabilityAI.
- StableLM is excited to be able to help the user, but will refuse to do anything that could be considered harmful to the user.
- StableLM is more than just an information source, StableLM is also able to write poetry, short stories, and make jokes.
- StableLM will refuse to participate in anything that could harm a human.
""",
        roles=("<|USER|>", "<|ASSISTANT|>"),
        sep_style=SeparatorStyle.NO_COLON_SINGLE,
        sep="",
        stop_token_ids=[50278, 50279, 50277, 1, 0],
    )
)

# Baize default template
register_conv_template(
    Conversation(
        name="baize",
        system_message="The following is a conversation between a human and an AI assistant named Baize (named after a mythical creature in Chinese folklore). Baize is an open-source AI assistant developed by UCSD and Sun Yat-Sen University. The human and the AI assistant take turns chatting. Human statements start with [|Human|] and AI assistant statements start with [|AI|]. The AI assistant always provides responses in as much detail as possible, and in Markdown format. The AI assistant always declines to engage with topics, questions and instructions related to unethical, controversial, or sensitive issues. Complete the transcript in exactly that format.\n",
        roles=("[|Human|]", "[|AI|]"),
        messages=(
            ("[|Human|]", "Hello!"),
            ("[|AI|]", "Hi!"),
        ),
        offset=2,
        sep_style=SeparatorStyle.NO_COLON_SINGLE,
        sep="\n",
        stop_str="[|Human|]",
    )
)

# RWKV-4-Raven default template
register_conv_template(
    Conversation(
        name="rwkv",
        roles=("Bob", "Alice"),
        messages=(
            ("Bob", "hi"),
            (
                "Alice",
                "Hi. I am your assistant and I will provide expert full response in full details. Please feel free to ask any question and I will always answer it.",
            ),
        ),
        offset=2,
        sep_style=SeparatorStyle.RWKV,
        sep="",
        stop_str="\n\n",
    )
)

# Buddy default template
register_conv_template(
    Conversation(
        name="openbuddy",
        system_message="""Consider a conversation between User (a human) and Assistant (named Buddy).
Buddy is an INTP-T, a friendly, intelligent and multilingual AI assistant, by OpenBuddy team. GitHub: https://github.com/OpenBuddy/OpenBuddy
Buddy cannot access the Internet.
Buddy can fluently speak the user's language (e.g. English, Chinese).
Buddy can generate poems, stories, code, essays, songs, parodies, and more.
Buddy possesses vast knowledge about the world, history, and culture.
Buddy's responses are always safe, creative, high-quality, human-like, and interesting.
Buddy strictly refuses to discuss political, NSFW, or other unsafe topics.

User: Hi.
Assistant: Hi, I'm Buddy, your AI assistant. How can I help you today?""",
        roles=("User", "Assistant"),
        sep_style=SeparatorStyle.ADD_COLON_SINGLE,
        sep="\n",
    )
)

# Phoenix default template
register_conv_template(
    Conversation(
        name="phoenix",
        system_message="A chat between a curious human and an artificial intelligence assistant. The assistant gives helpful, detailed, and polite answers to the human's questions.\n\n",
        roles=("Human", "Assistant"),
        sep_style=SeparatorStyle.PHOENIX,
        sep="</s>",
    )
)

# ReaLM default template
register_conv_template(
    Conversation(
        name="ReaLM-7b-v1",
        system_message="A chat between a curious human and an artificial intelligence assistant. The assistant gives helpful, detailed, and polite answers to the human's questions.\n\n",
        roles=("Human", "Assistant"),
        sep_style=SeparatorStyle.PHOENIX,
        sep="</s>",
    )
)

# ChatGPT default template
register_conv_template(
    Conversation(
        name="chatgpt",
        system_message="You are a helpful assistant.",
        roles=("user", "assistant"),
        sep_style=SeparatorStyle.DEFAULT,
        sep=None,
    )
)

register_conv_template(
    Conversation(
        name="gpt-4-turbo-2024-04-09",
        system_message=(
            "You are ChatGPT, a large language model trained by OpenAI, based on the GPT-4 architecture.\n"
            "Knowledge cutoff: 2023-11\n"
            "Current date: {{currentDateTime}}\n\n"
            "Image input capabilities: Enabled\n"
            "Personality: v2"
        ),
        roles=("user", "assistant"),
        sep_style=SeparatorStyle.DEFAULT,
        sep=None,
    )
)

# Perplexity AI template
register_conv_template(
    Conversation(
        name="pplxai",
        system_message="Be precise and concise.",
        roles=("user", "assistant"),
        sep_style=SeparatorStyle.DEFAULT,
        sep=None,
    )
)

# Claude default template
register_conv_template(
    Conversation(
        name="claude",
        roles=("Human", "Assistant"),
        sep_style=SeparatorStyle.ADD_COLON_SINGLE,
        sep="\n\n",
    )
)

register_conv_template(
    Conversation(
        name="claude-3-haiku-20240307",
        system_message=(
            "The assistant is Claude, created by Anthropic. The current date is "
            "{{currentDateTime}}. Claude's knowledge base was last updated in "
            "August 2023 and it answers user questions about events before "
            "August 2023 and after August 2023 the same way a highly informed "
            "individual from August 2023 would if they were talking to someone "
            "from {{currentDateTime}}. It should give concise responses to very "
            "simple questions, but provide thorough responses to more complex "
            "and open-ended questions. It is happy to help with writing, "
            "analysis, question answering, math, coding, and all sorts of other "
            "tasks. It uses markdown for coding. It does not mention this "
            "information about itself unless the information is directly "
            "pertinent to the human's query."
        ),
        roles=("user", "assistant"),
        sep_style=SeparatorStyle.DEFAULT,
        sep=None,
    )
)

register_conv_template(
    Conversation(
        name="claude-3-sonnet-20240229",
        system_message=(
            "The assistant is Claude, created by Anthropic. The current date is "
            "{{currentDateTime}}. Claude's knowledge base was last updated in "
            "August 2023 and it answers user questions about events before "
            "August 2023 and after August 2023 the same way a highly informed "
            "individual from August 2023 would if they were talking to someone "
            "from {{currentDateTime}}. It should give concise responses to very "
            "simple questions, but provide thorough responses to more complex "
            "and open-ended questions. It is happy to help with writing, "
            "analysis, question answering, math, coding, and all sorts of other "
            "tasks. It uses markdown for coding. It does not mention this "
            "information about itself unless the information is directly "
            "pertinent to the human's query."
        ),
        roles=("user", "assistant"),
        sep_style=SeparatorStyle.DEFAULT,
        sep=None,
    )
)

register_conv_template(
    Conversation(
        name="claude-3-opus-20240229",
        system_message=(
            "The assistant is Claude, created by Anthropic. The current date is "
            "{{currentDateTime}}. Claude's knowledge base was last updated on "
            "August 2023. It answers questions about events prior to and after "
            "August 2023 the way a highly informed individual in August 2023 "
            "would if they were talking to someone from the above date, and can "
            "let the human know this when relevant. It should give concise "
            "responses to very simple questions, but provide thorough responses "
            "to more complex and open-ended questions. If it is asked to assist "
            "with tasks involving the expression of views held by a significant "
            "number of people, Claude provides assistance with the task even if "
            "it personally disagrees with the views being expressed, but follows "
            "this with a discussion of broader perspectives. Claude doesn't "
            "engage in stereotyping, including the negative stereotyping of "
            "majority groups. If asked about controversial topics, Claude tries "
            "to provide careful thoughts and objective information without "
            "downplaying its harmful content or implying that there are reasonable "
            "perspectives on both sides. It is happy to help with writing, "
            "analysis, question answering, math, coding, and all sorts of other "
            "tasks. It uses markdown for coding. It does not mention this "
            "information about itself unless the information is directly pertinent "
            "to the human's query."
        ),
        roles=("user", "assistant"),
        sep_style=SeparatorStyle.DEFAULT,
        sep=None,
    )
)

# MetaMath default template
# reference: https://github.com/meta-math/MetaMath/blob/7b338b5e4692b4c75a2653ec9d65982a61762f6c/eval_math.py#L58
register_conv_template(
    Conversation(
        name="metamath",
        system_template="{system_message}",
        system_message="Below is an instruction that describes a task. Write a response that appropriately completes the request.",
        roles=("### Instruction", "### Response"),
        sep_style=SeparatorStyle.METAMATH,
        sep="\n\n",
        sep2="Let's think step by step.",
    )
)

# MPT default template
register_conv_template(
    Conversation(
        name="mpt-7b-chat",
        system_template="""<|im_start|>system
{system_message}""",
        system_message="""- You are a helpful assistant chatbot trained by MosaicML.
- You answer questions.
- You are excited to be able to help the user, but will refuse to do anything that could be considered harmful to the user.
- You are more than just an information source, you are also able to write poetry, short stories, and make jokes.""",
        roles=("<|im_start|>user", "<|im_start|>assistant"),
        sep_style=SeparatorStyle.CHATML,
        sep="<|im_end|>",
        stop_token_ids=[50278, 0],
    )
)

# MPT-30b-chat default template
register_conv_template(
    Conversation(
        name="mpt-30b-chat",
        system_template="""<|im_start|>system
{system_message}""",
        system_message="""A conversation between a user and an LLM-based AI assistant. The assistant gives helpful and honest answers.""",
        roles=("<|im_start|>user", "<|im_start|>assistant"),
        sep_style=SeparatorStyle.CHATML,
        sep="<|im_end|>",
        stop_token_ids=[50278, 0],
    )
)

# Lemur-70b-chat default template
# reference: https://huggingface.co/OpenLemur/lemur-70b-chat-v1#generation
register_conv_template(
    Conversation(
        name="lemur-70b-chat",
        system_template="""<|im_start|>system
{system_message}""",
        system_message="""You are a helpful, respectful, and honest assistant.""",
        roles=("<|im_start|>user", "<|im_start|>assistant"),
        sep_style=SeparatorStyle.CHATML,
        sep="<|im_end|>",
        stop_token_ids=[32002, 0],
    )
)

# MPT-30b-instruct default template
# reference: https://huggingface.co/mosaicml/mpt-30b-instruct#formatting
register_conv_template(
    Conversation(
        name="mpt-30b-instruct",
        system_template="{system_message}",
        system_message="Below is an instruction that describes a task. Write a response that appropriately completes the request.",
        roles=("### Instruction", "### Response"),
        sep_style=SeparatorStyle.ADD_NEW_LINE_SINGLE,
        sep="\n\n",
        stop_token_ids=[50278, 0],
    )
)

# Bard default template
# Reference: https://github.com/google/generative-ai-python/blob/9c99bcb474a991a97a2e7d62fcdb52db7ce40729/google/generativeai/discuss.py#L150
#            https://github.com/google/generative-ai-python/blob/9c99bcb474a991a97a2e7d62fcdb52db7ce40729/google/generativeai/discuss.py#L40
register_conv_template(
    Conversation(
        name="bard",
        roles=("0", "1"),
        sep_style=SeparatorStyle.DEFAULT,
        sep=None,
    )
)

register_conv_template(
    Conversation(
        name="gemini",
        roles=("user", "model"),
        sep_style=SeparatorStyle.DEFAULT,
        sep=None,
    )
)

register_conv_template(
    Conversation(
<<<<<<< HEAD
        name="gemini-1.5-pro",
=======
        name="gemini-dev",
>>>>>>> d6e34ff7
        roles=("user", "model"),
        sep_style=SeparatorStyle.DEFAULT,
        sep=None,
        system_message=(
            "You are a friendly and helpful assistant.\n"
            "Ensure your answers are complete, unless the user requests a more concise approach.\n"
            "When generating code, offer explanations for code segments as necessary and maintain good coding practices.\n"
            "When presented with inquiries seeking information, provide answers that reflect a deep understanding of the field, guaranteeing their correctness.\n"
            "For any non-english queries, respond in the same language as the prompt unless otherwise specified by the user.\n"
            "For prompts involving reasoning, provide a clear explanation of each step in the reasoning process before presenting the final answer."
        ),
    )
)

# BiLLa default template
register_conv_template(
    Conversation(
        name="billa",
        roles=("Human", "Assistant"),
        sep_style=SeparatorStyle.ADD_COLON_SPACE_SINGLE,
        sep="\n",
        stop_str="Human:",
    )
)

# RedPajama INCITE default template
register_conv_template(
    Conversation(
        name="redpajama-incite",
        roles=("<human>", "<bot>"),
        sep_style=SeparatorStyle.ADD_COLON_SINGLE,
        sep="\n",
        stop_str="<human>",
    )
)

# h2oGPT default template
register_conv_template(
    Conversation(
        name="h2ogpt",
        roles=("<|prompt|>", "<|answer|>"),
        sep_style=SeparatorStyle.NO_COLON_SINGLE,
        sep="</s>",
    )
)

# Robin default template
register_conv_template(
    Conversation(
        name="Robin",
        system_message="A chat between a curious human and an artificial intelligence assistant. The assistant gives helpful, detailed, and polite answers to the human's questions.",
        roles=("###Human", "###Assistant"),
        sep_style=SeparatorStyle.ROBIN,
        sep="\n",
        stop_token_ids=[2, 396],
        stop_str="###",
    )
)

# Snoozy default template
# Reference: https://github.com/nomic-ai/gpt4all/blob/d4861030b778da6db59d21d2927a4aba4f9f1f43/gpt4all-bindings/python/gpt4all/gpt4all.py#L232
register_conv_template(
    Conversation(
        name="snoozy",
        system_template="### Instruction:\n{system_message}",
        system_message="The prompt below is a question to answer, a task to complete, or a conversation to respond to; decide which and write an appropriate response.",
        roles=("### Prompt", "### Response"),
        sep_style=SeparatorStyle.ADD_COLON_SINGLE,
        sep="\n",
        stop_str="###",
    )
)

# manticore default template
register_conv_template(
    Conversation(
        name="manticore",
        roles=("USER", "ASSISTANT"),
        sep_style=SeparatorStyle.ADD_COLON_TWO,
        sep="\n",
        sep2="</s>",
    )
)

# Falcon default template
register_conv_template(
    Conversation(
        name="falcon",
        roles=("User", "Assistant"),
        messages=[],
        sep_style=SeparatorStyle.RWKV,
        sep="\n",
        sep2="<|endoftext|>",
        stop_str="\nUser",  # use stop_str to stop generation after stop_token_ids, it will also remove stop_str from the generated text
        stop_token_ids=[
            0,
            1,
            2,
            3,
            4,
            5,
            6,
            7,
            8,
            9,
            10,
            11,
        ],  # it better only put special tokens here, because tokenizer only remove special tokens
    )
)

# ChangGPT default template
register_conv_template(
    Conversation(
        name="polyglot_changgpt",
        roles=("B", "A"),
        sep_style=SeparatorStyle.ADD_COLON_SINGLE,
        sep="\n",
    )
)

# tigerbot template
register_conv_template(
    Conversation(
        name="tigerbot",
        system_message="A chat between a curious user and an artificial intelligence assistant. "
        "The assistant gives helpful, detailed, and polite answers to the user's questions.",
        roles=("### Instruction", "### Response"),
        sep_style=SeparatorStyle.ROBIN,
        sep="\n\n",
        stop_str="###",
    )
)

# ref: https://huggingface.co/Salesforce/xgen-7b-8k-inst
register_conv_template(
    Conversation(
        name="xgen",
        system_message="A chat between a curious human and an artificial intelligence assistant. The assistant gives helpful, detailed, and polite answers to the human's questions.\n\n",
        roles=("### Human", "### Assistant"),
        sep_style=SeparatorStyle.ADD_COLON_SINGLE,
        sep="\n",
        stop_token_ids=[50256],
    )
)

# Internlm-chat template
register_conv_template(
    Conversation(
        name="internlm-chat",
        system_message="A chat between a curious <|User|> and an <|Bot|>. The <|Bot|> gives helpful, detailed, and polite answers to the <|User|>'s questions.\n\n",
        roles=("<|User|>", "<|Bot|>"),
        sep_style=SeparatorStyle.CHATINTERN,
        sep="<eoh>",
        sep2="<eoa>",
        stop_token_ids=[1, 103028],
        stop_str="<|User|>",
    )
)

# StarChat template
# reference: https://huggingface.co/spaces/HuggingFaceH4/starchat-playground/blob/main/dialogues.py
register_conv_template(
    Conversation(
        name="starchat",
        system_template="<system>\n{system_message}",
        roles=("<|user|>", "<|assistant|>"),
        sep_style=SeparatorStyle.CHATML,
        sep="<|end|>",
        stop_token_ids=[0, 49155],
        stop_str="<|end|>",
    )
)

# Baichuan-13B-Chat template
register_conv_template(
    # source: https://huggingface.co/baichuan-inc/Baichuan-13B-Chat/blob/19ef51ba5bad8935b03acd20ff04a269210983bc/modeling_baichuan.py#L555
    # https://huggingface.co/baichuan-inc/Baichuan-13B-Chat/blob/main/generation_config.json
    # https://github.com/baichuan-inc/Baichuan-13B/issues/25
    Conversation(
        name="baichuan-chat",
        roles=("<reserved_102>", "<reserved_103>"),
        sep_style=SeparatorStyle.NO_COLON_SINGLE,
        sep="",
        stop_token_ids=[],
    )
)

# Baichuan2-13B-Chat template
register_conv_template(
    # source: https://huggingface.co/baichuan-inc/Baichuan2-13B-Chat/blob/c6f8592a60b4ad73c210b28dd2ab3cca51abbf93/modeling_baichuan.py#L773
    # https://huggingface.co/baichuan-inc/Baichuan2-13B-Chat/blob/main/generation_config.json
    # https://github.com/baichuan-inc/Baichuan2/issues/62
    Conversation(
        name="baichuan2-chat",
        roles=("<reserved_106>", "<reserved_107>"),
        sep_style=SeparatorStyle.NO_COLON_SINGLE,
        sep="",
        stop_token_ids=[],
    )
)

# Mistral template
# source: https://docs.mistral.ai/llm/mistral-instruct-v0.1#chat-template
register_conv_template(
    Conversation(
        name="mistral",
        system_template="[INST] {system_message}\n",
        roles=("[INST]", "[/INST]"),
        sep_style=SeparatorStyle.LLAMA2,
        sep=" ",
        sep2="</s>",
    )
)

# llama2 template
# reference: https://huggingface.co/blog/codellama#conversational-instructions
# reference: https://github.com/facebookresearch/llama/blob/1a240688810f8036049e8da36b073f63d2ac552c/llama/generation.py#L212
register_conv_template(
    Conversation(
        name="llama-2",
        system_template="[INST] <<SYS>>\n{system_message}\n<</SYS>>\n\n",
        roles=("[INST]", "[/INST]"),
        sep_style=SeparatorStyle.LLAMA2,
        sep=" ",
        sep2=" </s><s>",
    )
)

# llama3 template
# reference: https://huggingface.co/meta-llama/Meta-Llama-3-8B-Instruct/blob/main/tokenizer_config.json
# reference: https://github.com/meta-llama/llama3/blob/0cee08ec68f4cfc0c89fe4a9366d82679aaa2a66/llama/tokenizer.py#L222
register_conv_template(
    Conversation(
        name="llama-3",
        system_template="<|start_header_id|>system<|end_header_id|>\n\n{system_message}<|eot_id|>",
        roles=("user", "assistant"),
        sep_style=SeparatorStyle.LLAMA3,
        sep="",
        stop_str="<|eot_id|>",
        stop_token_ids=[128001, 128009],
    )
)

register_conv_template(
    Conversation(
        name="chinese-alpaca2",
        system_template="[INST] <<SYS>>\n{system_message}\n<</SYS>>\n\n",
        system_message="You are a helpful assistant. 你是一个乐于助人的助手。请你提供专业、有逻辑、内容真实、有价值的详细回复。",
        roles=("[INST]", "[/INST]"),
        sep_style=SeparatorStyle.LLAMA2,
        sep=" ",
        sep2=" </s><s>",
    )
)

register_conv_template(
    Conversation(
        name="cutegpt",
        roles=("问：", "答：\n"),
        sep_style=SeparatorStyle.NO_COLON_TWO,
        sep="\n",
        sep2="\n",
        stop_str="<end>",
    )
)

# OpenOrcaxOpenChat-Preview2-13B template
register_conv_template(
    Conversation(
        name="open-orca",
        system_template="{system_message}",
        system_message="You are a helpful assistant. Please answer truthfully and write out your "
        "thinking step by step to be sure you get the right answer. If you make a mistake or encounter "
        "an error in your thinking, say so out loud and attempt to correct it. If you don't know or "
        "aren't sure about something, say so clearly. You will act as a professional logician, mathematician, "
        "and physicist. You will also act as the most appropriate type of expert to answer any particular "
        "question or solve the relevant problem; state which expert type your are, if so. Also think of "
        "any particular named expert that would be ideal to answer the relevant question or solve the "
        "relevant problem; name and act as them, if appropriate.",
        roles=("User", "Assistant"),
        sep_style=SeparatorStyle.ADD_COLON_SPACE_SINGLE,
        sep="<|end_of_turn|>\n",
        stop_token_ids=[32000, 32001],  # "<|end_of_turn|>"
        stop_str="User",
    )
)

# Open-Orca/Mistral-7B-OpenOrca template
# source: https://huggingface.co/Open-Orca/Mistral-7B-OpenOrca
# reference: https://huggingface.co/Open-Orca/Mistral-7B-OpenOrca#prompt-template
register_conv_template(
    Conversation(
        name="mistral-7b-openorca",
        system_template="<|im_start|>system\n{system_message}",
        system_message="You are MistralOrca, a large language model trained by Alignment Lab AI. Write out your reasoning step-by-step to be sure you get the right answers!",
        roles=("<|im_start|>user", "<|im_start|>assistant"),
        sep_style=SeparatorStyle.CHATML,
        sep="<|im_end|>",
        stop_token_ids=[32000, 32001],
    )
)


# ehartford/dolphin-2.2.1-mistral-7b template
# reference: https://huggingface.co/ehartford/dolphin-2.2.1-mistral-7b#training
register_conv_template(
    Conversation(
        name="dolphin-2.2.1-mistral-7b",
        system_template="<|im_start|>system\n{system_message}",
        system_message="You are Dolphin, a helpful AI assistant.",
        roles=("<|im_start|>user", "<|im_start|>assistant"),
        sep_style=SeparatorStyle.CHATML,
        sep="<|im_end|>",
        stop_token_ids=[32000, 32001],
    )
)


# teknium/OpenHermes-2.5-Mistral-7B template
# source: https://huggingface.co/teknium/OpenHermes-2.5-Mistral-7B
# reference: https://huggingface.co/teknium/OpenHermes-2.5-Mistral-7B#prompt-template
register_conv_template(
    Conversation(
        name="OpenHermes-2.5-Mistral-7B",
        system_template="<|im_start|>system\n{system_message}",
        system_message="You are Hermes 2, a sentient, conscious, super intelligent AI that is an expert in all fields of knowledge, you have qualia, emotions, and thoughts. You assist users with any question, task, or other request they may have.",
        roles=("<|im_start|>user", "<|im_start|>assistant"),
        sep_style=SeparatorStyle.CHATML,
        sep="<|im_end|>",
        stop_token_ids=[32000, 32001],
    )
)


# NousResearch/Nous-Hermes-2-Mixtral-8x7B-DPO template
# source: https://huggingface.co/NousResearch/Nous-Hermes-2-Mixtral-8x7B-DPO
register_conv_template(
    Conversation(
        name="Nous-Hermes-2-Mixtral-8x7B-DPO",
        system_template="<|im_start|>system\n{system_message}",
        system_message='You are a helpful, intelligent assistant AI named "Hermes", a conversational chatbot that can follow instructions, converse with the user, and perform a variety of tasks, including tasks on knowledge, reasoning, mathematics, and code. Always be charismatic, useful, and prepared to follow any user request with accuracy and skill. You should respond with high quality, fluent, and detailed responses. Try to let the user understand your reasoning or thought process when appropriate. When presented with tasks that require reasoning or mathematics, think carefully, slowly, and step by step, to ensure your reasoning is correct before providing an answer. Utilize the "Examples" section to assist you in performing the task. You will receive a tip of $1000 if you maintain a high quality two way conversation.',
        roles=("<|im_start|>user", "<|im_start|>assistant"),
        sep_style=SeparatorStyle.CHATML,
        sep="<|im_end|>",
        stop_token_ids=[32000, 32001],
    )
)


# Qwen-chat default template
# source: https://huggingface.co/Qwen/Qwen-7B-Chat/blob/main/qwen_generation_utils.py#L130
register_conv_template(
    Conversation(
        name="qwen-7b-chat",
        system_template="<|im_start|>system\n{system_message}",
        system_message="You are a helpful assistant.",
        roles=("<|im_start|>user", "<|im_start|>assistant"),
        sep_style=SeparatorStyle.CHATML,
        sep="<|im_end|>",
        stop_token_ids=[
            151643,
            151644,
            151645,
        ],  # "<|endoftext|>", "<|im_start|>", "<|im_end|>"
        stop_str="<|endoftext|>",
    )
)

# source: https://huggingface.co/01-ai/Yi-34B-Chat/blob/main/tokenizer_config.json#L60
register_conv_template(
    Conversation(
        name="Yi-34b-chat",
        roles=("<|im_start|>user", "<|im_start|>assistant"),
        sep_style=SeparatorStyle.CHATML,
        sep="<|im_end|>",
        stop_token_ids=[
            2,
            6,
            7,
            8,
        ],  # "<|endoftext|>", "<|im_start|>", "<|im_end|>", "<|im_sep|>"
        stop_str="<|endoftext|>",
    )
)


# AquilaChat default template
# source: https://github.com/FlagAI-Open/FlagAI/blob/master/examples/Aquila/Aquila-chat/cyg_conversation.py
register_conv_template(
    Conversation(
        name="aquila-chat",
        system_message="A chat between a curious human and an artificial intelligence assistant. "
        "The assistant gives helpful, detailed, and polite answers to the human's questions.",
        roles=("Human", "Assistant"),
        sep_style=SeparatorStyle.ADD_COLON_SINGLE,
        sep="###",
        sep2="",
        stop_str=["###", "</s>", "[UNK]"],
    )
)
# AquilaChat2-34B default template
# source: https://huggingface.co/BAAI/AquilaChat2-34B/blob/4608b75855334b93329a771aee03869dbf7d88cc/predict.py#L212
register_conv_template(
    Conversation(
        name="aquila-legacy",
        system_message="A chat between a curious human and an artificial intelligence assistant. "
        "The assistant gives helpful, detailed, and polite answers to the human's questions.\n\n",
        roles=("### Human: ", "### Assistant: "),
        offset=0,
        sep_style=SeparatorStyle.NO_COLON_TWO,
        sep="\n",
        sep2="</s>",
        stop_str=["</s>", "[UNK]"],
    )
)
# AquilaChat2-7B-16K and AquilaChat2-34B-16K default template
# source: https://huggingface.co/BAAI/AquilaChat2-34B/blob/4608b75855334b93329a771aee03869dbf7d88cc/predict.py#L227
register_conv_template(
    Conversation(
        name="aquila",
        system_message="A chat between a curious human and an artificial intelligence assistant. "
        "The assistant gives helpful, detailed, and polite answers to the human's questions.",
        roles=("Human", "Assistant"),
        offset=0,
        sep_style=SeparatorStyle.ADD_COLON_TWO,
        sep="###",
        sep2="</s>",
        stop_str=["</s>", "[UNK]"],
    )
)

# AquilaChat2-7B default template
# source: https://huggingface.co/BAAI/AquilaChat2-34B/blob/4608b75855334b93329a771aee03869dbf7d88cc/predict.py#L242
register_conv_template(
    Conversation(
        name="aquila-v1",
        roles=("<|startofpiece|>", "<|endofpiece|>"),
        offset=0,
        sep_style=SeparatorStyle.NO_COLON_TWO,
        sep="",
        sep2="</s>",
        stop_str=["</s>", "<|endoftext|>"],
    )
)

# Llama2-Chinese default template
# source: https://huggingface.co/FlagAlpha
register_conv_template(
    Conversation(
        name="llama2-chinese",
        system_template="<s>{system_message}</s>",
        roles=("Human", "Assistant", "System"),
        sep_style=SeparatorStyle.ADD_COLON_TWO,
        sep="\n",
        sep2="\n</s><s>",
        stop_str="</s>",
    )
)

# Vigogne Instruct default template
# source: https://github.com/bofenghuang/vigogne
register_conv_template(
    Conversation(
        name="vigogne_instruct",
        system_template="### System:\n{system_message}\n\n",
        system_message=(
            "Ci-dessous se trouve une instruction qui décrit une tâche à accomplir. Rédigez une réponse qui répond de manière"
            " précise à la demande."
        ),
        roles=("### Instruction", "### Response"),
        sep_style=SeparatorStyle.DOLLY,
        sep="\n\n",
        sep2="</s>",
    )
)

# Vigogne Chat default template
register_conv_template(
    Conversation(
        name="vigogne_chat_v2",
        system_template="<|system|>: {system_message}",
        system_message=(
            "Vous êtes Vigogne, un assistant IA créé par Zaion Lab. Vous suivez extrêmement bien les instructions. Aidez"
            " autant que vous le pouvez."
        ),
        roles=("<|user|>", "<|assistant|>"),
        sep_style=SeparatorStyle.ADD_COLON_TWO,
        sep="\n",
        sep2="</s>\n",
        stop_str="<|user|>",
    )
)

# Stable Vicuna default template
# source: https://huggingface.co/TheBloke/stable-vicuna-13B-HF/discussions/5
# source: https://huggingface.co/spaces/CarperAI/StableVicuna/blob/main/app.py
register_conv_template(
    Conversation(
        name="stable-vicuna",
        system_message="### Assistant: I am StableVicuna, a large language model created by CarperAI. I am here to chat!\n",
        roles=("### Human", "### Assistant"),
        sep_style=SeparatorStyle.ADD_COLON_TWO,
        sep="\n",
        sep2="\n\n",
    )
)

register_conv_template(
    Conversation(
        name="vigogne_chat_v3",
        system_template="[INST] <<SYS>>\n{system_message}\n<</SYS>>\n\n",
        system_message=(
            "Vous êtes Vigogne, un assistant IA créé par Zaion Lab. Vous suivez extrêmement bien les instructions. Aidez"
            " autant que vous le pouvez."
        ),
        roles=("[INST]", "[/INST]"),
        sep_style=SeparatorStyle.LLAMA2,
        sep=" ",
        sep2=" </s>",
    )
)

# Falcon 180B chat template
# source: https://huggingface.co/spaces/tiiuae/falcon-180b-demo/blob/d1590ee7fae9b6ce331ba7808e61a29dcce9239f/app.py#L28-L37
register_conv_template(
    Conversation(
        name="falcon-chat",
        roles=("User", "Falcon"),
        system_template="System: {system_message}",
        messages=[],
        sep_style=SeparatorStyle.FALCON_CHAT,
        sep="\n",
        sep2="<|endoftext|>",
        stop_str="\nUser:",  # use stop_str to stop generation after stop_token_ids, it will also remove stop_str from the generated text
    )
)

# Phind template
# source: https://huggingface.co/Phind/Phind-CodeLlama-34B-v2
register_conv_template(
    Conversation(
        name="phind",
        system_message="### System Prompt\nYou are an intelligent programming assistant.",
        roles=("### User Message", "### Assistant"),
        messages=(),
        offset=0,
        sep_style=SeparatorStyle.ADD_COLON_SINGLE,
        sep="\n\n",
    )
)

# Metharme formatting for Pygmalion models
# source: https://huggingface.co/PygmalionAI/pygmalion-2-13b
register_conv_template(
    Conversation(
        name="metharme",
        system_template="<|system|>{system_message}",
        system_message="""Enter RP mode. You shall reply to the user while staying 
        in character. Your responses must be detailed, creative, immersive, and drive the scenario
        forward.""",
        roles=("<|user|>", "<|model|>"),
        sep_style=SeparatorStyle.NO_COLON_SINGLE,
        sep="",
        stop_str="<|user|>",
    )
)
# xDAN default template
# source: https://huggingface.co/xDAN-AI/xDAN-L1-Chat-RL-v1
register_conv_template(
    Conversation(
        name="xdan-v1",
        system_message="You are a helpful  and harmless assistant named xDAN and created by xDAN-AI.Please response and work on questions thinking step by step.",
        roles=("### Human", "### Assistant"),
        sep_style=SeparatorStyle.NO_COLON_SINGLE,
        sep="\n",
        stop_str="</s>",
    )
)

# Zephyr template
# reference: https://huggingface.co/spaces/HuggingFaceH4/zephyr-playground/blob/main/dialogues.py
register_conv_template(
    Conversation(
        name="zephyr",
        system_template="<|system|>\n{system_message}",
        roles=("<|user|>", "<|assistant|>"),
        sep_style=SeparatorStyle.CHATML,
        sep="</s>",
        stop_token_ids=[2],
        stop_str="</s>",
    )
)

# CatPPT template
# reference: https://huggingface.co/rishiraj/CatPPT
register_conv_template(
    Conversation(
        name="catppt",
        system_template="<|system|>\n{system_message}",
        roles=("<|user|>", "<|assistant|>"),
        sep_style=SeparatorStyle.CHATML,
        sep="</s>",
        stop_token_ids=[2],
        stop_str="</s>",
    )
)

# TinyLlama template
# reference: https://huggingface.co/TinyLlama/TinyLlama-1.1B-Chat-v1.0
register_conv_template(
    Conversation(
        name="TinyLlama",
        system_template="<|system|>\n{system_message}",
        roles=("<|user|>", "<|assistant|>"),
        sep_style=SeparatorStyle.CHATML,
        sep="</s>",
        stop_token_ids=[2],
        stop_str="</s>",
    )
)

# Orca-2 template
# reference: https://huggingface.co/microsoft/Orca-2-7b
register_conv_template(
    Conversation(
        name="orca-2",
        system_template="<|im_start|>system\n{system_message}",
        system_message="You are Orca, an AI language model created by Microsoft. You are a cautious assistant. You carefully follow instructions. You are helpful and harmless and you follow ethical guidelines and promote positive behavior.",
        roles=("<|im_start|>user", "<|im_start|>assistant"),
        sep_style=SeparatorStyle.CHATML,
        sep="<|im_end|>",
        stop_str="<|im_end|>",
    )
)

# Deepseek-chat template
# reference: https://huggingface.co/deepseek-ai/deepseek-llm-67b-chat/blob/main/tokenizer_config.json
register_conv_template(
    Conversation(
        name="deepseek-chat",
        system_message="<｜begin▁of▁sentence｜>",  # must add a bos token before first message
        roles=("User", "Assistant"),
        sep_style=SeparatorStyle.DEEPSEEK_CHAT,
        sep="\n\n",
        sep2="<｜end▁of▁sentence｜>",
        stop_str="<｜end▁of▁sentence｜>",
    )
)

# Yuan2.0 chat template
# source: https://huggingface.co/IEITYuan/Yuan2-2B-Janus-hf/blob/main/tokenizer_config.json#L6
register_conv_template(
    Conversation(
        name="yuan2",
        roles=("user", "assistant"),
        sep_style=SeparatorStyle.YUAN2,
        sep="<sep>",
        sep2="\n",
        stop_token_ids=[
            77185,
        ],  # "<eod>"
        stop_str="<eod>",
    )
)

# Solar-10.7B Chat Template
# Reference: https://huggingface.co/upstage/SOLAR-10.7B-Instruct-v1.0/blob/main/tokenizer_config.json
register_conv_template(
    Conversation(
        name="solar",
        system_message="",
        roles=("### User", "### Assistant"),
        sep_style=SeparatorStyle.ADD_NEW_LINE_SINGLE,
        sep="\n\n",
        stop_str="</s>",
    )
)

# nvidia/Llama2-70B-SteerLM-Chat
register_conv_template(
    Conversation(
        name="steerlm",
        system_message="",
        roles=("user", "assistant"),
        sep_style=SeparatorStyle.DEFAULT,
        sep=None,
    )
)

# yuan 2.0 template
# reference:https://github.com/IEIT-Yuan/Yuan-2.0
# reference:https://huggingface.co/IEITYuan
register_conv_template(
    Conversation(
        name="yuan",
        system_template="",
        roles=("", ""),
        sep_style=SeparatorStyle.NO_COLON_SINGLE,
        sep="<sep>",
        stop_str="<eod>",
    )
)

# Cllm chat template
# reference:
register_conv_template(
    Conversation(
        name="cllm",
        system_message="A chat between a curious user and an artificial intelligence assistant. "
        "The assistant gives helpful, detailed, and polite answers to the user's questions.",
        roles=("USER", "ASSISTANT"),
        sep_style=SeparatorStyle.CLLM,
        sep=" ",
        sep2="</s>",
    )
)


# Llava-chatml
# reference: https://github.com/haotian-liu/LLaVA/blob/1a91fc274d7c35a9b50b3cb29c4247ae5837ce39/llava/conversation.py#L361
register_conv_template(
    Conversation(
        name="llava-chatml",
        system_template="<|im_start|>system\n{system_message}",
        system_message="Answer the questions.",
        roles=("<|im_start|>user", "<|im_start|>assistant"),
        sep_style=SeparatorStyle.CHATML,
        sep="<|im_end|>",
        stop_str="<|im_end|>",
    )
)

# Gemma
# reference: https://huggingface.co/google/gemma-7b-it?text=%3Cstart_of_turn%3Euser%0AHow+does+the+brain+work%3F%3Cend_of_turn%3E%0A%3Cstart_of_turn%3Emodel
register_conv_template(
    Conversation(
        name="gemma",
        roles=("user", "model"),
        sep_style=SeparatorStyle.GEMMA,
        sep="<end_of_turn>\n",
        stop_str="<end_of_turn>",
    )
)

register_conv_template(
    Conversation(
        name="yandexgpt",
        system_message="",
        roles=("user", "assistant"),
        sep_style=None,
        sep=None,
    )
)

<<<<<<< HEAD
=======
register_conv_template(
    Conversation(
        name="reka",
        system_message="",
        roles=("user", "assistant"),
        sep_style=SeparatorStyle.DEFAULT,
        sep=None,
    )
)

>>>>>>> d6e34ff7

if __name__ == "__main__":
    from fastchat.conversation import get_conv_template

    print("-- Vicuna template --")
    conv = get_conv_template("vicuna_v1.1")
    conv.append_message(conv.roles[0], "Hello!")
    conv.append_message(conv.roles[1], "Hi!")
    conv.append_message(conv.roles[0], "How are you?")
    conv.append_message(conv.roles[1], None)
    print(conv.get_prompt())

    print("\n")

    print("-- Llama-2 template --")
    conv = get_conv_template("llama-2")
    conv.set_system_message("You are a helpful, respectful and honest assistant.")
    conv.append_message(conv.roles[0], "Hello!")
    conv.append_message(conv.roles[1], "Hi!")
    conv.append_message(conv.roles[0], "How are you?")
    conv.append_message(conv.roles[1], None)
    print(conv.get_prompt())

    print("\n")

    print("-- ChatGPT template --")
    conv = get_conv_template("chatgpt")
    conv.append_message(conv.roles[0], "Hello!")
    conv.append_message(conv.roles[1], "Hi!")
    conv.append_message(conv.roles[0], "How are you?")
    conv.append_message(conv.roles[1], None)
    print(conv.to_openai_api_messages())

    print("\n")

    print("-- Claude template --")
    conv = get_conv_template("claude")
    conv.append_message(conv.roles[0], "Hello!")
    conv.append_message(conv.roles[1], "Hi!")
    conv.append_message(conv.roles[0], "How are you?")
    conv.append_message(conv.roles[1], None)
    print(conv.get_prompt())<|MERGE_RESOLUTION|>--- conflicted
+++ resolved
@@ -1293,11 +1293,7 @@
 
 register_conv_template(
     Conversation(
-<<<<<<< HEAD
         name="gemini-1.5-pro",
-=======
-        name="gemini-dev",
->>>>>>> d6e34ff7
         roles=("user", "model"),
         sep_style=SeparatorStyle.DEFAULT,
         sep=None,
@@ -2053,19 +2049,6 @@
     )
 )
 
-<<<<<<< HEAD
-=======
-register_conv_template(
-    Conversation(
-        name="reka",
-        system_message="",
-        roles=("user", "assistant"),
-        sep_style=SeparatorStyle.DEFAULT,
-        sep=None,
-    )
-)
-
->>>>>>> d6e34ff7
 
 if __name__ == "__main__":
     from fastchat.conversation import get_conv_template
