--- conflicted
+++ resolved
@@ -29,11 +29,8 @@
     ROBIN = auto()
     FALCON_CHAT = auto()
     CHATGLM3 = auto()
-<<<<<<< HEAD
+    DEEPSEEK_CHAT = auto()
     METAMATH = auto()
-=======
-    DEEPSEEK_CHAT = auto()
->>>>>>> decceed4
 
 
 @dataclasses.dataclass
