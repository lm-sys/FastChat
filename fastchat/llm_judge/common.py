--- conflicted
+++ resolved
@@ -18,11 +18,8 @@
 from fastchat.model.model_adapter import (
     get_conversation_template,
     ANTHROPIC_MODEL_LIST,
-<<<<<<< HEAD
     COHERE_MODEL_LIST,
-=======
     OPENAI_MODEL_LIST,
->>>>>>> eeabf52a
 )
 
 # API setting constants
@@ -500,7 +497,6 @@
     return output.strip()
 
 
-<<<<<<< HEAD
 def chat_completion_cohere(model, conv, temperature, max_tokens):
     output = API_ERROR_OUTPUT
     for _ in range(API_MAX_RETRY):
@@ -537,10 +533,7 @@
     return output.strip()
 
 
-def chat_compeletion_palm(chat_state, model, conv, temperature, max_tokens):
-=======
 def chat_completion_palm(chat_state, model, conv, temperature, max_tokens):
->>>>>>> eeabf52a
     from fastchat.serve.api_provider import init_palm_chat
 
     assert model == "palm-2-chat-bison-001"
