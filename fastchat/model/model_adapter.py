--- conflicted
+++ resolved
@@ -477,7 +477,34 @@
         return get_conv_template("billa")
 
 
-<<<<<<< HEAD
+class RedPajamaINCITEAdapter(BaseAdapter):
+    """The model adapter for RedPajama INCITE."""
+
+    def match(self, model_path: str):
+        return "redpajama-incite" in model_path.lower()
+
+    def load_model(self, model_path: str, from_pretrained_kwargs: dict):
+        tokenizer = AutoTokenizer.from_pretrained(model_path)  # no use_fast=False
+        model = AutoModelForCausalLM.from_pretrained(
+            model_path,
+            low_cpu_mem_usage=True,
+            **from_pretrained_kwargs,
+        )
+        return model, tokenizer
+
+    def get_default_conv_template(self, model_path: str) -> Conversation:
+        return get_conv_template("redpajama-incite")
+
+
+class H2OGPTAdapter(BaseAdapter):
+    """The model adapter for h2oGPT."""
+
+    def match(self, model_path: str):
+        return "h2ogpt" in model_path.lower()
+
+    def get_default_conv_template(self, model_path: str) -> Conversation:
+        return get_conv_template("h2ogpt")
+
 class SnoozyAdapter(BaseAdapter):
     """The model adapter for nomic-ai/gpt4all-13b-snoozy"""
 
@@ -486,36 +513,6 @@
 
     def get_default_conv_template(self, model_path: str) -> Conversation:
         return get_conv_template("snoozy")
-=======
-class RedPajamaINCITEAdapter(BaseAdapter):
-    """The model adapter for RedPajama INCITE."""
-
-    def match(self, model_path: str):
-        return "redpajama-incite" in model_path.lower()
-
-    def load_model(self, model_path: str, from_pretrained_kwargs: dict):
-        tokenizer = AutoTokenizer.from_pretrained(model_path)  # no use_fast=False
-        model = AutoModelForCausalLM.from_pretrained(
-            model_path,
-            low_cpu_mem_usage=True,
-            **from_pretrained_kwargs,
-        )
-        return model, tokenizer
-
-    def get_default_conv_template(self, model_path: str) -> Conversation:
-        return get_conv_template("redpajama-incite")
-
-
-class H2OGPTAdapter(BaseAdapter):
-    """The model adapter for h2oGPT."""
-
-    def match(self, model_path: str):
-        return "h2ogpt" in model_path.lower()
-
-    def get_default_conv_template(self, model_path: str) -> Conversation:
-        return get_conv_template("h2ogpt")
->>>>>>> 8e38141f
-
 
 # Note: the registration order matters.
 # The one registered earlier has a higher matching priority.
@@ -535,12 +532,10 @@
 register_model_adapter(ClaudeAdapter)
 register_model_adapter(MPTAdapter)
 register_model_adapter(BiLLaAdapter)
-<<<<<<< HEAD
-register_model_adapter(SnoozyAdapter)
-=======
 register_model_adapter(RedPajamaINCITEAdapter)
 register_model_adapter(H2OGPTAdapter)
->>>>>>> 8e38141f
+register_model_adapter(SnoozyAdapter)
+
 
 # After all adapters, try the default base adapter.
 register_model_adapter(BaseAdapter)