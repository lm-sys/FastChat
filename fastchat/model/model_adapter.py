--- conflicted
+++ resolved
@@ -2012,7 +2012,6 @@
         return get_conv_template("metamath")
 
 
-<<<<<<< HEAD
 class BagelAdapter(BaseModelAdapter):
     """Model adapter for jondurbin/bagel-* models"""
 
@@ -2021,7 +2020,8 @@
 
     def get_default_conv_template(self, model_path: str) -> Conversation:
         return get_conv_template("airoboros_v3")
-=======
+
+
 class SolarAdapter(BaseModelAdapter):
     """The model adapter for upstage/SOLAR-10.7B-Instruct-v1.0"""
 
@@ -2030,7 +2030,6 @@
 
     def get_default_conv_template(self, model_path: str) -> Conversation:
         return get_conv_template("solar")
->>>>>>> c405ed6b
 
 
 # Note: the registration order matters.
@@ -2110,11 +2109,8 @@
 register_model_adapter(DeepseekCoderAdapter)
 register_model_adapter(DeepseekChatAdapter)
 register_model_adapter(MetaMathAdapter)
-<<<<<<< HEAD
 register_model_adapter(BagelAdapter)
-=======
 register_model_adapter(SolarAdapter)
->>>>>>> c405ed6b
 
 # After all adapters, try the default base adapter.
 register_model_adapter(BaseModelAdapter)