"""Model adapter registration."""

import math
import sys
from typing import List, Optional
import warnings

if sys.version_info >= (3, 9):
    from functools import cache
else:
    from functools import lru_cache as cache

import psutil
import torch

from transformers import (
    AutoConfig,
    AutoModel,
    AutoModelForCausalLM,
    AutoModelForSeq2SeqLM,
    AutoTokenizer,
    LlamaTokenizer,
    LlamaForCausalLM,
    T5Tokenizer,
)

from fastchat.modules.gptq import GptqConfig, load_gptq_quantized
from fastchat.conversation import Conversation, get_conv_template
from fastchat.model.compression import load_compress_model
from fastchat.model.monkey_patch_non_inplace import (
    replace_llama_attn_with_non_inplace_operations,
)
from fastchat.utils import get_gpu_memory


class BaseModelAdapter:
    """The base and the default model adapter."""

    use_fast_tokenizer = False

    def match(self, model_path: str):
        return True

    def load_model(self, model_path: str, from_pretrained_kwargs: dict):
        revision = from_pretrained_kwargs.get("revision", "main")
        tokenizer = AutoTokenizer.from_pretrained(
            model_path,
            use_fast=self.use_fast_tokenizer,
            revision=revision,
        )
        model = AutoModelForCausalLM.from_pretrained(
            model_path, low_cpu_mem_usage=True, **from_pretrained_kwargs
        )
        return model, tokenizer

    def load_compress_model(self, model_path, device, torch_dtype, revision="main"):
        return load_compress_model(
            model_path,
            device,
            torch_dtype,
            use_fast=self.use_fast_tokenizer,
            revision=revision,
        )

    def get_default_conv_template(self, model_path: str) -> Conversation:
        return get_conv_template("one_shot")


# A global registry for all model adapters
# TODO (lmzheng): make it a priority queue.
model_adapters: List[BaseModelAdapter] = []


def register_model_adapter(cls):
    """Register a model adapter."""
    model_adapters.append(cls())


@cache
def get_model_adapter(model_path: str) -> BaseModelAdapter:
    """Get a model adapter for a model_path."""
    for adapter in model_adapters:
        if adapter.match(model_path):
            return adapter
    raise ValueError(f"No valid model adapter for {model_path}")


def raise_warning_for_incompatible_cpu_offloading_configuration(
    device: str, load_8bit: bool, cpu_offloading: bool
):
    if cpu_offloading:
        if not load_8bit:
            warnings.warn(
                "The cpu-offloading feature can only be used while also using 8-bit-quantization.\n"
                "Use '--load-8bit' to enable 8-bit-quantization\n"
                "Continuing without cpu-offloading enabled\n"
            )
            return False
        if not "linux" in sys.platform:
            warnings.warn(
                "CPU-offloading is only supported on linux-systems due to the limited compatability with the bitsandbytes-package\n"
                "Continuing without cpu-offloading enabled\n"
            )
            return False
        if device != "cuda":
            warnings.warn(
                "CPU-offloading is only enabled when using CUDA-devices\n"
                "Continuing without cpu-offloading enabled\n"
            )
            return False
    return cpu_offloading


def load_model(
    model_path: str,
    device: str,
    num_gpus: int,
    max_gpu_memory: Optional[str] = None,
    load_8bit: bool = False,
    cpu_offloading: bool = False,
    gptq_config: Optional[GptqConfig] = None,
    revision: str = "main",
    debug: bool = False,
):
    """Load a model from Hugging Face."""

    # get model adapter
    adapter = get_model_adapter(model_path)

    # Handle device mapping
    cpu_offloading = raise_warning_for_incompatible_cpu_offloading_configuration(
        device, load_8bit, cpu_offloading
    )
    if device == "cpu":
        kwargs = {"torch_dtype": torch.float32}
    elif device == "cuda":
        kwargs = {"torch_dtype": torch.float16}
        if num_gpus != 1:
            kwargs["device_map"] = "auto"
            if max_gpu_memory is None:
                kwargs[
                    "device_map"
                ] = "sequential"  # This is important for not the same VRAM sizes
                available_gpu_memory = get_gpu_memory(num_gpus)
                kwargs["max_memory"] = {
                    i: str(int(available_gpu_memory[i] * 0.85)) + "GiB"
                    for i in range(num_gpus)
                }
            else:
                kwargs["max_memory"] = {i: max_gpu_memory for i in range(num_gpus)}
    elif device == "mps":
        kwargs = {"torch_dtype": torch.float16}
        # Avoid bugs in mps backend by not using in-place operations.
        replace_llama_attn_with_non_inplace_operations()
    elif device == "xpu":
        kwargs = {"torch_dtype": torch.bfloat16}
        # Try to load ipex, while it looks unused, it links into torch for xpu support
        try:
            import intel_extension_for_pytorch as ipex
        except ImportError:
            warnings.warn(
                "Intel Extension for PyTorch is not installed, but is required for xpu inference."
            )
    else:
        raise ValueError(f"Invalid device: {device}")

    if cpu_offloading:
        # raises an error on incompatible platforms
        from transformers import BitsAndBytesConfig

        if "max_memory" in kwargs:
            kwargs["max_memory"]["cpu"] = (
                str(math.floor(psutil.virtual_memory().available / 2**20)) + "Mib"
            )
        kwargs["quantization_config"] = BitsAndBytesConfig(
            load_in_8bit_fp32_cpu_offload=cpu_offloading
        )
        kwargs["load_in_8bit"] = load_8bit
    elif load_8bit:
        if num_gpus != 1:
            warnings.warn(
                "8-bit quantization is not supported for multi-gpu inference."
            )
        else:
            return adapter.load_compress_model(
                model_path=model_path,
                device=device,
                torch_dtype=kwargs["torch_dtype"],
                revision=revision,
            )
    elif gptq_config and gptq_config.wbits < 16:
        return load_gptq_quantized(
            model_path,
            gptq_config,
            device=device,
        )
    kwargs["revision"] = revision

    # Load model
    adapter = get_model_adapter(model_path)
    model, tokenizer = adapter.load_model(model_path, kwargs)

    if (device == "cuda" and num_gpus == 1 and not cpu_offloading) or device == "mps":
        model.to(device)

    elif device == "xpu":
        model.eval()
        model = model.to("xpu")
        model = torch.xpu.optimize(model, dtype=torch.bfloat16, inplace=True)

    if debug:
        print(model)

    return model, tokenizer


def get_conversation_template(model_path: str) -> Conversation:
    adapter = get_model_adapter(model_path)
    return adapter.get_default_conv_template(model_path)


def add_model_args(parser):
    parser.add_argument(
        "--model-path",
        type=str,
        default="lmsys/vicuna-7b-v1.3",
        help="The path to the weights. This can be a local folder or a Hugging Face repo ID.",
    )
    parser.add_argument(
        "--revision",
        type=str,
        default="main",
        help="Hugging Face Hub model revision identifier",
    )
    parser.add_argument(
        "--device",
        type=str,
        choices=["cpu", "cuda", "mps", "xpu"],
        default="cuda",
        help="The device type",
    )
    parser.add_argument(
        "--gpus",
        type=str,
        default=None,
        help="A single GPU like 1 or multiple GPUs like 0,2",
    )
    parser.add_argument("--num-gpus", type=int, default=1)
    parser.add_argument(
        "--max-gpu-memory",
        type=str,
        help="The maximum memory per gpu. Use a string like '13Gib'",
    )
    parser.add_argument(
        "--load-8bit", action="store_true", help="Use 8-bit quantization"
    )
    parser.add_argument(
        "--cpu-offloading",
        action="store_true",
        help="Only when using 8-bit quantization: Offload excess weights to the CPU that don't fit on the GPU",
    )
    parser.add_argument(
        "--gptq-ckpt",
        type=str,
        default=None,
        help="Load quantized model. The path to the local GPTQ checkpoint.",
    )
    parser.add_argument(
        "--gptq-wbits",
        type=int,
        default=16,
        choices=[2, 3, 4, 8, 16],
        help="#bits to use for quantization",
    )
    parser.add_argument(
        "--gptq-groupsize",
        type=int,
        default=-1,
        help="Groupsize to use for quantization; default uses full row.",
    )
    parser.add_argument(
        "--gptq-act-order",
        action="store_true",
        help="Whether to apply the activation order GPTQ heuristic",
    )


def remove_parent_directory_name(model_path):
    """Remove parent directory name."""
    if model_path[-1] == "/":
        model_path = model_path[:-1]
    return model_path.split("/")[-1]


class VicunaAdapter(BaseModelAdapter):
    "Model adapater for vicuna-v1.1"

    def match(self, model_path: str):
        return "vicuna" in model_path

    def load_model(self, model_path: str, from_pretrained_kwargs: dict):
        revision = from_pretrained_kwargs.get("revision", "main")
        tokenizer = AutoTokenizer.from_pretrained(
            model_path, use_fast=False, revision=revision
        )
        model = AutoModelForCausalLM.from_pretrained(
            model_path,
            low_cpu_mem_usage=True,
            **from_pretrained_kwargs,
        )
        self.raise_warning_for_old_weights(model)
        return model, tokenizer

    def get_default_conv_template(self, model_path: str) -> Conversation:
        if "v0" in remove_parent_directory_name(model_path):
            return get_conv_template("one_shot")
        return get_conv_template("vicuna_v1.1")

    def raise_warning_for_old_weights(self, model):
        if isinstance(model, LlamaForCausalLM) and model.model.vocab_size > 32000:
            warnings.warn(
                "\nYou are probably using the old Vicuna-v0 model, "
                "which will generate unexpected results with the "
                "current fastchat.\nYou can try one of the following methods:\n"
                "1. Upgrade your weights to the new Vicuna-v1.3: https://github.com/lm-sys/FastChat#vicuna-weights.\n"
                "2. Use the old conversation template by `python3 -m fastchat.serve.cli --model-path /path/to/vicuna-v0 --conv-template conv_one_shot`\n"
                "3. Downgrade fschat to fschat==0.1.10 (Not recommonded).\n"
            )


class T5Adapter(BaseModelAdapter):
    """The model adapter for lmsys/fastchat-t5-3b-v1.0"""

    def match(self, model_path: str):
        return "t5" in model_path

    def load_model(self, model_path: str, from_pretrained_kwargs: dict):
        revision = from_pretrained_kwargs.get("revision", "main")
        tokenizer = T5Tokenizer.from_pretrained(
            model_path, use_fast=False, revision=revision
        )
        model = AutoModelForSeq2SeqLM.from_pretrained(
            model_path, low_cpu_mem_usage=True, **from_pretrained_kwargs
        )
        return model, tokenizer


class KoalaAdapter(BaseModelAdapter):
    """The model adapter for koala"""

    def match(self, model_path: str):
        return "koala" in model_path

    def get_default_conv_template(self, model_path: str) -> Conversation:
        return get_conv_template("koala_v1")


class AlpacaAdapter(BaseModelAdapter):
    """The model adapter for alpaca"""

    def match(self, model_path: str):
        return "alpaca" in model_path.lower()

    def get_default_conv_template(self, model_path: str) -> Conversation:
        return get_conv_template("alpaca")


class ChatGLMAdapter(BaseModelAdapter):
    """The model adapter for THUDM/chatglm-6b"""

    def match(self, model_path: str):
        return "chatglm" in model_path

    def load_model(self, model_path: str, from_pretrained_kwargs: dict):
        revision = from_pretrained_kwargs.get("revision", "main")
        tokenizer = AutoTokenizer.from_pretrained(
            model_path, trust_remote_code=True, revision=revision
        )
        model = AutoModel.from_pretrained(
            model_path, trust_remote_code=True, **from_pretrained_kwargs
        )
        return model, tokenizer


class DollyV2Adapter(BaseModelAdapter):
    """The model adapter for databricks/dolly-v2-12b"""

    use_fast_tokenizer = True

    def match(self, model_path: str):
        return "dolly-v2" in model_path

    def load_model(self, model_path: str, from_pretrained_kwargs: dict):
        revision = from_pretrained_kwargs.get("revision", "main")
        tokenizer = AutoTokenizer.from_pretrained(
            model_path, use_fast=True, revision=revision
        )
        model = AutoModelForCausalLM.from_pretrained(
            model_path,
            low_cpu_mem_usage=True,
            **from_pretrained_kwargs,
        )
        # 50277 means "### End"
        tokenizer.eos_token_id = 50277
        return model, tokenizer

    def get_default_conv_template(self, model_path: str) -> Conversation:
        return get_conv_template("dolly_v2")


class OasstPythiaAdapter(BaseModelAdapter):
    """The model adapter for OpenAssistant/oasst-sft-4-pythia-12b-epoch-3.5"""

    use_fast_tokenizer = True

    def match(self, model_path: str):
        return "oasst" in model_path and "pythia" in model_path

    def get_default_conv_template(self, model_path: str) -> Conversation:
        return get_conv_template("oasst_pythia")


class StableLMAdapter(BaseModelAdapter):
    """The model adapter for StabilityAI/stablelm-tuned-alpha-7b"""

    use_fast_tokenizer = True

    def match(self, model_path: str):
        return "stablelm" in model_path

    def get_default_conv_template(self, model_path: str) -> Conversation:
        return get_conv_template("stablelm")


class MPTAdapter(BaseModelAdapter):
    """The model adapter for mosaicml/mpt-7b-chat"""

    use_fast_tokenizer = True

    def match(self, model_path: str):
        return "mpt" in model_path

    def load_model(self, model_path: str, from_pretrained_kwargs: dict):
        revision = from_pretrained_kwargs.get("revision", "main")
        model = AutoModelForCausalLM.from_pretrained(
            model_path,
            low_cpu_mem_usage=True,
            trust_remote_code=True,
            max_seq_len=8192,
            **from_pretrained_kwargs,
        )
        tokenizer = AutoTokenizer.from_pretrained(
            model_path, trust_remote_code=True, use_fast=True, revision=revision
        )
        return model, tokenizer

    def get_default_conv_template(self, model_path: str) -> Conversation:
        return get_conv_template("mpt")


class BaizeAdapter(BaseModelAdapter):
    """The model adapter for project-baize/baize-lora-7B"""

    def match(self, model_path: str):
        return "baize" in model_path

    def get_default_conv_template(self, model_path: str) -> Conversation:
        return get_conv_template("baize")


class RwkvAdapter(BaseModelAdapter):
    """The model adapter for BlinkDL/RWKV-4-Raven"""

    use_fast_tokenizer = True

    def match(self, model_path: str):
        return "RWKV-4" in model_path

    def load_model(self, model_path: str, from_pretrained_kwargs: dict):
        from fastchat.model.rwkv_model import RwkvModel

        model = RwkvModel(model_path)
        revision = from_pretrained_kwargs.get("revision", "main")
        tokenizer = AutoTokenizer.from_pretrained(
            "EleutherAI/pythia-160m", use_fast=True, revision=revision
        )
        return model, tokenizer

    def get_default_conv_template(self, model_path: str) -> Conversation:
        return get_conv_template("rwkv")


class OpenBuddyAdapter(BaseModelAdapter):
    """The model adapter for OpenBuddy/openbuddy-7b-v1.1-bf16-enc"""

    def match(self, model_path: str):
        return "openbuddy" in model_path

    def load_model(self, model_path: str, from_pretrained_kwargs: dict):
        if "-bf16" in model_path:
            from_pretrained_kwargs["torch_dtype"] = torch.bfloat16
            warnings.warn(
                "## This is a bf16(bfloat16) variant of OpenBuddy. Please make sure your GPU supports bf16."
            )
        model = LlamaForCausalLM.from_pretrained(
            model_path, low_cpu_mem_usage=True, **from_pretrained_kwargs
        )
        revision = from_pretrained_kwargs.get("revision", "main")
        tokenizer = LlamaTokenizer.from_pretrained(model_path, revision=revision)
        return model, tokenizer

    def get_default_conv_template(self, model_path: str) -> Conversation:
        return get_conv_template("openbuddy")


class PhoenixAdapter(BaseModelAdapter):
    """The model adapter for FreedomIntelligence/phoenix-inst-chat-7b"""

    use_fast_tokenizer = True

    def match(self, model_path: str):
        return "phoenix" in model_path

    def get_default_conv_template(self, model_path: str) -> Conversation:
        return get_conv_template("phoenix")


class ChatGPTAdapter(BaseModelAdapter):
    """The model adapter for ChatGPT"""

    def match(self, model_path: str):
        return model_path == "gpt-3.5-turbo" or model_path == "gpt-4"

    def load_model(self, model_path: str, from_pretrained_kwargs: dict):
        raise NotImplementedError()

    def get_default_conv_template(self, model_path: str) -> Conversation:
        return get_conv_template("chatgpt")


class ClaudeAdapter(BaseModelAdapter):
    """The model adapter for Claude"""

    def match(self, model_path: str):
        return model_path in ["claude-v1", "claude-instant-v1"]

    def load_model(self, model_path: str, from_pretrained_kwargs: dict):
        raise NotImplementedError()

    def get_default_conv_template(self, model_path: str) -> Conversation:
        return get_conv_template("claude")


class BardAdapter(BaseModelAdapter):
    """The model adapter for Bard"""

    def match(self, model_path: str):
        return model_path == "bard"

    def load_model(self, model_path: str, from_pretrained_kwargs: dict):
        raise NotImplementedError()

    def get_default_conv_template(self, model_path: str) -> Conversation:
        return get_conv_template("bard")


class PaLM2Adapter(BaseModelAdapter):
    """The model adapter for PaLM2"""

    def match(self, model_path: str):
        return model_path == "palm-2"

    def load_model(self, model_path: str, from_pretrained_kwargs: dict):
        raise NotImplementedError()

    def get_default_conv_template(self, model_path: str) -> Conversation:
        return get_conv_template("bard")


class BiLLaAdapter(BaseModelAdapter):
    """The model adapter for Neutralzz/BiLLa-7B-SFT"""

    def match(self, model_path: str):
        return "billa" in model_path.lower()

    def get_default_conv_template(self, model_path: str) -> Conversation:
        return get_conv_template("billa")


class RedPajamaINCITEAdapter(BaseModelAdapter):
    """The model adapter for togethercomputer/RedPajama-INCITE-7B-Chat"""

    def match(self, model_path: str):
        return "redpajama-incite" in model_path.lower()

    def load_model(self, model_path: str, from_pretrained_kwargs: dict):
        revision = from_pretrained_kwargs.get("revision", "main")
        tokenizer = AutoTokenizer.from_pretrained(
            model_path, revision=revision
        )  # no use_fast=False
        model = AutoModelForCausalLM.from_pretrained(
            model_path,
            low_cpu_mem_usage=True,
            **from_pretrained_kwargs,
        )
        return model, tokenizer

    def get_default_conv_template(self, model_path: str) -> Conversation:
        return get_conv_template("redpajama-incite")


class H2OGPTAdapter(BaseModelAdapter):
    """The model adapter for h2oai/h2ogpt-gm-oasst1-en-2048-open-llama-7b"""

    def match(self, model_path: str):
        return "h2ogpt" in model_path.lower()

    def get_default_conv_template(self, model_path: str) -> Conversation:
        return get_conv_template("h2ogpt")


class RobinAdapter(BaseModelAdapter):
    """The model adapter for LMFlow/Full-Robin-7b-v2"""

    def match(self, model_path: str):
        return "Robin" in model_path

    def get_default_conv_template(self, model_path: str) -> Conversation:
        return get_conv_template("Robin")


class SnoozyAdapter(BaseModelAdapter):
    """The model adapter for nomic-ai/gpt4all-13b-snoozy"""

    def match(self, model_path: str):
        return "gpt4all" in model_path and "snoozy" in model_path

    def get_default_conv_template(self, model_path: str) -> Conversation:
        return get_conv_template("snoozy")


class WizardLMAdapter(BaseModelAdapter):
    """The model adapter for WizardLM/WizardLM-13B-V1.0"""

    def match(self, model_path: str):
        return "wizardlm" in model_path.lower()

    def get_default_conv_template(self, model_path: str) -> Conversation:
        model_path = model_path.lower()
        if "13b" in model_path or "30b" in model_path:
            return get_conv_template("vicuna_v1.1")
        else:
            # TODO: use the recommended template for 7B
            # (https://huggingface.co/WizardLM/WizardLM-13B-V1.0)
            return get_conv_template("one_shot")


class ManticoreAdapter(BaseModelAdapter):
    """The model adapter for openaccess-ai-collective/manticore-13b-chat-pyg"""

    def match(self, model_path: str):
        return "manticore" in model_path.lower()

    def get_default_conv_template(self, model_path: str) -> Conversation:
        return get_conv_template("manticore")


class GuanacoAdapter(BaseModelAdapter):
    """The model adapter for timdettmers/guanaco-33b-merged"""

    def match(self, model_path: str):
        return "guanaco" in model_path

    def load_model(self, model_path: str, from_pretrained_kwargs: dict):
        revision = from_pretrained_kwargs.get("revision", "main")
        tokenizer = AutoTokenizer.from_pretrained(
            model_path, use_fast=False, revision=revision
        )
        model = AutoModelForCausalLM.from_pretrained(
            model_path, low_cpu_mem_usage=True, **from_pretrained_kwargs
        )
        # Fix a bug in tokenizer config
        tokenizer.eos_token_id = model.config.eos_token_id
        return model, tokenizer

    def get_default_conv_template(self, model_path: str) -> Conversation:
        return get_conv_template("zero_shot")


class ChangGPTAdapter(BaseModelAdapter):
    """The model adapter for lcw99/polyglot-ko-12.8b-chang-instruct-chat"""

    def match(self, model_path: str):
        print(model_path)
        return "polyglot" in model_path and "chang" in model_path

    def get_default_conv_template(self, model_path: str) -> Conversation:
        return get_conv_template("polyglot_changgpt")


class CamelAdapter(BaseModelAdapter):
    """The model adapter for camel-ai/CAMEL-13B-Combined-Data"""

    def match(self, model_path: str):
        return "camel" in model_path

    def get_default_conv_template(self, model_path: str) -> Conversation:
        return get_conv_template("vicuna_v1.1")


class FalconAdapter(BaseModelAdapter):
    """The model adapter for tiiuae/falcon-40b."""

    def match(self, model_path: str):
        return "falcon" in model_path.lower()

    def load_model(self, model_path: str, from_pretrained_kwargs: dict):
        config = AutoConfig.from_pretrained(
            model_path,
            trust_remote_code=True,
        )

        # Strongly suggest using bf16, which is recommended by the author of Falcon
        model = AutoModelForCausalLM.from_pretrained(
            model_path,
            config=config,
            low_cpu_mem_usage=True,
            trust_remote_code=True,
            **from_pretrained_kwargs,
        )
        tokenizer = AutoTokenizer.from_pretrained(model_path)
        # In Falcon tokenizer config and special config there is not any pad token
        # Setting `pad_token_id` to 9, which corresponds to special token '>>SUFFIX<<'
        tokenizer.pad_token_id = 9
        return model, tokenizer

    def get_default_conv_template(self, model_path: str) -> Conversation:
        return get_conv_template("falcon")


<<<<<<< HEAD
class TigerBotAdapter(BaseModelAdapter):
  """The model adapter for TigerResearch/tigerbot-7b-sft"""

  def match(self, model_path: str):
    return "tigerbot" in model_path.lower()

  def load_model(self, model_path: str, from_pretrained_kwargs: dict):
    revision = from_pretrained_kwargs.get("revision", "main")
    tokenizer = AutoTokenizer.from_pretrained(model_path, trust_remote_code=True, revision=revision)
    config = AutoConfig.from_pretrained(model_path, trust_remote_code=True)
    model = AutoModelForCausalLM.from_pretrained(
        model_path,
        config=config,
        trust_remote_code=True,
        low_cpu_mem_usage=True,
        **from_pretrained_kwargs
    )
    return model, tokenizer

  def get_default_conv_template(self, model_path: str) -> Conversation:
    return get_conv_template("tigerbot")
=======
class BaichuanAdapter(BaseModelAdapter):
    """The model adapter for baichuan-inc/baichuan-7B"""

    def match(self, model_path: str):
        return "baichuan" in model_path

    def load_model(self, model_path: str, from_pretrained_kwargs: dict):
        tokenizer = AutoTokenizer.from_pretrained(model_path, trust_remote_code=True)
        config = AutoConfig.from_pretrained(model_path, trust_remote_code=True)
        model = AutoModelForCausalLM.from_pretrained(
            model_path, config=config, torch_dtype=torch.float16,
            trust_remote_code=True, device_map="auto", low_cpu_mem_usage=True
        )
        return model, tokenizer

    def get_default_conv_template(self, model_path: str) -> Conversation:
        return get_conv_template("one_shot")

>>>>>>> 6b2c661a


# Note: the registration order matters.
# The one registered earlier has a higher matching priority.
register_model_adapter(VicunaAdapter)
register_model_adapter(T5Adapter)
register_model_adapter(KoalaAdapter)
register_model_adapter(AlpacaAdapter)
register_model_adapter(ChatGLMAdapter)
register_model_adapter(DollyV2Adapter)
register_model_adapter(OasstPythiaAdapter)
register_model_adapter(StableLMAdapter)
register_model_adapter(BaizeAdapter)
register_model_adapter(RwkvAdapter)
register_model_adapter(OpenBuddyAdapter)
register_model_adapter(PhoenixAdapter)
register_model_adapter(BardAdapter)
register_model_adapter(PaLM2Adapter)
register_model_adapter(ChatGPTAdapter)
register_model_adapter(ClaudeAdapter)
register_model_adapter(MPTAdapter)
register_model_adapter(BiLLaAdapter)
register_model_adapter(RedPajamaINCITEAdapter)
register_model_adapter(H2OGPTAdapter)
register_model_adapter(RobinAdapter)
register_model_adapter(SnoozyAdapter)
register_model_adapter(WizardLMAdapter)
register_model_adapter(ManticoreAdapter)
register_model_adapter(GuanacoAdapter)
register_model_adapter(CamelAdapter)
register_model_adapter(ChangGPTAdapter)
register_model_adapter(FalconAdapter)
<<<<<<< HEAD
register_model_adapter(TigerBotAdapter)
=======
register_model_adapter(BaichuanAdapter)
>>>>>>> 6b2c661a

# After all adapters, try the default base adapter.
register_model_adapter(BaseModelAdapter)<|MERGE_RESOLUTION|>--- conflicted
+++ resolved
@@ -738,7 +738,6 @@
         return get_conv_template("falcon")
 
 
-<<<<<<< HEAD
 class TigerBotAdapter(BaseModelAdapter):
   """The model adapter for TigerResearch/tigerbot-7b-sft"""
 
@@ -760,7 +759,8 @@
 
   def get_default_conv_template(self, model_path: str) -> Conversation:
     return get_conv_template("tigerbot")
-=======
+
+  
 class BaichuanAdapter(BaseModelAdapter):
     """The model adapter for baichuan-inc/baichuan-7B"""
 
@@ -779,7 +779,6 @@
     def get_default_conv_template(self, model_path: str) -> Conversation:
         return get_conv_template("one_shot")
 
->>>>>>> 6b2c661a
 
 
 # Note: the registration order matters.
@@ -812,11 +811,8 @@
 register_model_adapter(CamelAdapter)
 register_model_adapter(ChangGPTAdapter)
 register_model_adapter(FalconAdapter)
-<<<<<<< HEAD
 register_model_adapter(TigerBotAdapter)
-=======
 register_model_adapter(BaichuanAdapter)
->>>>>>> 6b2c661a
 
 # After all adapters, try the default base adapter.
 register_model_adapter(BaseModelAdapter)