"""Model adapter registration."""

import math
import os
import re
import sys
from typing import Dict, List, Optional
import warnings

if sys.version_info >= (3, 9):
    from functools import cache
else:
    from functools import lru_cache as cache

import psutil
import torch
from transformers import (
    AutoConfig,
    AutoModel,
    AutoModelForCausalLM,
    AutoModelForSeq2SeqLM,
    AutoTokenizer,
    LlamaTokenizer,
    LlamaForCausalLM,
    T5Tokenizer,
)

from fastchat.constants import CPU_ISA
from fastchat.conversation import Conversation, get_conv_template
from fastchat.model.compression import load_compress_model
from fastchat.model.llama_condense_monkey_patch import replace_llama_with_condense
from fastchat.model.model_chatglm import generate_stream_chatglm
from fastchat.model.model_codet5p import generate_stream_codet5p
from fastchat.model.model_falcon import generate_stream_falcon
from fastchat.model.model_exllama import generate_stream_exllama
from fastchat.model.model_xfastertransformer import generate_stream_xft
from fastchat.model.monkey_patch_non_inplace import (
    replace_llama_attn_with_non_inplace_operations,
)
from fastchat.modules.awq import AWQConfig, load_awq_quantized
from fastchat.modules.exllama import ExllamaConfig, load_exllama_model
from fastchat.modules.xfastertransformer import load_xft_model, XftConfig
from fastchat.modules.gptq import GptqConfig, load_gptq_quantized
from fastchat.utils import get_gpu_memory

# Check an environment variable to check if we should be sharing Peft model
# weights.  When false we treat all Peft models as separate.
peft_share_base_weights = (
    os.environ.get("PEFT_SHARE_BASE_WEIGHTS", "false").lower() == "true"
)

ANTHROPIC_MODEL_LIST = (
    "claude-1",
    "claude-2",
    "claude-2.0",
    "claude-2.1",
    "claude-instant-1",
    "claude-instant-1.2",
)

<<<<<<< HEAD
# See available Cohere models at https://docs.cohere.com/docs/models
COHERE_MODEL_LIST = (
    "command",
    "command-light",
    "command-nightly",
    "command-nightly-light",
=======
OPENAI_MODEL_LIST = (
    "gpt-3.5-turbo",
    "gpt-3.5-turbo-0301",
    "gpt-3.5-turbo-0613",
    "gpt-3.5-turbo-1106",
    "gpt-4",
    "gpt-4-0314",
    "gpt-4-0613",
    "gpt-4-turbo",
>>>>>>> eeabf52a
)


class BaseModelAdapter:
    """The base and the default model adapter."""

    use_fast_tokenizer = True

    def match(self, model_path: str):
        return True

    def load_model(self, model_path: str, from_pretrained_kwargs: dict):
        revision = from_pretrained_kwargs.get("revision", "main")
        try:
            tokenizer = AutoTokenizer.from_pretrained(
                model_path,
                use_fast=self.use_fast_tokenizer,
                revision=revision,
                trust_remote_code=True,
            )
        except TypeError:
            tokenizer = AutoTokenizer.from_pretrained(
                model_path, use_fast=False, revision=revision, trust_remote_code=True
            )
        try:
            model = AutoModelForCausalLM.from_pretrained(
                model_path,
                low_cpu_mem_usage=True,
                trust_remote_code=True,
                **from_pretrained_kwargs,
            )
        except NameError:
            model = AutoModel.from_pretrained(
                model_path,
                low_cpu_mem_usage=True,
                trust_remote_code=True,
                **from_pretrained_kwargs,
            )
        return model, tokenizer

    def load_compress_model(self, model_path, device, torch_dtype, revision="main"):
        return load_compress_model(
            model_path,
            device,
            torch_dtype,
            use_fast=self.use_fast_tokenizer,
            revision=revision,
        )

    def get_default_conv_template(self, model_path: str) -> Conversation:
        return get_conv_template("one_shot")


# A global registry for all model adapters
# TODO (lmzheng): make it a priority queue.
model_adapters: List[BaseModelAdapter] = []


def register_model_adapter(cls):
    """Register a model adapter."""
    model_adapters.append(cls())


@cache
def get_model_adapter(model_path: str) -> BaseModelAdapter:
    """Get a model adapter for a model_path."""
    model_path_basename = os.path.basename(os.path.normpath(model_path))

    # Try the basename of model_path at first
    for adapter in model_adapters:
        if adapter.match(model_path_basename) and type(adapter) != BaseModelAdapter:
            return adapter

    # Then try the full path
    for adapter in model_adapters:
        if adapter.match(model_path):
            return adapter

    raise ValueError(f"No valid model adapter for {model_path}")


def raise_warning_for_incompatible_cpu_offloading_configuration(
    device: str, load_8bit: bool, cpu_offloading: bool
):
    if cpu_offloading:
        if not load_8bit:
            warnings.warn(
                "The cpu-offloading feature can only be used while also using 8-bit-quantization.\n"
                "Use '--load-8bit' to enable 8-bit-quantization\n"
                "Continuing without cpu-offloading enabled\n"
            )
            return False
        if not "linux" in sys.platform:
            warnings.warn(
                "CPU-offloading is only supported on linux-systems due to the limited compatability with the bitsandbytes-package\n"
                "Continuing without cpu-offloading enabled\n"
            )
            return False
        if device != "cuda":
            warnings.warn(
                "CPU-offloading is only enabled when using CUDA-devices\n"
                "Continuing without cpu-offloading enabled\n"
            )
            return False
    return cpu_offloading


def load_model(
    model_path: str,
    device: str = "cuda",
    num_gpus: int = 1,
    max_gpu_memory: Optional[str] = None,
    dtype: Optional[torch.dtype] = None,
    load_8bit: bool = False,
    cpu_offloading: bool = False,
    gptq_config: Optional[GptqConfig] = None,
    awq_config: Optional[AWQConfig] = None,
    exllama_config: Optional[ExllamaConfig] = None,
    xft_config: Optional[XftConfig] = None,
    revision: str = "main",
    debug: bool = False,
):
    """Load a model from Hugging Face."""
    import accelerate

    # get model adapter
    adapter = get_model_adapter(model_path)

    # Handle device mapping
    cpu_offloading = raise_warning_for_incompatible_cpu_offloading_configuration(
        device, load_8bit, cpu_offloading
    )
    if device == "cpu":
        kwargs = {"torch_dtype": torch.float32}
        if CPU_ISA in ["avx512_bf16", "amx"]:
            try:
                import intel_extension_for_pytorch as ipex

                kwargs = {"torch_dtype": torch.bfloat16}
            except ImportError:
                warnings.warn(
                    "Intel Extension for PyTorch is not installed, it can be installed to accelerate cpu inference"
                )
    elif device == "cuda":
        kwargs = {"torch_dtype": torch.float16}
        if num_gpus != 1:
            kwargs["device_map"] = "auto"
            if max_gpu_memory is None:
                kwargs[
                    "device_map"
                ] = "sequential"  # This is important for not the same VRAM sizes
                available_gpu_memory = get_gpu_memory(num_gpus)
                kwargs["max_memory"] = {
                    i: str(int(available_gpu_memory[i] * 0.85)) + "GiB"
                    for i in range(num_gpus)
                }
            else:
                kwargs["max_memory"] = {i: max_gpu_memory for i in range(num_gpus)}
    elif device == "mps":
        kwargs = {"torch_dtype": torch.float16}
        import transformers

        version = tuple(int(v) for v in transformers.__version__.split("."))
        if version < (4, 35, 0):
            # NOTE: Recent transformers library seems to fix the mps issue, also
            # it has made some changes causing compatibility issues with our
            # original patch. So we only apply the patch for older versions.

            # Avoid bugs in mps backend by not using in-place operations.
            replace_llama_attn_with_non_inplace_operations()
    elif device == "xpu":
        kwargs = {"torch_dtype": torch.bfloat16}
        # Try to load ipex, while it looks unused, it links into torch for xpu support
        try:
            import intel_extension_for_pytorch as ipex
        except ImportError:
            warnings.warn(
                "Intel Extension for PyTorch is not installed, but is required for xpu inference."
            )
    elif device == "npu":
        kwargs = {"torch_dtype": torch.float16}
        # Try to load ipex, while it looks unused, it links into torch for xpu support
        try:
            import torch_npu
        except ImportError:
            warnings.warn("Ascend Extension for PyTorch is not installed.")
    else:
        raise ValueError(f"Invalid device: {device}")

    if cpu_offloading:
        # raises an error on incompatible platforms
        from transformers import BitsAndBytesConfig

        if "max_memory" in kwargs:
            kwargs["max_memory"]["cpu"] = (
                str(math.floor(psutil.virtual_memory().available / 2**20)) + "Mib"
            )
        kwargs["quantization_config"] = BitsAndBytesConfig(
            load_in_8bit_fp32_cpu_offload=cpu_offloading
        )
        kwargs["load_in_8bit"] = load_8bit
    elif load_8bit:
        if num_gpus != 1:
            warnings.warn(
                "8-bit quantization is not supported for multi-gpu inference."
            )
        else:
            model, tokenizer = adapter.load_compress_model(
                model_path=model_path,
                device=device,
                torch_dtype=kwargs["torch_dtype"],
                revision=revision,
            )
            if debug:
                print(model)
            return model, tokenizer
    elif awq_config and awq_config.wbits < 16:
        assert (
            awq_config.wbits == 4
        ), "Currently we only support 4-bit inference for AWQ."
        model, tokenizer = load_awq_quantized(model_path, awq_config, device)
        if num_gpus != 1:
            device_map = accelerate.infer_auto_device_map(
                model,
                max_memory=kwargs["max_memory"],
                no_split_module_classes=[
                    "OPTDecoderLayer",
                    "LlamaDecoderLayer",
                    "BloomBlock",
                    "MPTBlock",
                    "DecoderLayer",
                ],
            )
            model = accelerate.dispatch_model(
                model, device_map=device_map, offload_buffers=True
            )
        else:
            model.to(device)
        return model, tokenizer
    elif gptq_config and gptq_config.wbits < 16:
        model, tokenizer = load_gptq_quantized(model_path, gptq_config)
        if num_gpus != 1:
            device_map = accelerate.infer_auto_device_map(
                model,
                max_memory=kwargs["max_memory"],
                no_split_module_classes=["LlamaDecoderLayer"],
            )
            model = accelerate.dispatch_model(
                model, device_map=device_map, offload_buffers=True
            )
        else:
            model.to(device)
        return model, tokenizer
    elif exllama_config:
        model, tokenizer = load_exllama_model(model_path, exllama_config)
        return model, tokenizer
    elif xft_config:
        model, tokenizer = load_xft_model(model_path, xft_config)
        return model, tokenizer
    kwargs["revision"] = revision

    if dtype is not None:  # Overwrite dtype if it is provided in the arguments.
        kwargs["torch_dtype"] = dtype

    if os.environ.get("FASTCHAT_USE_MODELSCOPE", "False").lower() == "true":
        # download model from ModelScope hub,
        # lazy import so that modelscope is not required for normal use.
        try:
            from modelscope.hub.snapshot_download import snapshot_download

            if not os.path.exists(model_path):
                model_path = snapshot_download(model_id=model_path, revision=revision)
        except ImportError as e:
            warnings.warn(
                "Use model from www.modelscope.cn need pip install modelscope"
            )
            raise e

    # Load model
    model, tokenizer = adapter.load_model(model_path, kwargs)

    if (
        device == "cpu"
        and kwargs["torch_dtype"] is torch.bfloat16
        and CPU_ISA is not None
    ):
        model = ipex.optimize(model, dtype=kwargs["torch_dtype"])

    if (device == "cuda" and num_gpus == 1 and not cpu_offloading) or device in (
        "mps",
        "xpu",
        "npu",
    ):
        model.to(device)

    if device == "xpu":
        model = torch.xpu.optimize(model, dtype=kwargs["torch_dtype"], inplace=True)

    if debug:
        print(model)

    return model, tokenizer


def get_conversation_template(model_path: str) -> Conversation:
    """Get the default conversation template."""
    adapter = get_model_adapter(model_path)
    return adapter.get_default_conv_template(model_path)


def get_generate_stream_function(model: torch.nn.Module, model_path: str):
    """Get the generate_stream function for inference."""
    from fastchat.serve.inference import generate_stream

    model_type = str(type(model)).lower()
    is_peft = "peft" in model_type
    is_chatglm = "chatglm" in model_type
    is_falcon = "rwforcausallm" in model_type
    is_codet5p = "codet5p" in model_type
    is_exllama = "exllama" in model_type
    is_xft = "xft" in model_type

    if is_chatglm:
        return generate_stream_chatglm
    elif is_falcon:
        return generate_stream_falcon
    elif is_codet5p:
        return generate_stream_codet5p
    elif is_exllama:
        return generate_stream_exllama
    elif is_xft:
        return generate_stream_xft

    elif peft_share_base_weights and is_peft:
        # Return a curried stream function that loads the right adapter
        # according to the model_name available in this context.  This ensures
        # the right weights are available.
        @torch.inference_mode()
        def generate_stream_peft(
            model,
            tokenizer,
            params: Dict,
            device: str,
            context_len: int,
            stream_interval: int = 2,
            judge_sent_end: bool = False,
        ):
            model.set_adapter(model_path)
            base_model_type = str(type(model.base_model.model))
            is_chatglm = "chatglm" in base_model_type
            is_falcon = "rwforcausallm" in base_model_type
            is_codet5p = "codet5p" in base_model_type
            is_exllama = "exllama" in base_model_type
            is_xft = "xft" in base_model_type
            generate_stream_function = generate_stream
            if is_chatglm:
                generate_stream_function = generate_stream_chatglm
            elif is_falcon:
                generate_stream_function = generate_stream_falcon
            elif is_codet5p:
                generate_stream_function = generate_stream_codet5p
            elif is_exllama:
                generate_stream_function = generate_stream_exllama
            elif is_xft:
                generate_stream_function = generate_stream_xft
            for x in generate_stream_function(
                model,
                tokenizer,
                params,
                device,
                context_len,
                stream_interval,
                judge_sent_end,
            ):
                yield x

        return generate_stream_peft
    else:
        return generate_stream


def add_model_args(parser):
    parser.add_argument(
        "--model-path",
        type=str,
        default="lmsys/vicuna-7b-v1.5",
        help="The path to the weights. This can be a local folder or a Hugging Face repo ID.",
    )
    parser.add_argument(
        "--revision",
        type=str,
        default="main",
        help="Hugging Face Hub model revision identifier",
    )
    parser.add_argument(
        "--device",
        type=str,
        choices=["cpu", "cuda", "mps", "xpu", "npu"],
        default="cuda",
        help="The device type",
    )
    parser.add_argument(
        "--gpus",
        type=str,
        default=None,
        help="A single GPU like 1 or multiple GPUs like 0,2",
    )
    parser.add_argument("--num-gpus", type=int, default=1)
    parser.add_argument(
        "--max-gpu-memory",
        type=str,
        help="The maximum memory per GPU for storing model weights. Use a string like '13Gib'",
    )
    parser.add_argument(
        "--dtype",
        type=str,
        choices=["float32", "float16", "bfloat16"],
        help="Override the default dtype. If not set, it will use float16 on GPU and float32 on CPU.",
        default=None,
    )
    parser.add_argument(
        "--load-8bit", action="store_true", help="Use 8-bit quantization"
    )
    parser.add_argument(
        "--cpu-offloading",
        action="store_true",
        help="Only when using 8-bit quantization: Offload excess weights to the CPU that don't fit on the GPU",
    )
    parser.add_argument(
        "--gptq-ckpt",
        type=str,
        default=None,
        help="Used for GPTQ. The path to the local GPTQ checkpoint.",
    )
    parser.add_argument(
        "--gptq-wbits",
        type=int,
        default=16,
        choices=[2, 3, 4, 8, 16],
        help="Used for GPTQ. #bits to use for quantization",
    )
    parser.add_argument(
        "--gptq-groupsize",
        type=int,
        default=-1,
        help="Used for GPTQ. Groupsize to use for quantization; default uses full row.",
    )
    parser.add_argument(
        "--gptq-act-order",
        action="store_true",
        help="Used for GPTQ. Whether to apply the activation order GPTQ heuristic",
    )
    parser.add_argument(
        "--awq-ckpt",
        type=str,
        default=None,
        help="Used for AWQ. Load quantized model. The path to the local AWQ checkpoint.",
    )
    parser.add_argument(
        "--awq-wbits",
        type=int,
        default=16,
        choices=[4, 16],
        help="Used for AWQ. #bits to use for AWQ quantization",
    )
    parser.add_argument(
        "--awq-groupsize",
        type=int,
        default=-1,
        help="Used for AWQ. Groupsize to use for AWQ quantization; default uses full row.",
    )
    parser.add_argument(
        "--enable-exllama",
        action="store_true",
        help="Used for exllamabv2. Enable exllamaV2 inference framework.",
    )
    parser.add_argument(
        "--exllama-max-seq-len",
        type=int,
        default=4096,
        help="Used for exllamabv2. Max sequence length to use for exllamav2 framework; default 4096 sequence length.",
    )
    parser.add_argument(
        "--exllama-gpu-split",
        type=str,
        default=None,
        help="Used for exllamabv2. Comma-separated list of VRAM (in GB) to use per GPU. Example: 20,7,7",
    )
    parser.add_argument(
        "--exllama-cache-8bit",
        action="store_true",
        help="Used for exllamabv2. Use 8-bit cache to save VRAM.",
    )
    parser.add_argument(
        "--enable-xft",
        action="store_true",
        help="Used for xFasterTransformer Enable xFasterTransformer inference framework.",
    )
    parser.add_argument(
        "--xft-max-seq-len",
        type=int,
        default=4096,
        help="Used for xFasterTransformer. Max sequence length to use for xFasterTransformer framework; default 4096 sequence length.",
    )
    parser.add_argument(
        "--xft-dtype",
        type=str,
        choices=["fp16", "bf16", "int8", "bf16_fp16", "bf16_int8"],
        help="Override the default dtype. If not set, it will use bfloat16 for first token and float16 next tokens on CPU.",
        default=None,
    )


def remove_parent_directory_name(model_path):
    """Remove parent directory name."""
    if model_path[-1] == "/":
        model_path = model_path[:-1]
    return model_path.split("/")[-1]


peft_model_cache = {}


class PeftModelAdapter:
    """Loads any "peft" model and it's base model."""

    def match(self, model_path: str):
        """Accepts any model path with "peft" in the name"""
        if os.path.exists(os.path.join(model_path, "adapter_config.json")):
            return True
        return "peft" in model_path.lower()

    def load_model(self, model_path: str, from_pretrained_kwargs: dict):
        """Loads the base model then the (peft) adapter weights"""
        from peft import PeftConfig, PeftModel

        config = PeftConfig.from_pretrained(model_path)
        base_model_path = config.base_model_name_or_path
        if "peft" in base_model_path:
            raise ValueError(
                f"PeftModelAdapter cannot load a base model with 'peft' in the name: {config.base_model_name_or_path}"
            )

        # Basic proof of concept for loading peft adapters that share the base
        # weights.  This is pretty messy because Peft re-writes the underlying
        # base model and internally stores a map of adapter layers.
        # So, to make this work we:
        #  1. Cache the first peft model loaded for a given base models.
        #  2. Call `load_model` for any follow on Peft models.
        #  3. Make sure we load the adapters by the model_path.  Why? This is
        #  what's accessible during inference time.
        #  4. In get_generate_stream_function, make sure we load the right
        #  adapter before doing inference.  This *should* be safe when calls
        #  are blocked the same semaphore.
        if peft_share_base_weights:
            if base_model_path in peft_model_cache:
                model, tokenizer = peft_model_cache[base_model_path]
                # Super important: make sure we use model_path as the
                # `adapter_name`.
                model.load_adapter(model_path, adapter_name=model_path)
            else:
                base_adapter = get_model_adapter(base_model_path)
                base_model, tokenizer = base_adapter.load_model(
                    base_model_path, from_pretrained_kwargs
                )
                # Super important: make sure we use model_path as the
                # `adapter_name`.
                model = PeftModel.from_pretrained(
                    base_model, model_path, adapter_name=model_path
                )
                peft_model_cache[base_model_path] = (model, tokenizer)
            return model, tokenizer

        # In the normal case, load up the base model weights again.
        base_adapter = get_model_adapter(base_model_path)
        base_model, tokenizer = base_adapter.load_model(
            base_model_path, from_pretrained_kwargs
        )
        model = PeftModel.from_pretrained(base_model, model_path)
        return model, tokenizer

    def get_default_conv_template(self, model_path: str) -> Conversation:
        """Uses the conv template of the base model"""
        from peft import PeftConfig, PeftModel

        config = PeftConfig.from_pretrained(model_path)
        if "peft" in config.base_model_name_or_path:
            raise ValueError(
                f"PeftModelAdapter cannot load a base model with 'peft' in the name: {config.base_model_name_or_path}"
            )
        base_model_path = config.base_model_name_or_path
        base_adapter = get_model_adapter(base_model_path)
        return base_adapter.get_default_conv_template(config.base_model_name_or_path)


class VicunaAdapter(BaseModelAdapter):
    "Model adapter for Vicuna models (e.g., lmsys/vicuna-7b-v1.5)" ""

    use_fast_tokenizer = False

    def match(self, model_path: str):
        return "vicuna" in model_path.lower()

    def load_model(self, model_path: str, from_pretrained_kwargs: dict):
        revision = from_pretrained_kwargs.get("revision", "main")
        tokenizer = AutoTokenizer.from_pretrained(
            model_path, use_fast=self.use_fast_tokenizer, revision=revision
        )
        model = AutoModelForCausalLM.from_pretrained(
            model_path,
            low_cpu_mem_usage=True,
            **from_pretrained_kwargs,
        )
        self.raise_warning_for_old_weights(model)
        return model, tokenizer

    def get_default_conv_template(self, model_path: str) -> Conversation:
        if "v0" in remove_parent_directory_name(model_path):
            return get_conv_template("one_shot")
        return get_conv_template("vicuna_v1.1")

    def raise_warning_for_old_weights(self, model):
        if isinstance(model, LlamaForCausalLM) and model.model.vocab_size > 32000:
            warnings.warn(
                "\nYou are probably using the old Vicuna-v0 model, "
                "which will generate unexpected results with the "
                "current fastchat.\nYou can try one of the following methods:\n"
                "1. Upgrade your weights to the new Vicuna-v1.3: https://github.com/lm-sys/FastChat#vicuna-weights.\n"
                "2. Use the old conversation template by `python3 -m fastchat.serve.cli --model-path /path/to/vicuna-v0 --conv-template one_shot`\n"
                "3. Downgrade fschat to fschat==0.1.10 (Not recommended).\n"
            )


class AiroborosAdapter(BaseModelAdapter):
    """The model adapter for jondurbin/airoboros-*"""

    def match(self, model_path: str):
        if re.search(r"airoboros|spicyboros", model_path, re.I):
            return True
        return False

    def get_default_conv_template(self, model_path: str) -> Conversation:
        if "-3." in model_path or "-3p" in model_path:
            return get_conv_template("airoboros_v3")
        if "spicyboros" in model_path or re.search(r"-(2\.[2-9]+)", model_path):
            return get_conv_template("airoboros_v2")
        return get_conv_template("airoboros_v1")

    def load_model(self, model_path: str, from_pretrained_kwargs: dict):
        if "mpt" not in model_path.lower():
            return super().load_model(model_path, from_pretrained_kwargs)
        model = AutoModelForCausalLM.from_pretrained(
            model_path,
            low_cpu_mem_usage=True,
            trust_remote_code=True,
            max_seq_len=8192,
            **from_pretrained_kwargs,
        )
        tokenizer = AutoTokenizer.from_pretrained(
            model_path, trust_remote_code=True, use_fast=True
        )
        return model, tokenizer


class LongChatAdapter(BaseModelAdapter):
    "Model adapter for LongChat models (e.g., lmsys/longchat-7b-16k)."

    use_fast_tokenizer = False

    def match(self, model_path: str):
        return "longchat" in model_path.lower()

    def load_model(self, model_path: str, from_pretrained_kwargs: dict):
        revision = from_pretrained_kwargs.get("revision", "main")

        # Apply monkey patch, TODO(Dacheng): Add flash attention support
        config = AutoConfig.from_pretrained(model_path, revision=revision)
        replace_llama_with_condense(config.rope_scaling["factor"])

        tokenizer = AutoTokenizer.from_pretrained(
            model_path, use_fast=self.use_fast_tokenizer, revision=revision
        )
        model = AutoModelForCausalLM.from_pretrained(
            model_path,
            low_cpu_mem_usage=True,
            **from_pretrained_kwargs,
        )
        return model, tokenizer

    def get_default_conv_template(self, model_path: str) -> Conversation:
        return get_conv_template("vicuna_v1.1")


class GoogleT5Adapter(BaseModelAdapter):
    """The model adapter for google/Flan based models, such as Salesforce/codet5p-6b, lmsys/fastchat-t5-3b-v1.0, flan-t5-*, flan-ul2"""

    def match(self, model_path: str):
        return any(
            model_str in model_path.lower()
            for model_str in ["flan-", "fastchat-t5", "codet5p"]
        )

    def load_model(self, model_path: str, from_pretrained_kwargs: dict):
        revision = from_pretrained_kwargs.get("revision", "main")
        tokenizer = T5Tokenizer.from_pretrained(model_path, revision=revision)
        model = AutoModelForSeq2SeqLM.from_pretrained(
            model_path,
            low_cpu_mem_usage=True,
            trust_remote_code=True,
            **from_pretrained_kwargs,
        )
        return model, tokenizer


class KoalaAdapter(BaseModelAdapter):
    """The model adapter for Koala"""

    use_fast_tokenizer = False

    def match(self, model_path: str):
        return "koala" in model_path.lower()

    def get_default_conv_template(self, model_path: str) -> Conversation:
        return get_conv_template("koala_v1")


class AlpacaAdapter(BaseModelAdapter):
    """The model adapter for Alpaca"""

    use_fast_tokenizer = False

    def match(self, model_path: str):
        return "alpaca" in model_path.lower()

    def get_default_conv_template(self, model_path: str) -> Conversation:
        return get_conv_template("alpaca")


class ChatGLMAdapter(BaseModelAdapter):
    """The model adapter for THUDM/chatglm-6b, THUDM/chatglm2-6b"""

    def match(self, model_path: str):
        return "chatglm" in model_path.lower()

    def load_model(self, model_path: str, from_pretrained_kwargs: dict):
        revision = from_pretrained_kwargs.get("revision", "main")
        if "chatglm3" in model_path.lower():
            tokenizer = AutoTokenizer.from_pretrained(
                model_path,
                encode_special_tokens=True,
                trust_remote_code=True,
                revision=revision,
            )
        else:
            tokenizer = AutoTokenizer.from_pretrained(
                model_path, trust_remote_code=True, revision=revision
            )
        model = AutoModel.from_pretrained(
            model_path, trust_remote_code=True, **from_pretrained_kwargs
        )
        return model, tokenizer

    def get_default_conv_template(self, model_path: str) -> Conversation:
        model_path = model_path.lower()
        if "chatglm2" in model_path.lower():
            return get_conv_template("chatglm2")
        if "chatglm3" in model_path.lower():
            return get_conv_template("chatglm3")
        return get_conv_template("chatglm")


class CodeGeexAdapter(BaseModelAdapter):
    """The model adapter for THUDM/codegeex-6b, THUDM/codegeex2-6b"""

    def match(self, model_path: str):
        return "codegeex" in model_path.lower()

    def load_model(self, model_path: str, from_pretrained_kwargs: dict):
        revision = from_pretrained_kwargs.get("revision", "main")
        tokenizer = AutoTokenizer.from_pretrained(
            model_path, trust_remote_code=True, revision=revision
        )
        model = AutoModel.from_pretrained(
            model_path, trust_remote_code=True, **from_pretrained_kwargs
        )
        return model, tokenizer

    def get_default_conv_template(self, model_path: str) -> Conversation:
        return get_conv_template("codegeex")


class DollyV2Adapter(BaseModelAdapter):
    """The model adapter for databricks/dolly-v2-12b"""

    def match(self, model_path: str):
        return "dolly-v2" in model_path.lower()

    def load_model(self, model_path: str, from_pretrained_kwargs: dict):
        revision = from_pretrained_kwargs.get("revision", "main")
        tokenizer = AutoTokenizer.from_pretrained(model_path, revision=revision)
        model = AutoModelForCausalLM.from_pretrained(
            model_path,
            low_cpu_mem_usage=True,
            **from_pretrained_kwargs,
        )
        # 50277 means "### End"
        tokenizer.eos_token_id = 50277
        model.config.eos_token_id = tokenizer.eos_token_id
        model.config.pad_token_id = tokenizer.pad_token_id
        return model, tokenizer

    def get_default_conv_template(self, model_path: str) -> Conversation:
        return get_conv_template("dolly_v2")


class OasstPythiaAdapter(BaseModelAdapter):
    """The model adapter for OpenAssistant/oasst-sft-4-pythia-12b-epoch-3.5"""

    def match(self, model_path: str):
        model_path = model_path.lower()
        return "oasst" in model_path and "pythia" in model_path

    def get_default_conv_template(self, model_path: str) -> Conversation:
        return get_conv_template("oasst_pythia")

    def load_model(self, model_path: str, from_pretrained_kwargs: dict):
        model, tokenizer = super().load_model(model_path, from_pretrained_kwargs)
        model.config.eos_token_id = tokenizer.eos_token_id
        model.config.pad_token_id = tokenizer.pad_token_id
        return model, tokenizer


class OasstLLaMAAdapter(BaseModelAdapter):
    """The model adapter for OpenAssistant/oasst-sft-7-llama-30b"""

    use_fast_tokenizer = False

    def match(self, model_path: str):
        model_path = model_path.lower()
        if "openassistant-sft-7-llama-30b-hf" in model_path:
            return True
        return "oasst" in model_path and "pythia" not in model_path

    def get_default_conv_template(self, model_path: str) -> Conversation:
        return get_conv_template("oasst_llama")


class OpenChat35Adapter(BaseModelAdapter):
    """The model adapter for OpenChat 3.5 (e.g. openchat/openchat_3.5)"""

    def match(self, model_path: str):
        if "openchat" in model_path.lower() and "3.5" in model_path.lower():
            return True
        elif "starling-lm" in model_path.lower():
            return True
        return False

    def get_default_conv_template(self, model_path: str) -> Conversation:
        return get_conv_template("openchat_3.5")


class TenyxChatAdapter(BaseModelAdapter):
    """The model adapter for TenyxChat (e.g. tenyx/TenyxChat-7B-v1)"""

    def match(self, model_path: str):
        return "tenyxchat" in model_path.lower()

    def get_default_conv_template(self, model_path: str) -> Conversation:
        return get_conv_template("tenyxchat")


class PythiaAdapter(BaseModelAdapter):
    """The model adapter for any EleutherAI/pythia model"""

    def match(self, model_path: str):
        return "pythia" in model_path.lower()

    def load_model(self, model_path: str, from_pretrained_kwargs: dict):
        model, tokenizer = super().load_model(model_path, from_pretrained_kwargs)
        model.config.eos_token_id = tokenizer.eos_token_id
        model.config.pad_token_id = tokenizer.pad_token_id
        return model, tokenizer


class StableLMAdapter(BaseModelAdapter):
    """The model adapter for StabilityAI/stablelm-tuned-alpha-7b"""

    def match(self, model_path: str):
        return "stablelm" in model_path.lower()

    def get_default_conv_template(self, model_path: str) -> Conversation:
        return get_conv_template("stablelm")


class MPTAdapter(BaseModelAdapter):
    """The model adapter for MPT series (mosaicml/mpt-7b-chat, mosaicml/mpt-30b-chat)"""

    def match(self, model_path: str):
        model_path = model_path.lower()
        return "mpt" in model_path and not "airoboros" in model_path

    def load_model(self, model_path: str, from_pretrained_kwargs: dict):
        revision = from_pretrained_kwargs.get("revision", "main")
        model = AutoModelForCausalLM.from_pretrained(
            model_path,
            low_cpu_mem_usage=True,
            trust_remote_code=True,
            max_seq_len=8192,
            **from_pretrained_kwargs,
        )
        tokenizer = AutoTokenizer.from_pretrained(
            model_path, trust_remote_code=True, revision=revision
        )
        model.config.eos_token_id = tokenizer.eos_token_id
        model.config.pad_token_id = tokenizer.pad_token_id
        return model, tokenizer

    def get_default_conv_template(self, model_path: str) -> Conversation:
        model_path = model_path.lower()
        if "mpt-7b-chat" in model_path:
            return get_conv_template("mpt-7b-chat")
        elif "mpt-30b-chat" in model_path:
            return get_conv_template("mpt-30b-chat")
        elif "mpt-30b-instruct" in model_path:
            return get_conv_template("mpt-30b-instruct")
        else:
            print(
                "Warning: Loading base MPT model with `zero_shot` conversation configuration.  "
                "If this is not desired, inspect model configurations and names."
            )
            return get_conv_template("zero_shot")


class BaizeAdapter(BaseModelAdapter):
    """The model adapter for project-baize/baize-v2-7b"""

    use_fast_tokenizer = False

    def match(self, model_path: str):
        return "baize" in model_path.lower()

    def get_default_conv_template(self, model_path: str) -> Conversation:
        return get_conv_template("baize")


class RwkvAdapter(BaseModelAdapter):
    """The model adapter for BlinkDL/RWKV-4-Raven"""

    def match(self, model_path: str):
        return "rwkv-4" in model_path.lower()

    def load_model(self, model_path: str, from_pretrained_kwargs: dict):
        from fastchat.model.rwkv_model import RwkvModel

        model = RwkvModel(model_path)
        revision = from_pretrained_kwargs.get("revision", "main")
        tokenizer = AutoTokenizer.from_pretrained(
            "EleutherAI/pythia-160m", revision=revision
        )
        return model, tokenizer

    def get_default_conv_template(self, model_path: str) -> Conversation:
        return get_conv_template("rwkv")


class OpenBuddyAdapter(BaseModelAdapter):
    """The model adapter for OpenBuddy/openbuddy-7b-v1.1-bf16-enc"""

    use_fast_tokenizer = False

    def match(self, model_path: str):
        return "openbuddy" in model_path.lower()

    def get_default_conv_template(self, model_path: str) -> Conversation:
        return get_conv_template("openbuddy")


class PhoenixAdapter(BaseModelAdapter):
    """The model adapter for FreedomIntelligence/phoenix-inst-chat-7b"""

    def match(self, model_path: str):
        return "phoenix" in model_path.lower()

    def get_default_conv_template(self, model_path: str) -> Conversation:
        return get_conv_template("phoenix")


class ReaLMAdapter(BaseModelAdapter):
    """The model adapter for FreedomIntelligence/ReaLM-7b"""

    def match(self, model_path: str):
        return "ReaLM" in model_path

    def load_model(self, model_path: str, from_pretrained_kwargs: dict):
        tokenizer = AutoTokenizer.from_pretrained(model_path, use_fast=True)
        model = AutoModelForCausalLM.from_pretrained(
            model_path, low_cpu_mem_usage=True, **from_pretrained_kwargs
        )
        return model, tokenizer

    def get_default_conv_template(self, model_path: str) -> Conversation:
        return get_conv_template("ReaLM-7b-v1")


class ChatGPTAdapter(BaseModelAdapter):
    """The model adapter for ChatGPT"""

    def match(self, model_path: str):
        return model_path in OPENAI_MODEL_LIST

    def load_model(self, model_path: str, from_pretrained_kwargs: dict):
        raise NotImplementedError()

    def get_default_conv_template(self, model_path: str) -> Conversation:
        return get_conv_template("chatgpt")


class AzureOpenAIAdapter(BaseModelAdapter):
    """The model adapter for Azure OpenAI"""

    def match(self, model_path: str):
        return model_path in ("azure-gpt-35-turbo", "azure-gpt-4")

    def load_model(self, model_path: str, from_pretrained_kwargs: dict):
        raise NotImplementedError()

    def get_default_conv_template(self, model_path: str) -> Conversation:
        return get_conv_template("chatgpt")


class PplxAIAdapter(BaseModelAdapter):
    """The model adapter for Perplexity AI"""

    def match(self, model_path: str):
        return model_path in (
            "pplx-7b-online",
            "pplx-70b-online",
        )

    def load_model(self, model_path: str, from_pretrained_kwargs: dict):
        raise NotImplementedError()

    def get_default_conv_template(self, model_path: str) -> Conversation:
        return get_conv_template("pplxai")


class ClaudeAdapter(BaseModelAdapter):
    """The model adapter for Claude"""

    def match(self, model_path: str):
        return model_path in ANTHROPIC_MODEL_LIST

    def load_model(self, model_path: str, from_pretrained_kwargs: dict):
        raise NotImplementedError()

    def get_default_conv_template(self, model_path: str) -> Conversation:
        return get_conv_template("claude")


class CohereAdapter(BaseModelAdapter):
    """The model adapter for Cohere"""

    def match(self, model_path: str):
        return model_path in COHERE_MODEL_LIST

    def load_model(self, model_path: str, from_pretrained_kwargs: dict):
        raise NotImplementedError()

    def get_default_conv_template(self, model_path: str) -> Conversation:
        return get_conv_template("cohere")


class BardAdapter(BaseModelAdapter):
    """The model adapter for Bard"""

    def match(self, model_path: str):
        return model_path == "bard"

    def load_model(self, model_path: str, from_pretrained_kwargs: dict):
        raise NotImplementedError()

    def get_default_conv_template(self, model_path: str) -> Conversation:
        return get_conv_template("bard")


class PaLM2Adapter(BaseModelAdapter):
    """The model adapter for PaLM2"""

    def match(self, model_path: str):
        return model_path == "palm-2"

    def load_model(self, model_path: str, from_pretrained_kwargs: dict):
        raise NotImplementedError()

    def get_default_conv_template(self, model_path: str) -> Conversation:
        return get_conv_template("bard")


class GeminiAdapter(BaseModelAdapter):
    """The model adapter for Gemini"""

    def match(self, model_path: str):
        return model_path in ["gemini-pro"]

    def load_model(self, model_path: str, from_pretrained_kwargs: dict):
        raise NotImplementedError()

    def get_default_conv_template(self, model_path: str) -> Conversation:
        return get_conv_template("bard")


class BiLLaAdapter(BaseModelAdapter):
    """The model adapter for Neutralzz/BiLLa-7B-SFT"""

    def match(self, model_path: str):
        return "billa" in model_path.lower()

    def get_default_conv_template(self, model_path: str) -> Conversation:
        return get_conv_template("billa")


class RedPajamaINCITEAdapter(BaseModelAdapter):
    """The model adapter for togethercomputer/RedPajama-INCITE-7B-Chat"""

    def match(self, model_path: str):
        return "redpajama-incite" in model_path.lower()

    def load_model(self, model_path: str, from_pretrained_kwargs: dict):
        revision = from_pretrained_kwargs.get("revision", "main")
        tokenizer = AutoTokenizer.from_pretrained(model_path, revision=revision)
        model = AutoModelForCausalLM.from_pretrained(
            model_path,
            low_cpu_mem_usage=True,
            **from_pretrained_kwargs,
        )
        return model, tokenizer

    def get_default_conv_template(self, model_path: str) -> Conversation:
        return get_conv_template("redpajama-incite")


class H2OGPTAdapter(BaseModelAdapter):
    """The model adapter for h2oai/h2ogpt-gm-oasst1-en-2048-open-llama-7b"""

    use_fast_tokenizer = False

    def match(self, model_path: str):
        return "h2ogpt" in model_path.lower()

    def get_default_conv_template(self, model_path: str) -> Conversation:
        return get_conv_template("h2ogpt")


class RobinAdapter(BaseModelAdapter):
    """The model adapter for LMFlow/Full-Robin-7b-v2"""

    use_fast_tokenizer = False

    def match(self, model_path: str):
        return "robin" in model_path.lower()

    def get_default_conv_template(self, model_path: str) -> Conversation:
        return get_conv_template("Robin")


class SnoozyAdapter(BaseModelAdapter):
    """The model adapter for nomic-ai/gpt4all-13b-snoozy"""

    use_fast_tokenizer = False

    def match(self, model_path: str):
        model_path = model_path.lower()
        return "gpt4all" in model_path and "snoozy" in model_path

    def get_default_conv_template(self, model_path: str) -> Conversation:
        return get_conv_template("snoozy")


class WizardLMAdapter(BaseModelAdapter):
    """The model adapter for WizardLM/WizardLM-13B-V1.0"""

    use_fast_tokenizer = False

    def match(self, model_path: str):
        return "wizardlm" in model_path.lower()

    def get_default_conv_template(self, model_path: str) -> Conversation:
        model_path = model_path.lower()
        if "13b" in model_path or "30b" in model_path or "70b" in model_path:
            return get_conv_template("vicuna_v1.1")
        else:
            # TODO: use the recommended template for 7B
            # (https://huggingface.co/WizardLM/WizardLM-13B-V1.0)
            return get_conv_template("one_shot")


class ManticoreAdapter(BaseModelAdapter):
    """The model adapter for openaccess-ai-collective/manticore-13b-chat-pyg"""

    use_fast_tokenizer = False

    def match(self, model_path: str):
        return "manticore" in model_path.lower()

    def get_default_conv_template(self, model_path: str) -> Conversation:
        return get_conv_template("manticore")


class GuanacoAdapter(BaseModelAdapter):
    """The model adapter for timdettmers/guanaco-33b-merged"""

    use_fast_tokenizer = False

    def match(self, model_path: str):
        return "guanaco" in model_path.lower()

    def load_model(self, model_path: str, from_pretrained_kwargs: dict):
        revision = from_pretrained_kwargs.get("revision", "main")
        tokenizer = AutoTokenizer.from_pretrained(
            model_path, use_fast=self.use_fast_tokenizer, revision=revision
        )
        model = AutoModelForCausalLM.from_pretrained(
            model_path, low_cpu_mem_usage=True, **from_pretrained_kwargs
        )
        # Fix a bug in tokenizer config
        tokenizer.eos_token_id = model.config.eos_token_id
        return model, tokenizer

    def get_default_conv_template(self, model_path: str) -> Conversation:
        return get_conv_template("zero_shot")


class ChangGPTAdapter(BaseModelAdapter):
    """The model adapter for lcw99/polyglot-ko-12.8b-chang-instruct-chat"""

    def match(self, model_path: str):
        model_path = model_path.lower()
        return "polyglot" in model_path and "chang" in model_path

    def get_default_conv_template(self, model_path: str) -> Conversation:
        return get_conv_template("polyglot_changgpt")


class CamelAdapter(BaseModelAdapter):
    """The model adapter for camel-ai/CAMEL-13B-Combined-Data"""

    use_fast_tokenizer = False

    def match(self, model_path: str):
        return "camel" in model_path.lower()

    def get_default_conv_template(self, model_path: str) -> Conversation:
        return get_conv_template("vicuna_v1.1")


class TuluAdapter(BaseModelAdapter):
    """The model adapter for allenai/tulu-30b"""

    use_fast_tokenizer = False

    def match(self, model_path: str):
        return "tulu" in model_path.lower()

    def get_default_conv_template(self, model_path: str) -> Conversation:
        return get_conv_template("tulu")


class FalconAdapter(BaseModelAdapter):
    """The model adapter for tiiuae/falcon-40b"""

    def match(self, model_path: str):
        return "falcon" in model_path.lower() and "chat" not in model_path.lower()

    def load_model(self, model_path: str, from_pretrained_kwargs: dict):
        revision = from_pretrained_kwargs.get("revision", "main")
        # Strongly suggest using bf16, which is recommended by the author of Falcon
        tokenizer = AutoTokenizer.from_pretrained(model_path, revision=revision)
        model = AutoModelForCausalLM.from_pretrained(
            model_path,
            low_cpu_mem_usage=True,
            trust_remote_code=True,
            **from_pretrained_kwargs,
        )
        # In Falcon tokenizer config and special config there is not any pad token
        # Setting `pad_token_id` to 9, which corresponds to special token '>>SUFFIX<<'
        tokenizer.pad_token_id = 9
        return model, tokenizer

    def get_default_conv_template(self, model_path: str) -> Conversation:
        return get_conv_template("falcon")


class FalconChatAdapter(BaseModelAdapter):
    def match(self, model_path: str):
        return "falcon" in model_path.lower() and "chat" in model_path.lower()

    def get_default_conv_template(self, model_path: str) -> Conversation:
        return get_conv_template("falcon-chat")


class TigerBotAdapter(BaseModelAdapter):
    """The model adapter for TigerResearch/tigerbot-7b-sft"""

    def match(self, model_path: str):
        return "tigerbot" in model_path.lower()

    def load_model(self, model_path: str, from_pretrained_kwargs: dict):
        revision = from_pretrained_kwargs.get("revision", "main")
        tokenizer = AutoTokenizer.from_pretrained(
            model_path,
            trust_remote_code=True,
            revision=revision,
        )
        model = AutoModelForCausalLM.from_pretrained(
            model_path,
            trust_remote_code=True,
            low_cpu_mem_usage=True,
            **from_pretrained_kwargs,
        )
        return model, tokenizer

    def get_default_conv_template(self, model_path: str) -> Conversation:
        return get_conv_template("tigerbot")


class BaichuanAdapter(BaseModelAdapter):
    """The model adapter for Baichuan models (e.g., baichuan-inc/Baichuan-7B)"""

    def match(self, model_path: str):
        return "baichuan" in model_path.lower()

    def load_model(self, model_path: str, from_pretrained_kwargs: dict):
        revision = from_pretrained_kwargs.get("revision", "main")
        tokenizer = AutoTokenizer.from_pretrained(
            model_path, trust_remote_code=True, revision=revision
        )
        model = AutoModelForCausalLM.from_pretrained(
            model_path,
            trust_remote_code=True,
            low_cpu_mem_usage=True,
            **from_pretrained_kwargs,
        )
        return model, tokenizer

    def get_default_conv_template(self, model_path: str) -> Conversation:
        # for Baichuan-13B-Chat
        if "chat" in model_path.lower():
            if "baichuan2" in model_path.lower():
                return get_conv_template("baichuan2-chat")
            return get_conv_template("baichuan-chat")
        return get_conv_template("zero_shot")


class XGenAdapter(BaseModelAdapter):
    """The model adapter for Salesforce/xgen-7b"""

    def match(self, model_path: str):
        return "xgen" in model_path.lower()

    def load_model(self, model_path: str, from_pretrained_kwargs: dict):
        revision = from_pretrained_kwargs.get("revision", "main")
        model = AutoModelForCausalLM.from_pretrained(
            model_path,
            low_cpu_mem_usage=True,
            trust_remote_code=True,
            **from_pretrained_kwargs,
        )
        tokenizer = AutoTokenizer.from_pretrained(
            model_path, trust_remote_code=True, revision=revision
        )
        model.config.eos_token_id = 50256
        return model, tokenizer

    def get_default_conv_template(self, model_path: str) -> Conversation:
        return get_conv_template("xgen")


class NousHermesAdapter(BaseModelAdapter):
    """The model adapter for NousResearch/Nous-Hermes-13b"""

    use_fast_tokenizer = False

    def match(self, model_path: str):
        return "nous-hermes" in model_path.lower()

    def get_default_conv_template(self, model_path: str) -> Conversation:
        return get_conv_template("alpaca")


class InternLMChatAdapter(BaseModelAdapter):
    """The model adapter for internlm/internlm-chat-7b"""

    def match(self, model_path: str):
        return "internlm" in model_path.lower()

    def load_model(self, model_path: str, from_pretrained_kwargs: dict):
        revision = from_pretrained_kwargs.get("revision", "main")
        model = AutoModelForCausalLM.from_pretrained(
            model_path,
            low_cpu_mem_usage=True,
            trust_remote_code=True,
            **from_pretrained_kwargs,
        )
        model = model.eval()
        if "8k" in model_path.lower():
            model.config.max_sequence_length = 8192
        tokenizer = AutoTokenizer.from_pretrained(
            model_path, trust_remote_code=True, revision=revision
        )
        return model, tokenizer

    def get_default_conv_template(self, model_path: str) -> Conversation:
        return get_conv_template("internlm-chat")


class StarChatAdapter(BaseModelAdapter):
    """The model adapter for HuggingFaceH4/starchat-beta"""

    def match(self, model_path: str):
        return "starchat" in model_path.lower()

    def get_default_conv_template(self, model_path: str) -> Conversation:
        return get_conv_template("starchat")


class MistralAdapter(BaseModelAdapter):
    """The model adapter for Mistral AI models"""

    def match(self, model_path: str):
        return "mistral" in model_path.lower() or "mixtral" in model_path.lower()

    def load_model(self, model_path: str, from_pretrained_kwargs: dict):
        model, tokenizer = super().load_model(model_path, from_pretrained_kwargs)
        model.config.eos_token_id = tokenizer.eos_token_id
        model.config.pad_token_id = tokenizer.pad_token_id
        return model, tokenizer

    def get_default_conv_template(self, model_path: str) -> Conversation:
        return get_conv_template("mistral")


class Llama2Adapter(BaseModelAdapter):
    """The model adapter for Llama-2 (e.g., meta-llama/Llama-2-7b-hf)"""

    def match(self, model_path: str):
        return "llama-2" in model_path.lower()

    def load_model(self, model_path: str, from_pretrained_kwargs: dict):
        model, tokenizer = super().load_model(model_path, from_pretrained_kwargs)
        model.config.eos_token_id = tokenizer.eos_token_id
        model.config.pad_token_id = tokenizer.pad_token_id
        return model, tokenizer

    def get_default_conv_template(self, model_path: str) -> Conversation:
        return get_conv_template("llama-2")


class CuteGPTAdapter(BaseModelAdapter):
    """The model adapter for CuteGPT"""

    def match(self, model_path: str):
        return "cutegpt" in model_path.lower()

    def load_model(self, model_path: str, from_pretrained_kwargs: dict):
        tokenizer = LlamaTokenizer.from_pretrained(model_path)
        model = AutoModelForCausalLM.from_pretrained(
            model_path, low_cpu_mem_usage=True, **from_pretrained_kwargs
        )
        tokenizer.eos_token_id = tokenizer.convert_tokens_to_ids("<end>")
        model.config.eos_token_id = tokenizer.eos_token_id
        model.config.pad_token_id = tokenizer.eos_token_id
        return model, tokenizer

    def get_default_conv_template(self, model_path: str) -> Conversation:
        return get_conv_template("cutegpt")


class OpenOrcaAdapter(BaseModelAdapter):
    """Model adapter for Open-Orca models which may use different prompt templates
    - (e.g. Open-Orca/OpenOrcaxOpenChat-Preview2-13B, Open-Orca/Mistral-7B-OpenOrca)
    - `OpenOrcaxOpenChat-Preview2-13B` uses their "OpenChat Llama2 V1" prompt template.
        - [Open-Orca/OpenOrcaxOpenChat-Preview2-13B #Prompt Template](https://huggingface.co/Open-Orca/OpenOrcaxOpenChat-Preview2-13B#prompt-template)
    - `Mistral-7B-OpenOrca` uses the [OpenAI's Chat Markup Language (ChatML)](https://github.com/openai/openai-python/blob/main/chatml.md)
        format, with <|im_start|> and <|im_end|> tokens added to support this.
        - [Open-Orca/Mistral-7B-OpenOrca #Prompt Template](https://huggingface.co/Open-Orca/Mistral-7B-OpenOrca#prompt-template)
    """

    use_fast_tokenizer = False

    def match(self, model_path: str):
        return (
            "mistral-7b-openorca" in model_path.lower()
            or "openorca" in model_path.lower()
        )

    def load_model(self, model_path: str, from_pretrained_kwargs: dict):
        revision = from_pretrained_kwargs.get("revision", "main")
        tokenizer = AutoTokenizer.from_pretrained(
            model_path, use_fast=self.use_fast_tokenizer, revision=revision
        )
        model = AutoModelForCausalLM.from_pretrained(
            model_path,
            low_cpu_mem_usage=True,
            **from_pretrained_kwargs,
        ).eval()
        return model, tokenizer

    def get_default_conv_template(self, model_path: str) -> Conversation:
        if "mistral-7b-openorca" in model_path.lower():
            return get_conv_template("mistral-7b-openorca")
        return get_conv_template("open-orca")


class DolphinAdapter(OpenOrcaAdapter):
    """Model adapter for ehartford/dolphin-2.2.1-mistral-7b"""

    def match(self, model_path: str):
        return "dolphin" in model_path.lower() and "mistral" in model_path.lower()

    def get_default_conv_template(self, model_path: str) -> Conversation:
        return get_conv_template("dolphin-2.2.1-mistral-7b")


class Hermes2Adapter(BaseModelAdapter):
    """Model adapter for teknium/OpenHermes-2.5-Mistral-7B and teknium/OpenHermes-2-Mistral-7B models"""

    use_fast_tokenizer = False

    def match(self, model_path: str):
        return any(
            model_str in model_path.lower()
            for model_str in ["openhermes-2.5-mistral-7b", "openhermes-2-mistral-7b"]
        )

    def load_model(self, model_path: str, from_pretrained_kwargs: dict):
        revision = from_pretrained_kwargs.get("revision", "main")
        tokenizer = AutoTokenizer.from_pretrained(
            model_path, use_fast=self.use_fast_tokenizer, revision=revision
        )
        model = AutoModelForCausalLM.from_pretrained(
            model_path,
            low_cpu_mem_usage=True,
            **from_pretrained_kwargs,
        ).eval()
        return model, tokenizer

    def get_default_conv_template(self, model_path: str) -> Conversation:
        return get_conv_template("OpenHermes-2.5-Mistral-7B")


class NousHermes2MixtralAdapter(BaseModelAdapter):
    """Model adapter for NousResearch/Nous-Hermes-2-Mixtral-8x7B-DPO model"""

    def match(self, model_path: str):
        return any(
            model_str in model_path.lower()
            for model_str in [
                "nous-hermes-2-mixtral-8x7b-dpo",
                "nous-hermes-2-mixtral-8x7b-sft",
            ]
        )

    def get_default_conv_template(self, model_path: str) -> Conversation:
        return get_conv_template("Nous-Hermes-2-Mixtral-8x7B-DPO")


class WizardCoderAdapter(BaseModelAdapter):
    """The model adapter for WizardCoder (e.g., WizardLM/WizardCoder-Python-34B-V1.0)"""

    use_fast_tokenizer = False

    def match(self, model_path: str):
        return "wizardcoder" in model_path.lower()

    def get_default_conv_template(self, model_path: str) -> Conversation:
        # Same as Alpaca, see :
        # https://github.com/nlpxucan/WizardLM/blob/main/WizardCoder/src/inference_wizardcoder.py#L60
        return get_conv_template("alpaca")


class QwenChatAdapter(BaseModelAdapter):
    """The model adapter for Qwen/Qwen-7B-Chat
    To run this model, you need to ensure additional flash attention installation:
    ``` bash
    git clone https://github.com/Dao-AILab/flash-attention
    cd flash-attention && pip install .
    pip install csrc/layer_norm
    pip install csrc/rotary
    ```

    Since from 2.0, the following change happened
    - `flash_attn_unpadded_func` -> `flash_attn_varlen_func`
    - `flash_attn_unpadded_qkvpacked_func` -> `flash_attn_varlen_qkvpacked_func`
    - `flash_attn_unpadded_kvpacked_func` -> `flash_attn_varlen_kvpacked_func`
    You may need to revise the code in: https://huggingface.co/Qwen/Qwen-7B-Chat/blob/main/modeling_qwen.py#L69
    to from flash_attn.flash_attn_interface import flash_attn_varlen_func as flash_attn_unpadded_func
    """

    def match(self, model_path: str):
        return "qwen" in model_path.lower()

    def float_set(self, config, option):
        config.bf16 = False
        config.fp16 = False
        config.fp32 = False

        if option == "bf16":
            config.bf16 = True
        elif option == "fp16":
            config.fp16 = True
        elif option == "fp32":
            config.fp32 = True
        else:
            print("Invalid option. Please choose one from 'bf16', 'fp16' and 'fp32'.")

    def load_model(self, model_path: str, from_pretrained_kwargs: dict):
        from transformers.generation import GenerationConfig

        revision = from_pretrained_kwargs.get("revision", "main")
        config = AutoConfig.from_pretrained(
            model_path,
            trust_remote_code=True,
        )
        # NOTE: if you use the old version of model file, please remove the comments below
        # config.use_flash_attn = False
        self.float_set(config, "fp16")
        generation_config = GenerationConfig.from_pretrained(
            model_path, trust_remote_code=True
        )
        model = AutoModelForCausalLM.from_pretrained(
            model_path,
            config=config,
            low_cpu_mem_usage=True,
            trust_remote_code=True,
            **from_pretrained_kwargs,
        ).eval()
        if hasattr(model.config, "use_dynamic_ntk") and model.config.use_dynamic_ntk:
            model.config.max_sequence_length = 16384
        tokenizer = AutoTokenizer.from_pretrained(
            model_path, trust_remote_code=True, revision=revision
        )
        tokenizer.eos_token_id = config.eos_token_id
        tokenizer.bos_token_id = config.bos_token_id
        tokenizer.pad_token_id = generation_config.pad_token_id
        model.config.eos_token_id = tokenizer.eos_token_id
        model.config.bos_token_id = tokenizer.bos_token_id
        model.config.pad_token_id = tokenizer.pad_token_id

        return model, tokenizer

    def get_default_conv_template(self, model_path: str) -> Conversation:
        return get_conv_template("qwen-7b-chat")


class BGEAdapter(BaseModelAdapter):
    """The model adapter for BGE (e.g., BAAI/bge-large-en-v1.5)"""

    use_fast_tokenizer = False

    def match(self, model_path: str):
        return "bge" in model_path.lower()

    def load_model(self, model_path: str, from_pretrained_kwargs: dict):
        revision = from_pretrained_kwargs.get("revision", "main")
        model = AutoModel.from_pretrained(
            model_path,
            **from_pretrained_kwargs,
        )
        tokenizer = AutoTokenizer.from_pretrained(
            model_path, trust_remote_code=True, revision=revision
        )
        if hasattr(model.config, "max_position_embeddings") and hasattr(
            tokenizer, "model_max_length"
        ):
            model.config.max_sequence_length = min(
                model.config.max_position_embeddings, tokenizer.model_max_length
            )
        model.use_cls_pooling = True
        model.eval()
        return model, tokenizer

    def get_default_conv_template(self, model_path: str) -> Conversation:
        return get_conv_template("one_shot")


class E5Adapter(BaseModelAdapter):
    """The model adapter for E5 (e.g., intfloat/e5-large-v2)"""

    use_fast_tokenizer = False

    def match(self, model_path: str):
        return "e5-" in model_path.lower()

    def load_model(self, model_path: str, from_pretrained_kwargs: dict):
        revision = from_pretrained_kwargs.get("revision", "main")
        model = AutoModel.from_pretrained(
            model_path,
            **from_pretrained_kwargs,
        )
        tokenizer = AutoTokenizer.from_pretrained(
            model_path, trust_remote_code=True, revision=revision
        )
        if hasattr(model.config, "max_position_embeddings") and hasattr(
            tokenizer, "model_max_length"
        ):
            model.config.max_sequence_length = min(
                model.config.max_position_embeddings, tokenizer.model_max_length
            )
        return model, tokenizer

    def get_default_conv_template(self, model_path: str) -> Conversation:
        return get_conv_template("one_shot")


class AquilaChatAdapter(BaseModelAdapter):
    """The model adapter for BAAI/Aquila

    Now supports:
    - BAAI/AquilaChat-7B
    - BAAI/AquilaChat2-7B
    - BAAI/AquilaChat2-34B
    """

    def match(self, model_path: str):
        return "aquila" in model_path.lower()

    def load_model(self, model_path: str, from_pretrained_kwargs: dict):
        revision = from_pretrained_kwargs.get("revision", "main")
        model = AutoModelForCausalLM.from_pretrained(
            model_path,
            low_cpu_mem_usage=True,
            trust_remote_code=True,
            **from_pretrained_kwargs,
        )
        model = model.eval()
        tokenizer = AutoTokenizer.from_pretrained(
            model_path, trust_remote_code=True, revision=revision
        )
        return model, tokenizer

    def get_default_conv_template(self, model_path: str) -> Conversation:
        model_path = model_path.lower()
        # See: https://huggingface.co/BAAI/AquilaChat2-34B/blob/4608b75855334b93329a771aee03869dbf7d88cc/predict.py#L347
        if "aquilachat2" in model_path:
            if "16k" in model_path:
                return get_conv_template("aquila")
            elif "34b" in model_path:
                return get_conv_template("aquila-legacy")
            else:
                return get_conv_template("aquila-v1")
        else:
            return get_conv_template("aquila-chat")


class Lamma2ChineseAdapter(BaseModelAdapter):
    """The model adapter for FlagAlpha/LLama2-Chinese sft"""

    def match(self, model_path: str):
        return "llama2-chinese" in model_path.lower()

    def load_model(self, model_path: str, from_pretrained_kwargs: dict):
        revision = from_pretrained_kwargs.get("revision", "main")
        tokenizer = AutoTokenizer.from_pretrained(
            model_path,
            trust_remote_code=True,
            revision=revision,
        )
        model = AutoModelForCausalLM.from_pretrained(
            model_path,
            trust_remote_code=True,
            low_cpu_mem_usage=True,
            **from_pretrained_kwargs,
        )
        return model, tokenizer

    def get_default_conv_template(self, model_path: str) -> Conversation:
        return get_conv_template("llama2-chinese")


class Lamma2ChineseAlpacaAdapter(BaseModelAdapter):
    """The model adapter for ymcui/Chinese-LLaMA-Alpaca sft"""

    def match(self, model_path: str):
        return "chinese-alpaca" in model_path.lower()

    def load_model(self, model_path: str, from_pretrained_kwargs: dict):
        revision = from_pretrained_kwargs.get("revision", "main")
        tokenizer = AutoTokenizer.from_pretrained(
            model_path,
            trust_remote_code=True,
            revision=revision,
        )
        model = AutoModelForCausalLM.from_pretrained(
            model_path,
            trust_remote_code=True,
            low_cpu_mem_usage=True,
            **from_pretrained_kwargs,
        )
        return model, tokenizer

    def get_default_conv_template(self, model_path: str) -> Conversation:
        return get_conv_template("chinese-alpaca2")


class VigogneAdapter(BaseModelAdapter):
    """The model adapter for vigogne (e.g., bofenghuang/vigogne-2-7b-chat)"""

    use_fast_tokenizer = False

    def match(self, model_path: str):
        return bool(re.search(r"vigogne|vigostral", model_path, re.I))

    def load_model(self, model_path: str, from_pretrained_kwargs: dict):
        revision = from_pretrained_kwargs.get("revision", "main")
        tokenizer = AutoTokenizer.from_pretrained(
            model_path,
            use_fast=self.use_fast_tokenizer,
            trust_remote_code=True,
            revision=revision,
        )
        model = AutoModelForCausalLM.from_pretrained(
            model_path,
            trust_remote_code=True,
            low_cpu_mem_usage=True,
            **from_pretrained_kwargs,
        ).eval()
        return model, tokenizer

    def get_default_conv_template(self, model_path: str) -> Conversation:
        if "chat" in model_path.lower():
            if "vigostral" in model_path.lower():
                return get_conv_template("vigogne_chat_v3")
            return get_conv_template("vigogne_chat_v2")
        return get_conv_template("vigogne_instruct")


class OpenLLaMaOpenInstructAdapter(BaseModelAdapter):
    """The model adapter for OpenLLaMa-Open-Instruct (e.g., VMware/open-llama-7b-open-instruct)"""

    use_fast_tokenizer = False

    def match(self, model_path: str):
        return (
            "open-llama" in model_path.lower() and "open-instruct" in model_path.lower()
        )

    def load_model(self, model_path: str, from_pretrained_kwargs: dict):
        revision = from_pretrained_kwargs.get("revision", "main")
        tokenizer = AutoTokenizer.from_pretrained(
            model_path,
            use_fast=self.use_fast_tokenizer,
            trust_remote_code=True,
            revision=revision,
        )
        model = AutoModelForCausalLM.from_pretrained(
            model_path,
            trust_remote_code=True,
            low_cpu_mem_usage=True,
            **from_pretrained_kwargs,
        ).eval()
        return model, tokenizer

    def get_default_conv_template(self, model_path: str) -> Conversation:
        return get_conv_template("alpaca")


class CodeLlamaAdapter(BaseModelAdapter):
    """The model adapter for CodeLlama (e.g., codellama/CodeLlama-34b-hf)"""

    def match(self, model_path: str):
        return "codellama" in model_path.lower()

    def load_model(self, model_path: str, from_pretrained_kwargs: dict):
        model, tokenizer = super().load_model(model_path, from_pretrained_kwargs)
        model.config.eos_token_id = tokenizer.eos_token_id
        model.config.pad_token_id = tokenizer.pad_token_id
        return model, tokenizer

    def get_default_conv_template(self, model_path: str) -> Conversation:
        return get_conv_template("llama-2")


class StableVicunaAdapter(BaseModelAdapter):
    """The model adapter for StableVicuna"""

    def match(self, model_path: str):
        return "stable-vicuna" in model_path.lower()

    def load_model(self, model_path: str, from_pretrained_kwargs: dict):
        model, tokenizer = super().load_model(model_path, from_pretrained_kwargs)
        model.config.eos_token_id = tokenizer.eos_token_id
        model.config.pad_token_id = tokenizer.pad_token_id
        return model, tokenizer

    def get_default_conv_template(self, model_path: str) -> Conversation:
        return get_conv_template("stable-vicuna")


class PhindCodeLlamaAdapter(CodeLlamaAdapter):
    """The model adapter for Phind-CodeLlama (e.g., Phind/Phind-CodeLlama-34B-v2)"""

    def match(self, model_path: str):
        return "phind-codellama-" in model_path.lower()

    def get_default_conv_template(self, model_path: str) -> Conversation:
        return get_conv_template("phind")


class Llama2ChangAdapter(Llama2Adapter):
    """The model adapter for Llama2-ko-chang (e.g., lcw99/llama2-ko-chang-instruct-chat)"""

    def match(self, model_path: str):
        return "llama2-ko-chang" in model_path.lower()

    def get_default_conv_template(self, model_path: str) -> Conversation:
        return get_conv_template("polyglot_changgpt")


class ZephyrAdapter(BaseModelAdapter):
    """The model adapter for Zephyr (e.g. HuggingFaceH4/zephyr-7b-alpha)"""

    def match(self, model_path: str):
        return "zephyr" in model_path.lower()

    def get_default_conv_template(self, model_path: str) -> Conversation:
        return get_conv_template("zephyr")


class NotusAdapter(BaseModelAdapter):
    """The model adapter for Notus (e.g. argilla/notus-7b-v1)"""

    def match(self, model_path: str):
        return "notus" in model_path.lower()

    def get_default_conv_template(self, model_path: str) -> Conversation:
        return get_conv_template("zephyr")


class CatPPTAdapter(BaseModelAdapter):
    """The model adapter for CatPPT (e.g. rishiraj/CatPPT)"""

    def match(self, model_path: str):
        return "catppt" in model_path.lower()

    def get_default_conv_template(self, model_path: str) -> Conversation:
        return get_conv_template("catppt")


class TinyLlamaAdapter(BaseModelAdapter):
    """The model adapter for TinyLlama (e.g. TinyLlama/TinyLlama-1.1B-Chat-v1.0)"""

    def match(self, model_path: str):
        return "tinyllama" in model_path.lower()

    def get_default_conv_template(self, model_path: str) -> Conversation:
        return get_conv_template("TinyLlama")


class XwinLMAdapter(BaseModelAdapter):
    """The model adapter for Xwin-LM V0.1 and V0.2 series of models(e.g., Xwin-LM/Xwin-LM-70B-V0.1)"""

    # use_fast_tokenizer = False

    def match(self, model_path: str):
        return "xwin-lm" in model_path.lower()

    def get_default_conv_template(self, model_path: str) -> Conversation:
        return get_conv_template("vicuna_v1.1")


class LemurAdapter(BaseModelAdapter):
    """The model adapter for OpenLemur/lemur-70b-chat-v1"""

    use_fast_tokenizer = False

    def match(self, model_path: str):
        return "lemur-70b-chat" in model_path.lower()

    def get_default_conv_template(self, model_path: str) -> Conversation:
        return get_conv_template("lemur-70b-chat")


class PygmalionAdapter(BaseModelAdapter):
    """The model adapter for Pygmalion/Metharme series of models(e.g., PygmalionAI/mythalion-13b)"""

    # use_fast_tokenizer = False

    def match(self, model_path: str):
        return bool(
            re.search(r"pygmalion|mythalion|metharme", model_path.lower(), re.I)
        )

    def get_default_conv_template(self, model_path: str) -> Conversation:
        return get_conv_template("metharme")


class XdanAdapter(BaseModelAdapter):
    """The model adapter for xDAN-AI (e.g. xDAN-AI/xDAN-L1-Chat-RL-v1)"""

    def match(self, model_path: str):
        return "xdan" in model_path.lower() and "v1" in model_path.lower()

    def get_default_conv_template(self, model_path: str) -> Conversation:
        return get_conv_template("xdan-v1")


class MicrosoftOrcaAdapter(BaseModelAdapter):
    """The model adapter for Microsoft/Orca-2 series of models (e.g. Microsoft/Orca-2-7b, Microsoft/Orca-2-13b)"""

    use_fast_tokenizer = False  # Flag neeeded since tokenizers>=0.13.3 is required for a normal functioning of this module

    def match(self, model_path: str):
        return "orca-2" in model_path.lower()

    def get_default_conv_template(self, model_path: str) -> Conversation:
        return get_conv_template("orca-2")


class YiAdapter(BaseModelAdapter):
    """The model adapter for Yi models"""

    def match(self, model_path: str):
        return "yi-" in model_path.lower() and "chat" in model_path.lower()

    def get_default_conv_template(self, model_path: str) -> Conversation:
        return get_conv_template("Yi-34b-chat")


class DeepseekCoderAdapter(BaseModelAdapter):
    """The model adapter for deepseek-ai's coder models"""

    def match(self, model_path: str):
        return "deepseek-coder" in model_path.lower()

    def get_default_conv_template(self, model_path: str) -> Conversation:
        return get_conv_template("deepseek-coder")


class DeepseekChatAdapter(BaseModelAdapter):
    """The model adapter for deepseek-ai's chat models"""

    # Note: that this model will require tokenizer version >= 0.13.3 because the tokenizer class is LlamaTokenizerFast

    def match(self, model_path: str):
        return "deepseek-llm" in model_path.lower() and "chat" in model_path.lower()

    def get_default_conv_template(self, model_path: str) -> Conversation:
        return get_conv_template("deepseek-chat")


class Yuan2Adapter(BaseModelAdapter):
    """The model adapter for Yuan2.0"""

    def match(self, model_path: str):
        return "yuan2" in model_path.lower()

    def load_model(self, model_path: str, from_pretrained_kwargs: dict):
        revision = from_pretrained_kwargs.get("revision", "main")
        # from_pretrained_kwargs["torch_dtype"] = torch.bfloat16
        tokenizer = LlamaTokenizer.from_pretrained(
            model_path,
            add_eos_token=False,
            add_bos_token=False,
            eos_token="<eod>",
            eod_token="<eod>",
            sep_token="<sep>",
            revision=revision,
        )
        tokenizer.add_tokens(
            [
                "<sep>",
                "<pad>",
                "<mask>",
                "<predict>",
                "<FIM_SUFFIX>",
                "<FIM_PREFIX>",
                "<FIM_MIDDLE>",
                "<commit_before>",
                "<commit_msg>",
                "<commit_after>",
                "<jupyter_start>",
                "<jupyter_text>",
                "<jupyter_code>",
                "<jupyter_output>",
                "<empty_output>",
            ],
            special_tokens=True,
        )

        model = AutoModelForCausalLM.from_pretrained(
            model_path,
            # device_map='auto',
            trust_remote_code=True,
            **from_pretrained_kwargs,
        )
        return model, tokenizer

    def get_default_conv_template(self, model_path: str) -> Conversation:
        return get_conv_template("yuan2")


class MetaMathAdapter(BaseModelAdapter):
    """The model adapter for MetaMath models"""

    def match(self, model_path: str):
        return "metamath" in model_path.lower()

    def get_default_conv_template(self, model_path: str) -> Conversation:
        return get_conv_template("metamath")


class BagelAdapter(BaseModelAdapter):
    """Model adapter for jondurbin/bagel-* models"""

    def match(self, model_path: str):
        return "bagel" in model_path.lower()

    def get_default_conv_template(self, model_path: str) -> Conversation:
        return get_conv_template("airoboros_v3")


class SolarAdapter(BaseModelAdapter):
    """The model adapter for upstage/SOLAR-10.7B-Instruct-v1.0"""

    def match(self, model_path: str):
        return "solar-" in model_path.lower() and "instruct" in model_path.lower()

    def get_default_conv_template(self, model_path: str) -> Conversation:
        return get_conv_template("solar")


class LlavaAdapter(BaseModelAdapter):
    """The model adapter for liuhaotian/llava-v1.5 series of models"""

    def load_model(self, model_path: str, from_pretrained_kwargs: dict):
        # TODO(chris): Implement huggingface-compatible load_model
        pass

    def match(self, model_path: str):
        return "llava" in model_path.lower()

    def get_default_conv_template(self, model_path: str) -> Conversation:
        return get_conv_template("vicuna_v1.1")


class YuanAdapter(BaseModelAdapter):
    """The model adapter for Yuan"""

    def match(self, model_path: str):
        return "yuan" in model_path.lower()

    def load_model(self, model_path: str, from_pretrained_kwargs: dict):
        model, tokenizer = super().load_model(model_path, from_pretrained_kwargs)
        tokenizer.add_tokens(
            [
                "<sep>",
                "<pad>",
                "<mask>",
                "<predict>",
                "<FIM_SUFFIX>",
                "<FIM_PREFIX>",
                "<FIM_MIDDLE>",
                "<commit_before>",
                "<commit_msg>",
                "<commit_after>",
                "<jupyter_start>",
                "<jupyter_text>",
                "<jupyter_code>",
                "<jupyter_output>",
                "<empty_output>",
            ],
            special_tokens=True,
        )
        return model, tokenizer

    def get_default_conv_template(self, model_path: str) -> Conversation:
        return get_conv_template("yuan")


# Note: the registration order matters.
# The one registered earlier has a higher matching priority.
register_model_adapter(PeftModelAdapter)
register_model_adapter(StableVicunaAdapter)
register_model_adapter(VicunaAdapter)
register_model_adapter(AiroborosAdapter)
register_model_adapter(LongChatAdapter)
register_model_adapter(GoogleT5Adapter)
register_model_adapter(KoalaAdapter)
register_model_adapter(AlpacaAdapter)
register_model_adapter(ChatGLMAdapter)
register_model_adapter(CodeGeexAdapter)
register_model_adapter(DollyV2Adapter)
register_model_adapter(OasstPythiaAdapter)
register_model_adapter(OasstLLaMAAdapter)
register_model_adapter(OpenChat35Adapter)
register_model_adapter(TenyxChatAdapter)
register_model_adapter(StableLMAdapter)
register_model_adapter(BaizeAdapter)
register_model_adapter(RwkvAdapter)
register_model_adapter(OpenBuddyAdapter)
register_model_adapter(PhoenixAdapter)
register_model_adapter(BardAdapter)
register_model_adapter(PaLM2Adapter)
register_model_adapter(GeminiAdapter)
register_model_adapter(ChatGPTAdapter)
register_model_adapter(AzureOpenAIAdapter)
register_model_adapter(ClaudeAdapter)
register_model_adapter(CohereAdapter)
register_model_adapter(MPTAdapter)
register_model_adapter(BiLLaAdapter)
register_model_adapter(RedPajamaINCITEAdapter)
register_model_adapter(H2OGPTAdapter)
register_model_adapter(RobinAdapter)
register_model_adapter(SnoozyAdapter)
register_model_adapter(WizardLMAdapter)
register_model_adapter(ManticoreAdapter)
register_model_adapter(GuanacoAdapter)
register_model_adapter(CamelAdapter)
register_model_adapter(ChangGPTAdapter)
register_model_adapter(TuluAdapter)
register_model_adapter(FalconChatAdapter)
register_model_adapter(FalconAdapter)
register_model_adapter(TigerBotAdapter)
register_model_adapter(BaichuanAdapter)
register_model_adapter(XGenAdapter)
register_model_adapter(PythiaAdapter)
register_model_adapter(InternLMChatAdapter)
register_model_adapter(StarChatAdapter)
register_model_adapter(Llama2Adapter)
register_model_adapter(CuteGPTAdapter)
register_model_adapter(OpenOrcaAdapter)
register_model_adapter(DolphinAdapter)
register_model_adapter(Hermes2Adapter)
register_model_adapter(NousHermes2MixtralAdapter)
register_model_adapter(NousHermesAdapter)
register_model_adapter(MistralAdapter)
register_model_adapter(WizardCoderAdapter)
register_model_adapter(QwenChatAdapter)
register_model_adapter(AquilaChatAdapter)
register_model_adapter(BGEAdapter)
register_model_adapter(E5Adapter)
register_model_adapter(Lamma2ChineseAdapter)
register_model_adapter(Lamma2ChineseAlpacaAdapter)
register_model_adapter(VigogneAdapter)
register_model_adapter(OpenLLaMaOpenInstructAdapter)
register_model_adapter(ReaLMAdapter)
register_model_adapter(PhindCodeLlamaAdapter)
register_model_adapter(CodeLlamaAdapter)
register_model_adapter(Llama2ChangAdapter)
register_model_adapter(ZephyrAdapter)
register_model_adapter(NotusAdapter)
register_model_adapter(CatPPTAdapter)
register_model_adapter(TinyLlamaAdapter)
register_model_adapter(XwinLMAdapter)
register_model_adapter(LemurAdapter)
register_model_adapter(PygmalionAdapter)
register_model_adapter(MicrosoftOrcaAdapter)
register_model_adapter(XdanAdapter)
register_model_adapter(YiAdapter)
register_model_adapter(PplxAIAdapter)
register_model_adapter(DeepseekCoderAdapter)
register_model_adapter(DeepseekChatAdapter)
register_model_adapter(Yuan2Adapter)
register_model_adapter(MetaMathAdapter)
register_model_adapter(BagelAdapter)
register_model_adapter(SolarAdapter)
register_model_adapter(LlavaAdapter)
register_model_adapter(YuanAdapter)

# After all adapters, try the default base adapter.
register_model_adapter(BaseModelAdapter)<|MERGE_RESOLUTION|>--- conflicted
+++ resolved
@@ -58,14 +58,14 @@
     "claude-instant-1.2",
 )
 
-<<<<<<< HEAD
 # See available Cohere models at https://docs.cohere.com/docs/models
 COHERE_MODEL_LIST = (
     "command",
     "command-light",
     "command-nightly",
     "command-nightly-light",
-=======
+)
+
 OPENAI_MODEL_LIST = (
     "gpt-3.5-turbo",
     "gpt-3.5-turbo-0301",
@@ -75,7 +75,6 @@
     "gpt-4-0314",
     "gpt-4-0613",
     "gpt-4-turbo",
->>>>>>> eeabf52a
 )
 
 
