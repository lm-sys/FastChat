"""Model adapter registration."""

import math
import os
import re
import sys
from typing import Dict, List, Optional
import warnings

if sys.version_info >= (3, 9):
    from functools import cache
else:
    from functools import lru_cache as cache

import psutil
import torch
from transformers import (
    AutoConfig,
    AutoModel,
    AutoModelForCausalLM,
    AutoModelForSeq2SeqLM,
    AutoTokenizer,
    LlamaTokenizer,
    LlamaForCausalLM,
    T5Tokenizer,
)

from fastchat.constants import CPU_ISA
from fastchat.conversation import Conversation, get_conv_template
from fastchat.model.compression import load_compress_model
from fastchat.model.llama_condense_monkey_patch import replace_llama_with_condense
from fastchat.model.model_chatglm import generate_stream_chatglm
from fastchat.model.model_codet5p import generate_stream_codet5p
from fastchat.model.model_falcon import generate_stream_falcon
from fastchat.model.model_yuan2 import generate_stream_yuan2
from fastchat.model.model_exllama import generate_stream_exllama
from fastchat.model.model_xfastertransformer import generate_stream_xft
from fastchat.model.monkey_patch_non_inplace import (
    replace_llama_attn_with_non_inplace_operations,
)
from fastchat.modules.awq import AWQConfig, load_awq_quantized
from fastchat.modules.exllama import ExllamaConfig, load_exllama_model
from fastchat.modules.xfastertransformer import load_xft_model, XftConfig
from fastchat.modules.gptq import GptqConfig, load_gptq_quantized
from fastchat.utils import get_gpu_memory

# Check an environment variable to check if we should be sharing Peft model
# weights.  When false we treat all Peft models as separate.
peft_share_base_weights = (
    os.environ.get("PEFT_SHARE_BASE_WEIGHTS", "false").lower() == "true"
)

ANTHROPIC_MODEL_LIST = (
    "claude-1",
    "claude-2",
    "claude-2.0",
    "claude-2.1",
    "claude-instant-1",
    "claude-instant-1.2",
)

OPENAI_MODEL_LIST = (
    "gpt-3.5-turbo",
    "gpt-3.5-turbo-0301",
    "gpt-3.5-turbo-0613",
    "gpt-3.5-turbo-1106",
    "gpt-4",
    "gpt-4-0314",
    "gpt-4-0613",
    "gpt-4-turbo",
)


class BaseModelAdapter:
    """The base and the default model adapter."""

    use_fast_tokenizer = True

    def match(self, model_path: str):
        return True

    def load_model(self, model_path: str, from_pretrained_kwargs: dict):
        revision = from_pretrained_kwargs.get("revision", "main")
        try:
            tokenizer = AutoTokenizer.from_pretrained(
                model_path,
                use_fast=self.use_fast_tokenizer,
                revision=revision,
                trust_remote_code=True,
            )
        except TypeError:
            tokenizer = AutoTokenizer.from_pretrained(
                model_path, use_fast=False, revision=revision, trust_remote_code=True
            )
        try:
            model = AutoModelForCausalLM.from_pretrained(
                model_path,
                low_cpu_mem_usage=True,
                trust_remote_code=True,
                **from_pretrained_kwargs,
            )
        except NameError:
            model = AutoModel.from_pretrained(
                model_path,
                low_cpu_mem_usage=True,
                trust_remote_code=True,
                **from_pretrained_kwargs,
            )
        return model, tokenizer

    def load_compress_model(self, model_path, device, torch_dtype, revision="main"):
        return load_compress_model(
            model_path,
            device,
            torch_dtype,
            use_fast=self.use_fast_tokenizer,
            revision=revision,
        )

    def get_default_conv_template(self, model_path: str) -> Conversation:
        return get_conv_template("one_shot")


# A global registry for all model adapters
# TODO (lmzheng): make it a priority queue.
model_adapters: List[BaseModelAdapter] = []


def register_model_adapter(cls):
    """Register a model adapter."""
    model_adapters.append(cls())


@cache
def get_model_adapter(model_path: str) -> BaseModelAdapter:
    """Get a model adapter for a model_path."""
    model_path_basename = os.path.basename(os.path.normpath(model_path))

    # Try the basename of model_path at first
    for adapter in model_adapters:
        if adapter.match(model_path_basename) and type(adapter) != BaseModelAdapter:
            return adapter

    # Then try the full path
    for adapter in model_adapters:
        if adapter.match(model_path):
            return adapter

    raise ValueError(f"No valid model adapter for {model_path}")


def raise_warning_for_incompatible_cpu_offloading_configuration(
    device: str, load_8bit: bool, cpu_offloading: bool
):
    if cpu_offloading:
        if not load_8bit:
            warnings.warn(
                "The cpu-offloading feature can only be used while also using 8-bit-quantization.\n"
                "Use '--load-8bit' to enable 8-bit-quantization\n"
                "Continuing without cpu-offloading enabled\n"
            )
            return False
        if not "linux" in sys.platform:
            warnings.warn(
                "CPU-offloading is only supported on linux-systems due to the limited compatability with the bitsandbytes-package\n"
                "Continuing without cpu-offloading enabled\n"
            )
            return False
        if device != "cuda":
            warnings.warn(
                "CPU-offloading is only enabled when using CUDA-devices\n"
                "Continuing without cpu-offloading enabled\n"
            )
            return False
    return cpu_offloading


def load_model(
    model_path: str,
    device: str = "cuda",
    num_gpus: int = 1,
    max_gpu_memory: Optional[str] = None,
    dtype: Optional[torch.dtype] = None,
    load_8bit: bool = False,
    cpu_offloading: bool = False,
    gptq_config: Optional[GptqConfig] = None,
    awq_config: Optional[AWQConfig] = None,
    exllama_config: Optional[ExllamaConfig] = None,
    xft_config: Optional[XftConfig] = None,
    revision: str = "main",
    debug: bool = False,
):
    """Load a model from Hugging Face."""
    import accelerate

    # get model adapter
    adapter = get_model_adapter(model_path)

    # Handle device mapping
    cpu_offloading = raise_warning_for_incompatible_cpu_offloading_configuration(
        device, load_8bit, cpu_offloading
    )
    if device == "cpu":
        kwargs = {"torch_dtype": torch.float32}
        if CPU_ISA in ["avx512_bf16", "amx"]:
            try:
                import intel_extension_for_pytorch as ipex

                kwargs = {"torch_dtype": torch.bfloat16}
            except ImportError:
                warnings.warn(
                    "Intel Extension for PyTorch is not installed, it can be installed to accelerate cpu inference"
                )
    elif device == "cuda":
        kwargs = {"torch_dtype": torch.float16}
        if num_gpus != 1:
            kwargs["device_map"] = "auto"
            if max_gpu_memory is None:
                kwargs[
                    "device_map"
                ] = "sequential"  # This is important for not the same VRAM sizes
                available_gpu_memory = get_gpu_memory(num_gpus)
                kwargs["max_memory"] = {
                    i: str(int(available_gpu_memory[i] * 0.85)) + "GiB"
                    for i in range(num_gpus)
                }
            else:
                kwargs["max_memory"] = {i: max_gpu_memory for i in range(num_gpus)}
    elif device == "mps":
        kwargs = {"torch_dtype": torch.float16}
        import transformers

        version = tuple(int(v) for v in transformers.__version__.split("."))
        if version < (4, 35, 0):
            # NOTE: Recent transformers library seems to fix the mps issue, also
            # it has made some changes causing compatibility issues with our
            # original patch. So we only apply the patch for older versions.

            # Avoid bugs in mps backend by not using in-place operations.
            replace_llama_attn_with_non_inplace_operations()
    elif device == "xpu":
        kwargs = {"torch_dtype": torch.bfloat16}
        # Try to load ipex, while it looks unused, it links into torch for xpu support
        try:
            import intel_extension_for_pytorch as ipex
        except ImportError:
            warnings.warn(
                "Intel Extension for PyTorch is not installed, but is required for xpu inference."
            )
    elif device == "npu":
        kwargs = {"torch_dtype": torch.float16}
        # Try to load ipex, while it looks unused, it links into torch for xpu support
        try:
            import torch_npu
        except ImportError:
            warnings.warn("Ascend Extension for PyTorch is not installed.")
    else:
        raise ValueError(f"Invalid device: {device}")

    if cpu_offloading:
        # raises an error on incompatible platforms
        from transformers import BitsAndBytesConfig

        if "max_memory" in kwargs:
            kwargs["max_memory"]["cpu"] = (
                str(math.floor(psutil.virtual_memory().available / 2**20)) + "Mib"
            )
        kwargs["quantization_config"] = BitsAndBytesConfig(
            load_in_8bit_fp32_cpu_offload=cpu_offloading
        )
        kwargs["load_in_8bit"] = load_8bit
    elif load_8bit:
        if num_gpus != 1:
            warnings.warn(
                "8-bit quantization is not supported for multi-gpu inference."
            )
        else:
            model, tokenizer = adapter.load_compress_model(
                model_path=model_path,
                device=device,
                torch_dtype=kwargs["torch_dtype"],
                revision=revision,
            )
            if debug:
                print(model)
            return model, tokenizer
    elif awq_config and awq_config.wbits < 16:
        assert (
            awq_config.wbits == 4
        ), "Currently we only support 4-bit inference for AWQ."
        model, tokenizer = load_awq_quantized(model_path, awq_config, device)
        if num_gpus != 1:
            device_map = accelerate.infer_auto_device_map(
                model,
                max_memory=kwargs["max_memory"],
                no_split_module_classes=[
                    "OPTDecoderLayer",
                    "LlamaDecoderLayer",
                    "BloomBlock",
                    "MPTBlock",
                    "DecoderLayer",
                ],
            )
            model = accelerate.dispatch_model(
                model, device_map=device_map, offload_buffers=True
            )
        else:
            model.to(device)
        return model, tokenizer
    elif gptq_config and gptq_config.wbits < 16:
        model, tokenizer = load_gptq_quantized(model_path, gptq_config)
        if num_gpus != 1:
            device_map = accelerate.infer_auto_device_map(
                model,
                max_memory=kwargs["max_memory"],
                no_split_module_classes=["LlamaDecoderLayer"],
            )
            model = accelerate.dispatch_model(
                model, device_map=device_map, offload_buffers=True
            )
        else:
            model.to(device)
        return model, tokenizer
    elif exllama_config:
        model, tokenizer = load_exllama_model(model_path, exllama_config)
        return model, tokenizer
    elif xft_config:
        model, tokenizer = load_xft_model(model_path, xft_config)
        return model, tokenizer
    kwargs["revision"] = revision

    if dtype is not None:  # Overwrite dtype if it is provided in the arguments.
        kwargs["torch_dtype"] = dtype

    if os.environ.get("FASTCHAT_USE_MODELSCOPE", "False").lower() == "true":
        # download model from ModelScope hub,
        # lazy import so that modelscope is not required for normal use.
        try:
            from modelscope.hub.snapshot_download import snapshot_download

            if not os.path.exists(model_path):
                model_path = snapshot_download(model_id=model_path, revision=revision)
        except ImportError as e:
            warnings.warn(
                "Use model from www.modelscope.cn need pip install modelscope"
            )
            raise e

    # Load model
    model, tokenizer = adapter.load_model(model_path, kwargs)

    if (
        device == "cpu"
        and kwargs["torch_dtype"] is torch.bfloat16
        and CPU_ISA is not None
    ):
        model = ipex.optimize(model, dtype=kwargs["torch_dtype"])

    if (device == "cuda" and num_gpus == 1 and not cpu_offloading) or device in (
        "mps",
        "xpu",
        "npu",
    ):
        model.to(device)

    if device == "xpu":
        model = torch.xpu.optimize(model, dtype=kwargs["torch_dtype"], inplace=True)

    if debug:
        print(model)

    return model, tokenizer


def get_conversation_template(model_path: str) -> Conversation:
    """Get the default conversation template."""
    adapter = get_model_adapter(model_path)
    return adapter.get_default_conv_template(model_path)


def get_generate_stream_function(model: torch.nn.Module, model_path: str):
    """Get the generate_stream function for inference."""
    from fastchat.serve.inference import generate_stream

    model_type = str(type(model)).lower()
    is_peft = "peft" in model_type
    is_chatglm = "chatglm" in model_type
    is_falcon = "rwforcausallm" in model_type
    is_codet5p = "codet5p" in model_type
    is_exllama = "exllama" in model_type
    is_xft = "xft" in model_type
    is_yuan = "yuan" in model_type

    if is_chatglm:
        return generate_stream_chatglm
    elif is_falcon:
        return generate_stream_falcon
    elif is_codet5p:
        return generate_stream_codet5p
    elif is_exllama:
        return generate_stream_exllama
    elif is_xft:
        return generate_stream_xft
    elif is_yuan:
        return generate_stream_yuan2

    elif peft_share_base_weights and is_peft:
        # Return a curried stream function that loads the right adapter
        # according to the model_name available in this context.  This ensures
        # the right weights are available.
        @torch.inference_mode()
        def generate_stream_peft(
            model,
            tokenizer,
            params: Dict,
            device: str,
            context_len: int,
            stream_interval: int = 2,
            judge_sent_end: bool = False,
        ):
            model.set_adapter(model_path)
            base_model_type = str(type(model.base_model.model))
            is_chatglm = "chatglm" in base_model_type
            is_falcon = "rwforcausallm" in base_model_type
            is_codet5p = "codet5p" in base_model_type
            is_exllama = "exllama" in base_model_type
            is_xft = "xft" in base_model_type
            is_yuan = "yuan" in base_model_type

            generate_stream_function = generate_stream
            if is_chatglm:
                generate_stream_function = generate_stream_chatglm
            elif is_falcon:
                generate_stream_function = generate_stream_falcon
            elif is_codet5p:
                generate_stream_function = generate_stream_codet5p
            elif is_exllama:
                generate_stream_function = generate_stream_exllama
            elif is_xft:
                generate_stream_function = generate_stream_xft
            elif is_yuan:
                generate_stream_function = generate_stream_yuan2
            for x in generate_stream_function(
                model,
                tokenizer,
                params,
                device,
                context_len,
                stream_interval,
                judge_sent_end,
            ):
                yield x

        return generate_stream_peft
    else:
        return generate_stream


def add_model_args(parser):
    parser.add_argument(
        "--model-path",
        type=str,
        default="lmsys/vicuna-7b-v1.5",
        help="The path to the weights. This can be a local folder or a Hugging Face repo ID.",
    )
    parser.add_argument(
        "--revision",
        type=str,
        default="main",
        help="Hugging Face Hub model revision identifier",
    )
    parser.add_argument(
        "--device",
        type=str,
        choices=["cpu", "cuda", "mps", "xpu", "npu"],
        default="cuda",
        help="The device type",
    )
    parser.add_argument(
        "--gpus",
        type=str,
        default=None,
        help="A single GPU like 1 or multiple GPUs like 0,2",
    )
    parser.add_argument("--num-gpus", type=int, default=1)
    parser.add_argument(
        "--max-gpu-memory",
        type=str,
        help="The maximum memory per GPU for storing model weights. Use a string like '13Gib'",
    )
    parser.add_argument(
        "--dtype",
        type=str,
        choices=["float32", "float16", "bfloat16"],
        help="Override the default dtype. If not set, it will use float16 on GPU and float32 on CPU.",
        default=None,
    )
    parser.add_argument(
        "--load-8bit", action="store_true", help="Use 8-bit quantization"
    )
    parser.add_argument(
        "--cpu-offloading",
        action="store_true",
        help="Only when using 8-bit quantization: Offload excess weights to the CPU that don't fit on the GPU",
    )
    parser.add_argument(
        "--gptq-ckpt",
        type=str,
        default=None,
        help="Used for GPTQ. The path to the local GPTQ checkpoint.",
    )
    parser.add_argument(
        "--gptq-wbits",
        type=int,
        default=16,
        choices=[2, 3, 4, 8, 16],
        help="Used for GPTQ. #bits to use for quantization",
    )
    parser.add_argument(
        "--gptq-groupsize",
        type=int,
        default=-1,
        help="Used for GPTQ. Groupsize to use for quantization; default uses full row.",
    )
    parser.add_argument(
        "--gptq-act-order",
        action="store_true",
        help="Used for GPTQ. Whether to apply the activation order GPTQ heuristic",
    )
    parser.add_argument(
        "--awq-ckpt",
        type=str,
        default=None,
        help="Used for AWQ. Load quantized model. The path to the local AWQ checkpoint.",
    )
    parser.add_argument(
        "--awq-wbits",
        type=int,
        default=16,
        choices=[4, 16],
        help="Used for AWQ. #bits to use for AWQ quantization",
    )
    parser.add_argument(
        "--awq-groupsize",
        type=int,
        default=-1,
        help="Used for AWQ. Groupsize to use for AWQ quantization; default uses full row.",
    )
    parser.add_argument(
        "--enable-exllama",
        action="store_true",
        help="Used for exllamabv2. Enable exllamaV2 inference framework.",
    )
    parser.add_argument(
        "--exllama-max-seq-len",
        type=int,
        default=4096,
        help="Used for exllamabv2. Max sequence length to use for exllamav2 framework; default 4096 sequence length.",
    )
    parser.add_argument(
        "--exllama-gpu-split",
        type=str,
        default=None,
        help="Used for exllamabv2. Comma-separated list of VRAM (in GB) to use per GPU. Example: 20,7,7",
    )
    parser.add_argument(
        "--exllama-cache-8bit",
        action="store_true",
        help="Used for exllamabv2. Use 8-bit cache to save VRAM.",
    )
    parser.add_argument(
        "--enable-xft",
        action="store_true",
        help="Used for xFasterTransformer Enable xFasterTransformer inference framework.",
    )
    parser.add_argument(
        "--xft-max-seq-len",
        type=int,
        default=4096,
        help="Used for xFasterTransformer. Max sequence length to use for xFasterTransformer framework; default 4096 sequence length.",
    )
    parser.add_argument(
        "--xft-dtype",
        type=str,
        choices=["fp16", "bf16", "int8", "bf16_fp16", "bf16_int8"],
        help="Override the default dtype. If not set, it will use bfloat16 for first token and float16 next tokens on CPU.",
        default=None,
    )


def remove_parent_directory_name(model_path):
    """Remove parent directory name."""
    if model_path[-1] == "/":
        model_path = model_path[:-1]
    return model_path.split("/")[-1]


peft_model_cache = {}


class PeftModelAdapter:
    """Loads any "peft" model and it's base model."""

    def match(self, model_path: str):
        """Accepts any model path with "peft" in the name"""
        if os.path.exists(os.path.join(model_path, "adapter_config.json")):
            return True
        return "peft" in model_path.lower()

    def load_model(self, model_path: str, from_pretrained_kwargs: dict):
        """Loads the base model then the (peft) adapter weights"""
        from peft import PeftConfig, PeftModel

        config = PeftConfig.from_pretrained(model_path)
        base_model_path = config.base_model_name_or_path
        if "peft" in base_model_path:
            raise ValueError(
                f"PeftModelAdapter cannot load a base model with 'peft' in the name: {config.base_model_name_or_path}"
            )

        # Basic proof of concept for loading peft adapters that share the base
        # weights.  This is pretty messy because Peft re-writes the underlying
        # base model and internally stores a map of adapter layers.
        # So, to make this work we:
        #  1. Cache the first peft model loaded for a given base models.
        #  2. Call `load_model` for any follow on Peft models.
        #  3. Make sure we load the adapters by the model_path.  Why? This is
        #  what's accessible during inference time.
        #  4. In get_generate_stream_function, make sure we load the right
        #  adapter before doing inference.  This *should* be safe when calls
        #  are blocked the same semaphore.
        if peft_share_base_weights:
            if base_model_path in peft_model_cache:
                model, tokenizer = peft_model_cache[base_model_path]
                # Super important: make sure we use model_path as the
                # `adapter_name`.
                model.load_adapter(model_path, adapter_name=model_path)
            else:
                base_adapter = get_model_adapter(base_model_path)
                base_model, tokenizer = base_adapter.load_model(
                    base_model_path, from_pretrained_kwargs
                )
                # Super important: make sure we use model_path as the
                # `adapter_name`.
                model = PeftModel.from_pretrained(
                    base_model, model_path, adapter_name=model_path
                )
                peft_model_cache[base_model_path] = (model, tokenizer)
            return model, tokenizer

        # In the normal case, load up the base model weights again.
        base_adapter = get_model_adapter(base_model_path)
        base_model, tokenizer = base_adapter.load_model(
            base_model_path, from_pretrained_kwargs
        )
        model = PeftModel.from_pretrained(base_model, model_path)
        return model, tokenizer

    def get_default_conv_template(self, model_path: str) -> Conversation:
        """Uses the conv template of the base model"""
        from peft import PeftConfig, PeftModel

        config = PeftConfig.from_pretrained(model_path)
        if "peft" in config.base_model_name_or_path:
            raise ValueError(
                f"PeftModelAdapter cannot load a base model with 'peft' in the name: {config.base_model_name_or_path}"
            )
        base_model_path = config.base_model_name_or_path
        base_adapter = get_model_adapter(base_model_path)
        return base_adapter.get_default_conv_template(config.base_model_name_or_path)


class VicunaAdapter(BaseModelAdapter):
    "Model adapter for Vicuna models (e.g., lmsys/vicuna-7b-v1.5)" ""

    use_fast_tokenizer = False

    def match(self, model_path: str):
        return "vicuna" in model_path.lower()

    def load_model(self, model_path: str, from_pretrained_kwargs: dict):
        revision = from_pretrained_kwargs.get("revision", "main")
        tokenizer = AutoTokenizer.from_pretrained(
            model_path, use_fast=self.use_fast_tokenizer, revision=revision
        )
        model = AutoModelForCausalLM.from_pretrained(
            model_path,
            low_cpu_mem_usage=True,
            **from_pretrained_kwargs,
        )
        self.raise_warning_for_old_weights(model)
        return model, tokenizer

    def get_default_conv_template(self, model_path: str) -> Conversation:
        if "v0" in remove_parent_directory_name(model_path):
            return get_conv_template("one_shot")
        return get_conv_template("vicuna_v1.1")

    def raise_warning_for_old_weights(self, model):
        if isinstance(model, LlamaForCausalLM) and model.model.vocab_size > 32000:
            warnings.warn(
                "\nYou are probably using the old Vicuna-v0 model, "
                "which will generate unexpected results with the "
                "current fastchat.\nYou can try one of the following methods:\n"
                "1. Upgrade your weights to the new Vicuna-v1.3: https://github.com/lm-sys/FastChat#vicuna-weights.\n"
                "2. Use the old conversation template by `python3 -m fastchat.serve.cli --model-path /path/to/vicuna-v0 --conv-template one_shot`\n"
                "3. Downgrade fschat to fschat==0.1.10 (Not recommended).\n"
            )


class AiroborosAdapter(BaseModelAdapter):
    """The model adapter for jondurbin/airoboros-*"""

    def match(self, model_path: str):
        if re.search(r"airoboros|spicyboros", model_path, re.I):
            return True
        return False

    def get_default_conv_template(self, model_path: str) -> Conversation:
        if "-3." in model_path or "-3p" in model_path:
            return get_conv_template("airoboros_v3")
        if "spicyboros" in model_path or re.search(r"-(2\.[2-9]+)", model_path):
            return get_conv_template("airoboros_v2")
        return get_conv_template("airoboros_v1")

    def load_model(self, model_path: str, from_pretrained_kwargs: dict):
        if "mpt" not in model_path.lower():
            return super().load_model(model_path, from_pretrained_kwargs)
        model = AutoModelForCausalLM.from_pretrained(
            model_path,
            low_cpu_mem_usage=True,
            trust_remote_code=True,
            max_seq_len=8192,
            **from_pretrained_kwargs,
        )
        tokenizer = AutoTokenizer.from_pretrained(
            model_path, trust_remote_code=True, use_fast=True
        )
        return model, tokenizer


class LongChatAdapter(BaseModelAdapter):
    "Model adapter for LongChat models (e.g., lmsys/longchat-7b-16k)."

    use_fast_tokenizer = False

    def match(self, model_path: str):
        return "longchat" in model_path.lower()

    def load_model(self, model_path: str, from_pretrained_kwargs: dict):
        revision = from_pretrained_kwargs.get("revision", "main")

        # Apply monkey patch, TODO(Dacheng): Add flash attention support
        config = AutoConfig.from_pretrained(model_path, revision=revision)
        replace_llama_with_condense(config.rope_scaling["factor"])

        tokenizer = AutoTokenizer.from_pretrained(
            model_path, use_fast=self.use_fast_tokenizer, revision=revision
        )
        model = AutoModelForCausalLM.from_pretrained(
            model_path,
            low_cpu_mem_usage=True,
            **from_pretrained_kwargs,
        )
        return model, tokenizer

    def get_default_conv_template(self, model_path: str) -> Conversation:
        return get_conv_template("vicuna_v1.1")


class GoogleT5Adapter(BaseModelAdapter):
    """The model adapter for google/Flan based models, such as Salesforce/codet5p-6b, lmsys/fastchat-t5-3b-v1.0, flan-t5-*, flan-ul2"""

    def match(self, model_path: str):
        return any(
            model_str in model_path.lower()
            for model_str in ["flan-", "fastchat-t5", "codet5p"]
        )

    def load_model(self, model_path: str, from_pretrained_kwargs: dict):
        revision = from_pretrained_kwargs.get("revision", "main")
        tokenizer = T5Tokenizer.from_pretrained(model_path, revision=revision)
        model = AutoModelForSeq2SeqLM.from_pretrained(
            model_path,
            low_cpu_mem_usage=True,
            trust_remote_code=True,
            **from_pretrained_kwargs,
        )
        return model, tokenizer


class KoalaAdapter(BaseModelAdapter):
    """The model adapter for Koala"""

    use_fast_tokenizer = False

    def match(self, model_path: str):
        return "koala" in model_path.lower()

    def get_default_conv_template(self, model_path: str) -> Conversation:
        return get_conv_template("koala_v1")


class AlpacaAdapter(BaseModelAdapter):
    """The model adapter for Alpaca"""

    use_fast_tokenizer = False

    def match(self, model_path: str):
        return "alpaca" in model_path.lower()

    def get_default_conv_template(self, model_path: str) -> Conversation:
        return get_conv_template("alpaca")


class ChatGLMAdapter(BaseModelAdapter):
    """The model adapter for THUDM/chatglm-6b, THUDM/chatglm2-6b"""

    def match(self, model_path: str):
        return "chatglm" in model_path.lower()

    def load_model(self, model_path: str, from_pretrained_kwargs: dict):
        revision = from_pretrained_kwargs.get("revision", "main")
        if "chatglm3" in model_path.lower():
            tokenizer = AutoTokenizer.from_pretrained(
                model_path,
                encode_special_tokens=True,
                trust_remote_code=True,
                revision=revision,
            )
        else:
            tokenizer = AutoTokenizer.from_pretrained(
                model_path, trust_remote_code=True, revision=revision
            )
        model = AutoModel.from_pretrained(
            model_path, trust_remote_code=True, **from_pretrained_kwargs
        )
        return model, tokenizer

    def get_default_conv_template(self, model_path: str) -> Conversation:
        model_path = model_path.lower()
        if "chatglm2" in model_path.lower():
            return get_conv_template("chatglm2")
        if "chatglm3" in model_path.lower():
            return get_conv_template("chatglm3")
        return get_conv_template("chatglm")


class CodeGeexAdapter(BaseModelAdapter):
    """The model adapter for THUDM/codegeex-6b, THUDM/codegeex2-6b"""

    def match(self, model_path: str):
        return "codegeex" in model_path.lower()

    def load_model(self, model_path: str, from_pretrained_kwargs: dict):
        revision = from_pretrained_kwargs.get("revision", "main")
        tokenizer = AutoTokenizer.from_pretrained(
            model_path, trust_remote_code=True, revision=revision
        )
        model = AutoModel.from_pretrained(
            model_path, trust_remote_code=True, **from_pretrained_kwargs
        )
        return model, tokenizer

    def get_default_conv_template(self, model_path: str) -> Conversation:
        return get_conv_template("codegeex")


class DollyV2Adapter(BaseModelAdapter):
    """The model adapter for databricks/dolly-v2-12b"""

    def match(self, model_path: str):
        return "dolly-v2" in model_path.lower()

    def load_model(self, model_path: str, from_pretrained_kwargs: dict):
        revision = from_pretrained_kwargs.get("revision", "main")
        tokenizer = AutoTokenizer.from_pretrained(model_path, revision=revision)
        model = AutoModelForCausalLM.from_pretrained(
            model_path,
            low_cpu_mem_usage=True,
            **from_pretrained_kwargs,
        )
        # 50277 means "### End"
        tokenizer.eos_token_id = 50277
        model.config.eos_token_id = tokenizer.eos_token_id
        model.config.pad_token_id = tokenizer.pad_token_id
        return model, tokenizer

    def get_default_conv_template(self, model_path: str) -> Conversation:
        return get_conv_template("dolly_v2")


class OasstPythiaAdapter(BaseModelAdapter):
    """The model adapter for OpenAssistant/oasst-sft-4-pythia-12b-epoch-3.5"""

    def match(self, model_path: str):
        model_path = model_path.lower()
        return "oasst" in model_path and "pythia" in model_path

    def get_default_conv_template(self, model_path: str) -> Conversation:
        return get_conv_template("oasst_pythia")

    def load_model(self, model_path: str, from_pretrained_kwargs: dict):
        model, tokenizer = super().load_model(model_path, from_pretrained_kwargs)
        model.config.eos_token_id = tokenizer.eos_token_id
        model.config.pad_token_id = tokenizer.pad_token_id
        return model, tokenizer


class OasstLLaMAAdapter(BaseModelAdapter):
    """The model adapter for OpenAssistant/oasst-sft-7-llama-30b"""

    use_fast_tokenizer = False

    def match(self, model_path: str):
        model_path = model_path.lower()
        if "openassistant-sft-7-llama-30b-hf" in model_path:
            return True
        return "oasst" in model_path and "pythia" not in model_path

    def get_default_conv_template(self, model_path: str) -> Conversation:
        return get_conv_template("oasst_llama")


class OpenChat35Adapter(BaseModelAdapter):
    """The model adapter for OpenChat 3.5 (e.g. openchat/openchat_3.5)"""

    def match(self, model_path: str):
        if "openchat" in model_path.lower() and "3.5" in model_path.lower():
            return True
        elif "starling-lm" in model_path.lower():
            return True
        return False

    def get_default_conv_template(self, model_path: str) -> Conversation:
        return get_conv_template("openchat_3.5")


class TenyxChatAdapter(BaseModelAdapter):
    """The model adapter for TenyxChat (e.g. tenyx/TenyxChat-7B-v1)"""

    def match(self, model_path: str):
        return "tenyxchat" in model_path.lower()

    def get_default_conv_template(self, model_path: str) -> Conversation:
        return get_conv_template("tenyxchat")


class PythiaAdapter(BaseModelAdapter):
    """The model adapter for any EleutherAI/pythia model"""

    def match(self, model_path: str):
        return "pythia" in model_path.lower()

    def load_model(self, model_path: str, from_pretrained_kwargs: dict):
        model, tokenizer = super().load_model(model_path, from_pretrained_kwargs)
        model.config.eos_token_id = tokenizer.eos_token_id
        model.config.pad_token_id = tokenizer.pad_token_id
        return model, tokenizer


class StableLMAdapter(BaseModelAdapter):
    """The model adapter for StabilityAI/stablelm-tuned-alpha-7b"""

    def match(self, model_path: str):
        return "stablelm" in model_path.lower()

    def get_default_conv_template(self, model_path: str) -> Conversation:
        return get_conv_template("stablelm")


class MPTAdapter(BaseModelAdapter):
    """The model adapter for MPT series (mosaicml/mpt-7b-chat, mosaicml/mpt-30b-chat)"""

    def match(self, model_path: str):
        model_path = model_path.lower()
        return "mpt" in model_path and not "airoboros" in model_path

    def load_model(self, model_path: str, from_pretrained_kwargs: dict):
        revision = from_pretrained_kwargs.get("revision", "main")
        model = AutoModelForCausalLM.from_pretrained(
            model_path,
            low_cpu_mem_usage=True,
            trust_remote_code=True,
            max_seq_len=8192,
            **from_pretrained_kwargs,
        )
        tokenizer = AutoTokenizer.from_pretrained(
            model_path, trust_remote_code=True, revision=revision
        )
        model.config.eos_token_id = tokenizer.eos_token_id
        model.config.pad_token_id = tokenizer.pad_token_id
        return model, tokenizer

    def get_default_conv_template(self, model_path: str) -> Conversation:
        model_path = model_path.lower()
        if "mpt-7b-chat" in model_path:
            return get_conv_template("mpt-7b-chat")
        elif "mpt-30b-chat" in model_path:
            return get_conv_template("mpt-30b-chat")
        elif "mpt-30b-instruct" in model_path:
            return get_conv_template("mpt-30b-instruct")
        else:
            print(
                "Warning: Loading base MPT model with `zero_shot` conversation configuration.  "
                "If this is not desired, inspect model configurations and names."
            )
            return get_conv_template("zero_shot")


class BaizeAdapter(BaseModelAdapter):
    """The model adapter for project-baize/baize-v2-7b"""

    use_fast_tokenizer = False

    def match(self, model_path: str):
        return "baize" in model_path.lower()

    def get_default_conv_template(self, model_path: str) -> Conversation:
        return get_conv_template("baize")


class RwkvAdapter(BaseModelAdapter):
    """The model adapter for BlinkDL/RWKV-4-Raven"""

    def match(self, model_path: str):
        return "rwkv-4" in model_path.lower()

    def load_model(self, model_path: str, from_pretrained_kwargs: dict):
        from fastchat.model.rwkv_model import RwkvModel

        model = RwkvModel(model_path)
        revision = from_pretrained_kwargs.get("revision", "main")
        tokenizer = AutoTokenizer.from_pretrained(
            "EleutherAI/pythia-160m", revision=revision
        )
        return model, tokenizer

    def get_default_conv_template(self, model_path: str) -> Conversation:
        return get_conv_template("rwkv")


class OpenBuddyAdapter(BaseModelAdapter):
    """The model adapter for OpenBuddy/openbuddy-7b-v1.1-bf16-enc"""

    use_fast_tokenizer = False

    def match(self, model_path: str):
        return "openbuddy" in model_path.lower()

    def get_default_conv_template(self, model_path: str) -> Conversation:
        return get_conv_template("openbuddy")


class PhoenixAdapter(BaseModelAdapter):
    """The model adapter for FreedomIntelligence/phoenix-inst-chat-7b"""

    def match(self, model_path: str):
        return "phoenix" in model_path.lower()

    def get_default_conv_template(self, model_path: str) -> Conversation:
        return get_conv_template("phoenix")


class ReaLMAdapter(BaseModelAdapter):
    """The model adapter for FreedomIntelligence/ReaLM-7b"""

    def match(self, model_path: str):
        return "ReaLM" in model_path

    def load_model(self, model_path: str, from_pretrained_kwargs: dict):
        tokenizer = AutoTokenizer.from_pretrained(model_path, use_fast=True)
        model = AutoModelForCausalLM.from_pretrained(
            model_path, low_cpu_mem_usage=True, **from_pretrained_kwargs
        )
        return model, tokenizer

    def get_default_conv_template(self, model_path: str) -> Conversation:
        return get_conv_template("ReaLM-7b-v1")


class ChatGPTAdapter(BaseModelAdapter):
    """The model adapter for ChatGPT"""

    def match(self, model_path: str):
<<<<<<< HEAD
        return model_path in (
            "gpt-3.5-turbo",
            "gpt-3.5-turbo-0301",
            "gpt-3.5-turbo-0613",
            "gpt-3.5-turbo-1106",
            "gpt-4",
            "gpt-4-0314",
            "gpt-4-0613",
            "gpt-4-turbo",
            "gpt-4-0125-preview",
        )
=======
        return model_path in OPENAI_MODEL_LIST
>>>>>>> 707d9ba8

    def load_model(self, model_path: str, from_pretrained_kwargs: dict):
        raise NotImplementedError()

    def get_default_conv_template(self, model_path: str) -> Conversation:
        return get_conv_template("chatgpt")


class AzureOpenAIAdapter(BaseModelAdapter):
    """The model adapter for Azure OpenAI"""

    def match(self, model_path: str):
        return model_path in ("azure-gpt-35-turbo", "azure-gpt-4")

    def load_model(self, model_path: str, from_pretrained_kwargs: dict):
        raise NotImplementedError()

    def get_default_conv_template(self, model_path: str) -> Conversation:
        return get_conv_template("chatgpt")


class PplxAIAdapter(BaseModelAdapter):
    """The model adapter for Perplexity AI"""

    def match(self, model_path: str):
        return model_path in (
            "pplx-7b-online",
            "pplx-70b-online",
        )

    def load_model(self, model_path: str, from_pretrained_kwargs: dict):
        raise NotImplementedError()

    def get_default_conv_template(self, model_path: str) -> Conversation:
        return get_conv_template("pplxai")


class ClaudeAdapter(BaseModelAdapter):
    """The model adapter for Claude"""

    def match(self, model_path: str):
        return model_path in ANTHROPIC_MODEL_LIST

    def load_model(self, model_path: str, from_pretrained_kwargs: dict):
        raise NotImplementedError()

    def get_default_conv_template(self, model_path: str) -> Conversation:
        return get_conv_template("claude")


class BardAdapter(BaseModelAdapter):
    """The model adapter for Bard"""

    def match(self, model_path: str):
        return model_path == "bard"

    def load_model(self, model_path: str, from_pretrained_kwargs: dict):
        raise NotImplementedError()

    def get_default_conv_template(self, model_path: str) -> Conversation:
        return get_conv_template("bard")


class PaLM2Adapter(BaseModelAdapter):
    """The model adapter for PaLM2"""

    def match(self, model_path: str):
        return model_path == "palm-2"

    def load_model(self, model_path: str, from_pretrained_kwargs: dict):
        raise NotImplementedError()

    def get_default_conv_template(self, model_path: str) -> Conversation:
        return get_conv_template("bard")


class GeminiAdapter(BaseModelAdapter):
    """The model adapter for Gemini"""

    def match(self, model_path: str):
        return "gemini" in model_path.lower() or "bard" in model_path.lower()

    def load_model(self, model_path: str, from_pretrained_kwargs: dict):
        raise NotImplementedError()

    def get_default_conv_template(self, model_path: str) -> Conversation:
        return get_conv_template("gemini")


class BiLLaAdapter(BaseModelAdapter):
    """The model adapter for Neutralzz/BiLLa-7B-SFT"""

    def match(self, model_path: str):
        return "billa" in model_path.lower()

    def get_default_conv_template(self, model_path: str) -> Conversation:
        return get_conv_template("billa")


class RedPajamaINCITEAdapter(BaseModelAdapter):
    """The model adapter for togethercomputer/RedPajama-INCITE-7B-Chat"""

    def match(self, model_path: str):
        return "redpajama-incite" in model_path.lower()

    def load_model(self, model_path: str, from_pretrained_kwargs: dict):
        revision = from_pretrained_kwargs.get("revision", "main")
        tokenizer = AutoTokenizer.from_pretrained(model_path, revision=revision)
        model = AutoModelForCausalLM.from_pretrained(
            model_path,
            low_cpu_mem_usage=True,
            **from_pretrained_kwargs,
        )
        return model, tokenizer

    def get_default_conv_template(self, model_path: str) -> Conversation:
        return get_conv_template("redpajama-incite")


class H2OGPTAdapter(BaseModelAdapter):
    """The model adapter for h2oai/h2ogpt-gm-oasst1-en-2048-open-llama-7b"""

    use_fast_tokenizer = False

    def match(self, model_path: str):
        return "h2ogpt" in model_path.lower()

    def get_default_conv_template(self, model_path: str) -> Conversation:
        return get_conv_template("h2ogpt")


class RobinAdapter(BaseModelAdapter):
    """The model adapter for LMFlow/Full-Robin-7b-v2"""

    use_fast_tokenizer = False

    def match(self, model_path: str):
        return "robin" in model_path.lower()

    def get_default_conv_template(self, model_path: str) -> Conversation:
        return get_conv_template("Robin")


class SnoozyAdapter(BaseModelAdapter):
    """The model adapter for nomic-ai/gpt4all-13b-snoozy"""

    use_fast_tokenizer = False

    def match(self, model_path: str):
        model_path = model_path.lower()
        return "gpt4all" in model_path and "snoozy" in model_path

    def get_default_conv_template(self, model_path: str) -> Conversation:
        return get_conv_template("snoozy")


class WizardLMAdapter(BaseModelAdapter):
    """The model adapter for WizardLM/WizardLM-13B-V1.0"""

    use_fast_tokenizer = False

    def match(self, model_path: str):
        return "wizardlm" in model_path.lower()

    def get_default_conv_template(self, model_path: str) -> Conversation:
        model_path = model_path.lower()
        if "13b" in model_path or "30b" in model_path or "70b" in model_path:
            return get_conv_template("vicuna_v1.1")
        else:
            # TODO: use the recommended template for 7B
            # (https://huggingface.co/WizardLM/WizardLM-13B-V1.0)
            return get_conv_template("one_shot")


class ManticoreAdapter(BaseModelAdapter):
    """The model adapter for openaccess-ai-collective/manticore-13b-chat-pyg"""

    use_fast_tokenizer = False

    def match(self, model_path: str):
        return "manticore" in model_path.lower()

    def get_default_conv_template(self, model_path: str) -> Conversation:
        return get_conv_template("manticore")


class GuanacoAdapter(BaseModelAdapter):
    """The model adapter for timdettmers/guanaco-33b-merged"""

    use_fast_tokenizer = False

    def match(self, model_path: str):
        return "guanaco" in model_path.lower()

    def load_model(self, model_path: str, from_pretrained_kwargs: dict):
        revision = from_pretrained_kwargs.get("revision", "main")
        tokenizer = AutoTokenizer.from_pretrained(
            model_path, use_fast=self.use_fast_tokenizer, revision=revision
        )
        model = AutoModelForCausalLM.from_pretrained(
            model_path, low_cpu_mem_usage=True, **from_pretrained_kwargs
        )
        # Fix a bug in tokenizer config
        tokenizer.eos_token_id = model.config.eos_token_id
        return model, tokenizer

    def get_default_conv_template(self, model_path: str) -> Conversation:
        return get_conv_template("zero_shot")


class ChangGPTAdapter(BaseModelAdapter):
    """The model adapter for lcw99/polyglot-ko-12.8b-chang-instruct-chat"""

    def match(self, model_path: str):
        model_path = model_path.lower()
        return "polyglot" in model_path and "chang" in model_path

    def get_default_conv_template(self, model_path: str) -> Conversation:
        return get_conv_template("polyglot_changgpt")


class CamelAdapter(BaseModelAdapter):
    """The model adapter for camel-ai/CAMEL-13B-Combined-Data"""

    use_fast_tokenizer = False

    def match(self, model_path: str):
        return "camel" in model_path.lower()

    def get_default_conv_template(self, model_path: str) -> Conversation:
        return get_conv_template("vicuna_v1.1")


class TuluAdapter(BaseModelAdapter):
    """The model adapter for allenai/tulu-30b"""

    use_fast_tokenizer = False

    def match(self, model_path: str):
        return "tulu" in model_path.lower()

    def get_default_conv_template(self, model_path: str) -> Conversation:
        return get_conv_template("tulu")


class FalconAdapter(BaseModelAdapter):
    """The model adapter for tiiuae/falcon-40b"""

    def match(self, model_path: str):
        return "falcon" in model_path.lower() and "chat" not in model_path.lower()

    def load_model(self, model_path: str, from_pretrained_kwargs: dict):
        revision = from_pretrained_kwargs.get("revision", "main")
        # Strongly suggest using bf16, which is recommended by the author of Falcon
        tokenizer = AutoTokenizer.from_pretrained(model_path, revision=revision)
        model = AutoModelForCausalLM.from_pretrained(
            model_path,
            low_cpu_mem_usage=True,
            trust_remote_code=True,
            **from_pretrained_kwargs,
        )
        # In Falcon tokenizer config and special config there is not any pad token
        # Setting `pad_token_id` to 9, which corresponds to special token '>>SUFFIX<<'
        tokenizer.pad_token_id = 9
        return model, tokenizer

    def get_default_conv_template(self, model_path: str) -> Conversation:
        return get_conv_template("falcon")


class FalconChatAdapter(BaseModelAdapter):
    def match(self, model_path: str):
        return "falcon" in model_path.lower() and "chat" in model_path.lower()

    def get_default_conv_template(self, model_path: str) -> Conversation:
        return get_conv_template("falcon-chat")


class TigerBotAdapter(BaseModelAdapter):
    """The model adapter for TigerResearch/tigerbot-7b-sft"""

    def match(self, model_path: str):
        return "tigerbot" in model_path.lower()

    def load_model(self, model_path: str, from_pretrained_kwargs: dict):
        revision = from_pretrained_kwargs.get("revision", "main")
        tokenizer = AutoTokenizer.from_pretrained(
            model_path,
            trust_remote_code=True,
            revision=revision,
        )
        model = AutoModelForCausalLM.from_pretrained(
            model_path,
            trust_remote_code=True,
            low_cpu_mem_usage=True,
            **from_pretrained_kwargs,
        )
        return model, tokenizer

    def get_default_conv_template(self, model_path: str) -> Conversation:
        return get_conv_template("tigerbot")


class BaichuanAdapter(BaseModelAdapter):
    """The model adapter for Baichuan models (e.g., baichuan-inc/Baichuan-7B)"""

    def match(self, model_path: str):
        return "baichuan" in model_path.lower()

    def load_model(self, model_path: str, from_pretrained_kwargs: dict):
        revision = from_pretrained_kwargs.get("revision", "main")
        tokenizer = AutoTokenizer.from_pretrained(
            model_path, trust_remote_code=True, revision=revision
        )
        model = AutoModelForCausalLM.from_pretrained(
            model_path,
            trust_remote_code=True,
            low_cpu_mem_usage=True,
            **from_pretrained_kwargs,
        )
        return model, tokenizer

    def get_default_conv_template(self, model_path: str) -> Conversation:
        # for Baichuan-13B-Chat
        if "chat" in model_path.lower():
            if "baichuan2" in model_path.lower():
                return get_conv_template("baichuan2-chat")
            return get_conv_template("baichuan-chat")
        return get_conv_template("zero_shot")


class XGenAdapter(BaseModelAdapter):
    """The model adapter for Salesforce/xgen-7b"""

    def match(self, model_path: str):
        return "xgen" in model_path.lower()

    def load_model(self, model_path: str, from_pretrained_kwargs: dict):
        revision = from_pretrained_kwargs.get("revision", "main")
        model = AutoModelForCausalLM.from_pretrained(
            model_path,
            low_cpu_mem_usage=True,
            trust_remote_code=True,
            **from_pretrained_kwargs,
        )
        tokenizer = AutoTokenizer.from_pretrained(
            model_path, trust_remote_code=True, revision=revision
        )
        model.config.eos_token_id = 50256
        return model, tokenizer

    def get_default_conv_template(self, model_path: str) -> Conversation:
        return get_conv_template("xgen")


class NousHermesAdapter(BaseModelAdapter):
    """The model adapter for NousResearch/Nous-Hermes-13b"""

    use_fast_tokenizer = False

    def match(self, model_path: str):
        return "nous-hermes" in model_path.lower()

    def get_default_conv_template(self, model_path: str) -> Conversation:
        return get_conv_template("alpaca")


class InternLMChatAdapter(BaseModelAdapter):
    """The model adapter for internlm/internlm-chat-7b"""

    def match(self, model_path: str):
        return "internlm" in model_path.lower()

    def load_model(self, model_path: str, from_pretrained_kwargs: dict):
        revision = from_pretrained_kwargs.get("revision", "main")
        model = AutoModelForCausalLM.from_pretrained(
            model_path,
            low_cpu_mem_usage=True,
            trust_remote_code=True,
            **from_pretrained_kwargs,
        )
        model = model.eval()
        if "8k" in model_path.lower():
            model.config.max_sequence_length = 8192
        tokenizer = AutoTokenizer.from_pretrained(
            model_path, trust_remote_code=True, revision=revision
        )
        return model, tokenizer

    def get_default_conv_template(self, model_path: str) -> Conversation:
        return get_conv_template("internlm-chat")


class StarChatAdapter(BaseModelAdapter):
    """The model adapter for HuggingFaceH4/starchat-beta"""

    def match(self, model_path: str):
        return "starchat" in model_path.lower()

    def get_default_conv_template(self, model_path: str) -> Conversation:
        return get_conv_template("starchat")


class MistralAdapter(BaseModelAdapter):
    """The model adapter for Mistral AI models"""

    def match(self, model_path: str):
        return "mistral" in model_path.lower() or "mixtral" in model_path.lower()

    def load_model(self, model_path: str, from_pretrained_kwargs: dict):
        model, tokenizer = super().load_model(model_path, from_pretrained_kwargs)
        model.config.eos_token_id = tokenizer.eos_token_id
        model.config.pad_token_id = tokenizer.pad_token_id
        return model, tokenizer

    def get_default_conv_template(self, model_path: str) -> Conversation:
        return get_conv_template("mistral")


class Llama2Adapter(BaseModelAdapter):
    """The model adapter for Llama-2 (e.g., meta-llama/Llama-2-7b-hf)"""

    def match(self, model_path: str):
        return "llama-2" in model_path.lower()

    def load_model(self, model_path: str, from_pretrained_kwargs: dict):
        model, tokenizer = super().load_model(model_path, from_pretrained_kwargs)
        model.config.eos_token_id = tokenizer.eos_token_id
        model.config.pad_token_id = tokenizer.pad_token_id
        return model, tokenizer

    def get_default_conv_template(self, model_path: str) -> Conversation:
        return get_conv_template("llama-2")


class CuteGPTAdapter(BaseModelAdapter):
    """The model adapter for CuteGPT"""

    def match(self, model_path: str):
        return "cutegpt" in model_path.lower()

    def load_model(self, model_path: str, from_pretrained_kwargs: dict):
        tokenizer = LlamaTokenizer.from_pretrained(model_path)
        model = AutoModelForCausalLM.from_pretrained(
            model_path, low_cpu_mem_usage=True, **from_pretrained_kwargs
        )
        tokenizer.eos_token_id = tokenizer.convert_tokens_to_ids("<end>")
        model.config.eos_token_id = tokenizer.eos_token_id
        model.config.pad_token_id = tokenizer.eos_token_id
        return model, tokenizer

    def get_default_conv_template(self, model_path: str) -> Conversation:
        return get_conv_template("cutegpt")


class OpenOrcaAdapter(BaseModelAdapter):
    """Model adapter for Open-Orca models which may use different prompt templates
    - (e.g. Open-Orca/OpenOrcaxOpenChat-Preview2-13B, Open-Orca/Mistral-7B-OpenOrca)
    - `OpenOrcaxOpenChat-Preview2-13B` uses their "OpenChat Llama2 V1" prompt template.
        - [Open-Orca/OpenOrcaxOpenChat-Preview2-13B #Prompt Template](https://huggingface.co/Open-Orca/OpenOrcaxOpenChat-Preview2-13B#prompt-template)
    - `Mistral-7B-OpenOrca` uses the [OpenAI's Chat Markup Language (ChatML)](https://github.com/openai/openai-python/blob/main/chatml.md)
        format, with <|im_start|> and <|im_end|> tokens added to support this.
        - [Open-Orca/Mistral-7B-OpenOrca #Prompt Template](https://huggingface.co/Open-Orca/Mistral-7B-OpenOrca#prompt-template)
    """

    use_fast_tokenizer = False

    def match(self, model_path: str):
        return (
            "mistral-7b-openorca" in model_path.lower()
            or "openorca" in model_path.lower()
        )

    def load_model(self, model_path: str, from_pretrained_kwargs: dict):
        revision = from_pretrained_kwargs.get("revision", "main")
        tokenizer = AutoTokenizer.from_pretrained(
            model_path, use_fast=self.use_fast_tokenizer, revision=revision
        )
        model = AutoModelForCausalLM.from_pretrained(
            model_path,
            low_cpu_mem_usage=True,
            **from_pretrained_kwargs,
        ).eval()
        return model, tokenizer

    def get_default_conv_template(self, model_path: str) -> Conversation:
        if "mistral-7b-openorca" in model_path.lower():
            return get_conv_template("mistral-7b-openorca")
        return get_conv_template("open-orca")


class DolphinAdapter(OpenOrcaAdapter):
    """Model adapter for ehartford/dolphin-2.2.1-mistral-7b"""

    def match(self, model_path: str):
        return "dolphin" in model_path.lower() and "mistral" in model_path.lower()

    def get_default_conv_template(self, model_path: str) -> Conversation:
        return get_conv_template("dolphin-2.2.1-mistral-7b")


class Hermes2Adapter(BaseModelAdapter):
    """Model adapter for teknium/OpenHermes-2.5-Mistral-7B and teknium/OpenHermes-2-Mistral-7B models"""

    use_fast_tokenizer = False

    def match(self, model_path: str):
        return any(
            model_str in model_path.lower()
            for model_str in ["openhermes-2.5-mistral-7b", "openhermes-2-mistral-7b"]
        )

    def load_model(self, model_path: str, from_pretrained_kwargs: dict):
        revision = from_pretrained_kwargs.get("revision", "main")
        tokenizer = AutoTokenizer.from_pretrained(
            model_path, use_fast=self.use_fast_tokenizer, revision=revision
        )
        model = AutoModelForCausalLM.from_pretrained(
            model_path,
            low_cpu_mem_usage=True,
            **from_pretrained_kwargs,
        ).eval()
        return model, tokenizer

    def get_default_conv_template(self, model_path: str) -> Conversation:
        return get_conv_template("OpenHermes-2.5-Mistral-7B")


class NousHermes2MixtralAdapter(BaseModelAdapter):
    """Model adapter for NousResearch/Nous-Hermes-2-Mixtral-8x7B-DPO model"""

    def match(self, model_path: str):
        return any(
            model_str in model_path.lower()
            for model_str in [
                "nous-hermes-2-mixtral-8x7b-dpo",
                "nous-hermes-2-mixtral-8x7b-sft",
            ]
        )

    def get_default_conv_template(self, model_path: str) -> Conversation:
        return get_conv_template("Nous-Hermes-2-Mixtral-8x7B-DPO")


class WizardCoderAdapter(BaseModelAdapter):
    """The model adapter for WizardCoder (e.g., WizardLM/WizardCoder-Python-34B-V1.0)"""

    use_fast_tokenizer = False

    def match(self, model_path: str):
        return "wizardcoder" in model_path.lower()

    def get_default_conv_template(self, model_path: str) -> Conversation:
        # Same as Alpaca, see :
        # https://github.com/nlpxucan/WizardLM/blob/main/WizardCoder/src/inference_wizardcoder.py#L60
        return get_conv_template("alpaca")


class QwenChatAdapter(BaseModelAdapter):
    """The model adapter for Qwen/Qwen-7B-Chat
    To run this model, you need to ensure additional flash attention installation:
    ``` bash
    git clone https://github.com/Dao-AILab/flash-attention
    cd flash-attention && pip install .
    pip install csrc/layer_norm
    pip install csrc/rotary
    ```

    Since from 2.0, the following change happened
    - `flash_attn_unpadded_func` -> `flash_attn_varlen_func`
    - `flash_attn_unpadded_qkvpacked_func` -> `flash_attn_varlen_qkvpacked_func`
    - `flash_attn_unpadded_kvpacked_func` -> `flash_attn_varlen_kvpacked_func`
    You may need to revise the code in: https://huggingface.co/Qwen/Qwen-7B-Chat/blob/main/modeling_qwen.py#L69
    to from flash_attn.flash_attn_interface import flash_attn_varlen_func as flash_attn_unpadded_func
    """

    def match(self, model_path: str):
        return "qwen" in model_path.lower()

    def float_set(self, config, option):
        config.bf16 = False
        config.fp16 = False
        config.fp32 = False

        if option == "bf16":
            config.bf16 = True
        elif option == "fp16":
            config.fp16 = True
        elif option == "fp32":
            config.fp32 = True
        else:
            print("Invalid option. Please choose one from 'bf16', 'fp16' and 'fp32'.")

    def load_model(self, model_path: str, from_pretrained_kwargs: dict):
        from transformers.generation import GenerationConfig

        revision = from_pretrained_kwargs.get("revision", "main")
        config = AutoConfig.from_pretrained(
            model_path,
            trust_remote_code=True,
        )
        # NOTE: if you use the old version of model file, please remove the comments below
        # config.use_flash_attn = False
        self.float_set(config, "fp16")
        generation_config = GenerationConfig.from_pretrained(
            model_path, trust_remote_code=True
        )
        model = AutoModelForCausalLM.from_pretrained(
            model_path,
            config=config,
            low_cpu_mem_usage=True,
            trust_remote_code=True,
            **from_pretrained_kwargs,
        ).eval()
        if hasattr(model.config, "use_dynamic_ntk") and model.config.use_dynamic_ntk:
            model.config.max_sequence_length = 16384
        tokenizer = AutoTokenizer.from_pretrained(
            model_path, trust_remote_code=True, revision=revision
        )
        tokenizer.eos_token_id = config.eos_token_id
        tokenizer.bos_token_id = config.bos_token_id
        tokenizer.pad_token_id = generation_config.pad_token_id
        model.config.eos_token_id = tokenizer.eos_token_id
        model.config.bos_token_id = tokenizer.bos_token_id
        model.config.pad_token_id = tokenizer.pad_token_id

        return model, tokenizer

    def get_default_conv_template(self, model_path: str) -> Conversation:
        return get_conv_template("qwen-7b-chat")


class BGEAdapter(BaseModelAdapter):
    """The model adapter for BGE (e.g., BAAI/bge-large-en-v1.5)"""

    use_fast_tokenizer = False

    def match(self, model_path: str):
        return "bge" in model_path.lower()

    def load_model(self, model_path: str, from_pretrained_kwargs: dict):
        revision = from_pretrained_kwargs.get("revision", "main")
        model = AutoModel.from_pretrained(
            model_path,
            **from_pretrained_kwargs,
        )
        tokenizer = AutoTokenizer.from_pretrained(
            model_path, trust_remote_code=True, revision=revision
        )
        if hasattr(model.config, "max_position_embeddings") and hasattr(
            tokenizer, "model_max_length"
        ):
            model.config.max_sequence_length = min(
                model.config.max_position_embeddings, tokenizer.model_max_length
            )
        model.use_cls_pooling = True
        model.eval()
        return model, tokenizer

    def get_default_conv_template(self, model_path: str) -> Conversation:
        return get_conv_template("one_shot")


class E5Adapter(BaseModelAdapter):
    """The model adapter for E5 (e.g., intfloat/e5-large-v2)"""

    use_fast_tokenizer = False

    def match(self, model_path: str):
        return "e5-" in model_path.lower()

    def load_model(self, model_path: str, from_pretrained_kwargs: dict):
        revision = from_pretrained_kwargs.get("revision", "main")
        model = AutoModel.from_pretrained(
            model_path,
            **from_pretrained_kwargs,
        )
        tokenizer = AutoTokenizer.from_pretrained(
            model_path, trust_remote_code=True, revision=revision
        )
        if hasattr(model.config, "max_position_embeddings") and hasattr(
            tokenizer, "model_max_length"
        ):
            model.config.max_sequence_length = min(
                model.config.max_position_embeddings, tokenizer.model_max_length
            )
        return model, tokenizer

    def get_default_conv_template(self, model_path: str) -> Conversation:
        return get_conv_template("one_shot")


class AquilaChatAdapter(BaseModelAdapter):
    """The model adapter for BAAI/Aquila

    Now supports:
    - BAAI/AquilaChat-7B
    - BAAI/AquilaChat2-7B
    - BAAI/AquilaChat2-34B
    """

    def match(self, model_path: str):
        return "aquila" in model_path.lower()

    def load_model(self, model_path: str, from_pretrained_kwargs: dict):
        revision = from_pretrained_kwargs.get("revision", "main")
        model = AutoModelForCausalLM.from_pretrained(
            model_path,
            low_cpu_mem_usage=True,
            trust_remote_code=True,
            **from_pretrained_kwargs,
        )
        model = model.eval()
        tokenizer = AutoTokenizer.from_pretrained(
            model_path, trust_remote_code=True, revision=revision
        )
        return model, tokenizer

    def get_default_conv_template(self, model_path: str) -> Conversation:
        model_path = model_path.lower()
        # See: https://huggingface.co/BAAI/AquilaChat2-34B/blob/4608b75855334b93329a771aee03869dbf7d88cc/predict.py#L347
        if "aquilachat2" in model_path:
            if "16k" in model_path:
                return get_conv_template("aquila")
            elif "34b" in model_path:
                return get_conv_template("aquila-legacy")
            else:
                return get_conv_template("aquila-v1")
        else:
            return get_conv_template("aquila-chat")


class Lamma2ChineseAdapter(BaseModelAdapter):
    """The model adapter for FlagAlpha/LLama2-Chinese sft"""

    def match(self, model_path: str):
        return "llama2-chinese" in model_path.lower()

    def load_model(self, model_path: str, from_pretrained_kwargs: dict):
        revision = from_pretrained_kwargs.get("revision", "main")
        tokenizer = AutoTokenizer.from_pretrained(
            model_path,
            trust_remote_code=True,
            revision=revision,
        )
        model = AutoModelForCausalLM.from_pretrained(
            model_path,
            trust_remote_code=True,
            low_cpu_mem_usage=True,
            **from_pretrained_kwargs,
        )
        return model, tokenizer

    def get_default_conv_template(self, model_path: str) -> Conversation:
        return get_conv_template("llama2-chinese")


class Lamma2ChineseAlpacaAdapter(BaseModelAdapter):
    """The model adapter for ymcui/Chinese-LLaMA-Alpaca sft"""

    def match(self, model_path: str):
        return "chinese-alpaca" in model_path.lower()

    def load_model(self, model_path: str, from_pretrained_kwargs: dict):
        revision = from_pretrained_kwargs.get("revision", "main")
        tokenizer = AutoTokenizer.from_pretrained(
            model_path,
            trust_remote_code=True,
            revision=revision,
        )
        model = AutoModelForCausalLM.from_pretrained(
            model_path,
            trust_remote_code=True,
            low_cpu_mem_usage=True,
            **from_pretrained_kwargs,
        )
        return model, tokenizer

    def get_default_conv_template(self, model_path: str) -> Conversation:
        return get_conv_template("chinese-alpaca2")


class VigogneAdapter(BaseModelAdapter):
    """The model adapter for vigogne (e.g., bofenghuang/vigogne-2-7b-chat)"""

    use_fast_tokenizer = False

    def match(self, model_path: str):
        return bool(re.search(r"vigogne|vigostral", model_path, re.I))

    def load_model(self, model_path: str, from_pretrained_kwargs: dict):
        revision = from_pretrained_kwargs.get("revision", "main")
        tokenizer = AutoTokenizer.from_pretrained(
            model_path,
            use_fast=self.use_fast_tokenizer,
            trust_remote_code=True,
            revision=revision,
        )
        model = AutoModelForCausalLM.from_pretrained(
            model_path,
            trust_remote_code=True,
            low_cpu_mem_usage=True,
            **from_pretrained_kwargs,
        ).eval()
        return model, tokenizer

    def get_default_conv_template(self, model_path: str) -> Conversation:
        if "chat" in model_path.lower():
            if "vigostral" in model_path.lower():
                return get_conv_template("vigogne_chat_v3")
            return get_conv_template("vigogne_chat_v2")
        return get_conv_template("vigogne_instruct")


class OpenLLaMaOpenInstructAdapter(BaseModelAdapter):
    """The model adapter for OpenLLaMa-Open-Instruct (e.g., VMware/open-llama-7b-open-instruct)"""

    use_fast_tokenizer = False

    def match(self, model_path: str):
        return (
            "open-llama" in model_path.lower() and "open-instruct" in model_path.lower()
        )

    def load_model(self, model_path: str, from_pretrained_kwargs: dict):
        revision = from_pretrained_kwargs.get("revision", "main")
        tokenizer = AutoTokenizer.from_pretrained(
            model_path,
            use_fast=self.use_fast_tokenizer,
            trust_remote_code=True,
            revision=revision,
        )
        model = AutoModelForCausalLM.from_pretrained(
            model_path,
            trust_remote_code=True,
            low_cpu_mem_usage=True,
            **from_pretrained_kwargs,
        ).eval()
        return model, tokenizer

    def get_default_conv_template(self, model_path: str) -> Conversation:
        return get_conv_template("alpaca")


class CodeLlamaAdapter(BaseModelAdapter):
    """The model adapter for CodeLlama (e.g., codellama/CodeLlama-34b-hf)"""

    def match(self, model_path: str):
        return "codellama" in model_path.lower()

    def load_model(self, model_path: str, from_pretrained_kwargs: dict):
        model, tokenizer = super().load_model(model_path, from_pretrained_kwargs)
        model.config.eos_token_id = tokenizer.eos_token_id
        model.config.pad_token_id = tokenizer.pad_token_id
        return model, tokenizer

    def get_default_conv_template(self, model_path: str) -> Conversation:
        return get_conv_template("llama-2")


class StableVicunaAdapter(BaseModelAdapter):
    """The model adapter for StableVicuna"""

    def match(self, model_path: str):
        return "stable-vicuna" in model_path.lower()

    def load_model(self, model_path: str, from_pretrained_kwargs: dict):
        model, tokenizer = super().load_model(model_path, from_pretrained_kwargs)
        model.config.eos_token_id = tokenizer.eos_token_id
        model.config.pad_token_id = tokenizer.pad_token_id
        return model, tokenizer

    def get_default_conv_template(self, model_path: str) -> Conversation:
        return get_conv_template("stable-vicuna")


class PhindCodeLlamaAdapter(CodeLlamaAdapter):
    """The model adapter for Phind-CodeLlama (e.g., Phind/Phind-CodeLlama-34B-v2)"""

    def match(self, model_path: str):
        return "phind-codellama-" in model_path.lower()

    def get_default_conv_template(self, model_path: str) -> Conversation:
        return get_conv_template("phind")


class Llama2ChangAdapter(Llama2Adapter):
    """The model adapter for Llama2-ko-chang (e.g., lcw99/llama2-ko-chang-instruct-chat)"""

    def match(self, model_path: str):
        return "llama2-ko-chang" in model_path.lower()

    def get_default_conv_template(self, model_path: str) -> Conversation:
        return get_conv_template("polyglot_changgpt")


class ZephyrAdapter(BaseModelAdapter):
    """The model adapter for Zephyr (e.g. HuggingFaceH4/zephyr-7b-alpha)"""

    def match(self, model_path: str):
        return "zephyr" in model_path.lower()

    def get_default_conv_template(self, model_path: str) -> Conversation:
        return get_conv_template("zephyr")


class NotusAdapter(BaseModelAdapter):
    """The model adapter for Notus (e.g. argilla/notus-7b-v1)"""

    def match(self, model_path: str):
        return "notus" in model_path.lower()

    def get_default_conv_template(self, model_path: str) -> Conversation:
        return get_conv_template("zephyr")


class CatPPTAdapter(BaseModelAdapter):
    """The model adapter for CatPPT (e.g. rishiraj/CatPPT)"""

    def match(self, model_path: str):
        return "catppt" in model_path.lower()

    def get_default_conv_template(self, model_path: str) -> Conversation:
        return get_conv_template("catppt")


class TinyLlamaAdapter(BaseModelAdapter):
    """The model adapter for TinyLlama (e.g. TinyLlama/TinyLlama-1.1B-Chat-v1.0)"""

    def match(self, model_path: str):
        return "tinyllama" in model_path.lower()

    def get_default_conv_template(self, model_path: str) -> Conversation:
        return get_conv_template("TinyLlama")


class XwinLMAdapter(BaseModelAdapter):
    """The model adapter for Xwin-LM V0.1 and V0.2 series of models(e.g., Xwin-LM/Xwin-LM-70B-V0.1)"""

    # use_fast_tokenizer = False

    def match(self, model_path: str):
        return "xwin-lm" in model_path.lower()

    def get_default_conv_template(self, model_path: str) -> Conversation:
        return get_conv_template("vicuna_v1.1")


class LemurAdapter(BaseModelAdapter):
    """The model adapter for OpenLemur/lemur-70b-chat-v1"""

    use_fast_tokenizer = False

    def match(self, model_path: str):
        return "lemur-70b-chat" in model_path.lower()

    def get_default_conv_template(self, model_path: str) -> Conversation:
        return get_conv_template("lemur-70b-chat")


class PygmalionAdapter(BaseModelAdapter):
    """The model adapter for Pygmalion/Metharme series of models(e.g., PygmalionAI/mythalion-13b)"""

    # use_fast_tokenizer = False

    def match(self, model_path: str):
        return bool(
            re.search(r"pygmalion|mythalion|metharme", model_path.lower(), re.I)
        )

    def get_default_conv_template(self, model_path: str) -> Conversation:
        return get_conv_template("metharme")


class XdanAdapter(BaseModelAdapter):
    """The model adapter for xDAN-AI (e.g. xDAN-AI/xDAN-L1-Chat-RL-v1)"""

    def match(self, model_path: str):
        return "xdan" in model_path.lower() and "v1" in model_path.lower()

    def get_default_conv_template(self, model_path: str) -> Conversation:
        return get_conv_template("xdan-v1")


class MicrosoftOrcaAdapter(BaseModelAdapter):
    """The model adapter for Microsoft/Orca-2 series of models (e.g. Microsoft/Orca-2-7b, Microsoft/Orca-2-13b)"""

    use_fast_tokenizer = False  # Flag neeeded since tokenizers>=0.13.3 is required for a normal functioning of this module

    def match(self, model_path: str):
        return "orca-2" in model_path.lower()

    def get_default_conv_template(self, model_path: str) -> Conversation:
        return get_conv_template("orca-2")


class YiAdapter(BaseModelAdapter):
    """The model adapter for Yi models"""

    def match(self, model_path: str):
        return "yi-" in model_path.lower() and "chat" in model_path.lower()

    def get_default_conv_template(self, model_path: str) -> Conversation:
        return get_conv_template("Yi-34b-chat")


class DeepseekCoderAdapter(BaseModelAdapter):
    """The model adapter for deepseek-ai's coder models"""

    def match(self, model_path: str):
        return "deepseek-coder" in model_path.lower()

    def get_default_conv_template(self, model_path: str) -> Conversation:
        return get_conv_template("deepseek-coder")


class DeepseekChatAdapter(BaseModelAdapter):
    """The model adapter for deepseek-ai's chat models"""

    # Note: that this model will require tokenizer version >= 0.13.3 because the tokenizer class is LlamaTokenizerFast

    def match(self, model_path: str):
        return "deepseek-llm" in model_path.lower() and "chat" in model_path.lower()

    def get_default_conv_template(self, model_path: str) -> Conversation:
        return get_conv_template("deepseek-chat")


class Yuan2Adapter(BaseModelAdapter):
    """The model adapter for Yuan2.0"""

    def match(self, model_path: str):
        return "yuan2" in model_path.lower()

    def load_model(self, model_path: str, from_pretrained_kwargs: dict):
        revision = from_pretrained_kwargs.get("revision", "main")
        # from_pretrained_kwargs["torch_dtype"] = torch.bfloat16
        tokenizer = LlamaTokenizer.from_pretrained(
            model_path,
            add_eos_token=False,
            add_bos_token=False,
            eos_token="<eod>",
            eod_token="<eod>",
            sep_token="<sep>",
            revision=revision,
        )
        tokenizer.add_tokens(
            [
                "<sep>",
                "<pad>",
                "<mask>",
                "<predict>",
                "<FIM_SUFFIX>",
                "<FIM_PREFIX>",
                "<FIM_MIDDLE>",
                "<commit_before>",
                "<commit_msg>",
                "<commit_after>",
                "<jupyter_start>",
                "<jupyter_text>",
                "<jupyter_code>",
                "<jupyter_output>",
                "<empty_output>",
            ],
            special_tokens=True,
        )

        model = AutoModelForCausalLM.from_pretrained(
            model_path,
            # device_map='auto',
            trust_remote_code=True,
            **from_pretrained_kwargs,
        )
        return model, tokenizer

    def get_default_conv_template(self, model_path: str) -> Conversation:
        return get_conv_template("yuan2")


class MetaMathAdapter(BaseModelAdapter):
    """The model adapter for MetaMath models"""

    def match(self, model_path: str):
        return "metamath" in model_path.lower()

    def get_default_conv_template(self, model_path: str) -> Conversation:
        return get_conv_template("metamath")


class BagelAdapter(BaseModelAdapter):
    """Model adapter for jondurbin/bagel-* models"""

    def match(self, model_path: str):
        return "bagel" in model_path.lower()

    def get_default_conv_template(self, model_path: str) -> Conversation:
        return get_conv_template("airoboros_v3")


class SolarAdapter(BaseModelAdapter):
    """The model adapter for upstage/SOLAR-10.7B-Instruct-v1.0"""

    def match(self, model_path: str):
        return "solar-" in model_path.lower() and "instruct" in model_path.lower()

    def get_default_conv_template(self, model_path: str) -> Conversation:
        return get_conv_template("solar")


<<<<<<< HEAD
class SteerLMAdapter(BaseModelAdapter):
    """The model adapter for nvidia/Llama2-70B-SteerLM-Chat"""

    def match(self, model_path: str):
        return "steerlm-chat" in model_path.lower()

    def get_default_conv_template(self, model_path: str) -> Conversation:
        return get_conv_template("steerlm")
=======
class LlavaAdapter(BaseModelAdapter):
    """The model adapter for liuhaotian/llava-v1.5 series of models"""

    def load_model(self, model_path: str, from_pretrained_kwargs: dict):
        # TODO(chris): Implement huggingface-compatible load_model
        pass

    def match(self, model_path: str):
        return "llava" in model_path.lower()

    def get_default_conv_template(self, model_path: str) -> Conversation:
        return get_conv_template("vicuna_v1.1")


class YuanAdapter(BaseModelAdapter):
    """The model adapter for Yuan"""

    def match(self, model_path: str):
        return "yuan" in model_path.lower()

    def load_model(self, model_path: str, from_pretrained_kwargs: dict):
        model, tokenizer = super().load_model(model_path, from_pretrained_kwargs)
        tokenizer.add_tokens(
            [
                "<sep>",
                "<pad>",
                "<mask>",
                "<predict>",
                "<FIM_SUFFIX>",
                "<FIM_PREFIX>",
                "<FIM_MIDDLE>",
                "<commit_before>",
                "<commit_msg>",
                "<commit_after>",
                "<jupyter_start>",
                "<jupyter_text>",
                "<jupyter_code>",
                "<jupyter_output>",
                "<empty_output>",
            ],
            special_tokens=True,
        )
        return model, tokenizer

    def get_default_conv_template(self, model_path: str) -> Conversation:
        return get_conv_template("yuan")
>>>>>>> 707d9ba8


# Note: the registration order matters.
# The one registered earlier has a higher matching priority.
register_model_adapter(PeftModelAdapter)
register_model_adapter(StableVicunaAdapter)
register_model_adapter(VicunaAdapter)
register_model_adapter(AiroborosAdapter)
register_model_adapter(LongChatAdapter)
register_model_adapter(GoogleT5Adapter)
register_model_adapter(KoalaAdapter)
register_model_adapter(AlpacaAdapter)
register_model_adapter(ChatGLMAdapter)
register_model_adapter(CodeGeexAdapter)
register_model_adapter(DollyV2Adapter)
register_model_adapter(OasstPythiaAdapter)
register_model_adapter(OasstLLaMAAdapter)
register_model_adapter(OpenChat35Adapter)
register_model_adapter(TenyxChatAdapter)
register_model_adapter(StableLMAdapter)
register_model_adapter(BaizeAdapter)
register_model_adapter(RwkvAdapter)
register_model_adapter(OpenBuddyAdapter)
register_model_adapter(PhoenixAdapter)
register_model_adapter(BardAdapter)
register_model_adapter(PaLM2Adapter)
register_model_adapter(GeminiAdapter)
register_model_adapter(ChatGPTAdapter)
register_model_adapter(AzureOpenAIAdapter)
register_model_adapter(ClaudeAdapter)
register_model_adapter(MPTAdapter)
register_model_adapter(BiLLaAdapter)
register_model_adapter(RedPajamaINCITEAdapter)
register_model_adapter(H2OGPTAdapter)
register_model_adapter(RobinAdapter)
register_model_adapter(SnoozyAdapter)
register_model_adapter(WizardLMAdapter)
register_model_adapter(ManticoreAdapter)
register_model_adapter(GuanacoAdapter)
register_model_adapter(CamelAdapter)
register_model_adapter(ChangGPTAdapter)
register_model_adapter(TuluAdapter)
register_model_adapter(FalconChatAdapter)
register_model_adapter(FalconAdapter)
register_model_adapter(TigerBotAdapter)
register_model_adapter(BaichuanAdapter)
register_model_adapter(XGenAdapter)
register_model_adapter(PythiaAdapter)
register_model_adapter(InternLMChatAdapter)
register_model_adapter(StarChatAdapter)
register_model_adapter(Llama2Adapter)
register_model_adapter(CuteGPTAdapter)
register_model_adapter(OpenOrcaAdapter)
register_model_adapter(DolphinAdapter)
register_model_adapter(Hermes2Adapter)
register_model_adapter(NousHermes2MixtralAdapter)
register_model_adapter(NousHermesAdapter)
register_model_adapter(MistralAdapter)
register_model_adapter(WizardCoderAdapter)
register_model_adapter(QwenChatAdapter)
register_model_adapter(AquilaChatAdapter)
register_model_adapter(BGEAdapter)
register_model_adapter(E5Adapter)
register_model_adapter(Lamma2ChineseAdapter)
register_model_adapter(Lamma2ChineseAlpacaAdapter)
register_model_adapter(VigogneAdapter)
register_model_adapter(OpenLLaMaOpenInstructAdapter)
register_model_adapter(ReaLMAdapter)
register_model_adapter(PhindCodeLlamaAdapter)
register_model_adapter(CodeLlamaAdapter)
register_model_adapter(Llama2ChangAdapter)
register_model_adapter(ZephyrAdapter)
register_model_adapter(NotusAdapter)
register_model_adapter(CatPPTAdapter)
register_model_adapter(TinyLlamaAdapter)
register_model_adapter(XwinLMAdapter)
register_model_adapter(LemurAdapter)
register_model_adapter(PygmalionAdapter)
register_model_adapter(MicrosoftOrcaAdapter)
register_model_adapter(XdanAdapter)
register_model_adapter(YiAdapter)
register_model_adapter(PplxAIAdapter)
register_model_adapter(DeepseekCoderAdapter)
register_model_adapter(DeepseekChatAdapter)
register_model_adapter(Yuan2Adapter)
register_model_adapter(MetaMathAdapter)
register_model_adapter(BagelAdapter)
register_model_adapter(SolarAdapter)
<<<<<<< HEAD
register_model_adapter(SteerLMAdapter)
=======
register_model_adapter(LlavaAdapter)
register_model_adapter(YuanAdapter)
>>>>>>> 707d9ba8

# After all adapters, try the default base adapter.
register_model_adapter(BaseModelAdapter)<|MERGE_RESOLUTION|>--- conflicted
+++ resolved
@@ -68,6 +68,7 @@
     "gpt-4-0314",
     "gpt-4-0613",
     "gpt-4-turbo",
+    "gpt-4-0125-preview",
 )
 
 
@@ -1083,21 +1084,7 @@
     """The model adapter for ChatGPT"""
 
     def match(self, model_path: str):
-<<<<<<< HEAD
-        return model_path in (
-            "gpt-3.5-turbo",
-            "gpt-3.5-turbo-0301",
-            "gpt-3.5-turbo-0613",
-            "gpt-3.5-turbo-1106",
-            "gpt-4",
-            "gpt-4-0314",
-            "gpt-4-0613",
-            "gpt-4-turbo",
-            "gpt-4-0125-preview",
-        )
-=======
         return model_path in OPENAI_MODEL_LIST
->>>>>>> 707d9ba8
 
     def load_model(self, model_path: str, from_pretrained_kwargs: dict):
         raise NotImplementedError()
@@ -2207,7 +2194,6 @@
         return get_conv_template("solar")
 
 
-<<<<<<< HEAD
 class SteerLMAdapter(BaseModelAdapter):
     """The model adapter for nvidia/Llama2-70B-SteerLM-Chat"""
 
@@ -2216,7 +2202,8 @@
 
     def get_default_conv_template(self, model_path: str) -> Conversation:
         return get_conv_template("steerlm")
-=======
+
+
 class LlavaAdapter(BaseModelAdapter):
     """The model adapter for liuhaotian/llava-v1.5 series of models"""
 
@@ -2263,7 +2250,6 @@
 
     def get_default_conv_template(self, model_path: str) -> Conversation:
         return get_conv_template("yuan")
->>>>>>> 707d9ba8
 
 
 # Note: the registration order matters.
@@ -2352,12 +2338,9 @@
 register_model_adapter(MetaMathAdapter)
 register_model_adapter(BagelAdapter)
 register_model_adapter(SolarAdapter)
-<<<<<<< HEAD
 register_model_adapter(SteerLMAdapter)
-=======
 register_model_adapter(LlavaAdapter)
 register_model_adapter(YuanAdapter)
->>>>>>> 707d9ba8
 
 # After all adapters, try the default base adapter.
 register_model_adapter(BaseModelAdapter)