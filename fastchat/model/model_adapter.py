--- conflicted
+++ resolved
@@ -2185,7 +2185,6 @@
         return get_conv_template("solar")
 
 
-<<<<<<< HEAD
 class LlavaAdapter(BaseModelAdapter):
     """The model adapter for liuhaotian/llava-v1.5 series of models"""
 
@@ -2199,11 +2198,8 @@
     def get_default_conv_template(self, model_path: str) -> Conversation:
         return get_conv_template("vicuna_v1.1")
 
-
-class Yuan2Adapter(BaseModelAdapter):
-=======
+      
 class YuanAdapter(BaseModelAdapter):
->>>>>>> 7003bbd1
     """The model adapter for Yuan"""
 
     def match(self, model_path: str):
@@ -2323,12 +2319,8 @@
 register_model_adapter(MetaMathAdapter)
 register_model_adapter(BagelAdapter)
 register_model_adapter(SolarAdapter)
-<<<<<<< HEAD
 register_model_adapter(LlavaAdapter)
-register_model_adapter(Yuan2Adapter)
-=======
 register_model_adapter(YuanAdapter)
->>>>>>> 7003bbd1
 
 # After all adapters, try the default base adapter.
 register_model_adapter(BaseModelAdapter)