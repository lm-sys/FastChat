--- conflicted
+++ resolved
@@ -1362,21 +1362,11 @@
     use_fast_tokenizer = False
 
     def match(self, model_path: str):
-<<<<<<< HEAD
-        if "mistral-7b-openorca" in model_path.lower():
-            return get_conv_template("mistral-7b-openorca")
-        if "OpenHermes-2.5-Mistral-7B" in model_path.lower():
-            return get_conv_template("mistral-7b-openorca")
-        elif "openorca" in model_path.lower():
-            return get_conv_template("open-orca")
-        else:
-            return False
-=======
         return (
             "mistral-7b-openorca" in model_path.lower()
             or "openorca" in model_path.lower()
-        )
->>>>>>> 3d9430ab
+            or "openhermes-2.5-mistral-7b" in model_path.lower()
+        )
 
     def load_model(self, model_path: str, from_pretrained_kwargs: dict):
         revision = from_pretrained_kwargs.get("revision", "main")
