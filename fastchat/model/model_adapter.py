--- conflicted
+++ resolved
@@ -409,7 +409,6 @@
             )
 
 
-<<<<<<< HEAD
 class AiroborosAdapter(BaseAdapter):
     """The model adapter for jondurbin/airoboros-*"""
     def match(self, model_path: str):
@@ -434,8 +433,6 @@
         return model, tokenizer
 
 
-class T5Adapter(BaseAdapter):
-=======
 class LongChatAdapter(BaseModelAdapter):
     "Model adapater for LongChat models (e.g., lmsys/longchat-7b-16k)."
 
@@ -488,7 +485,6 @@
 
 
 class T5Adapter(BaseModelAdapter):
->>>>>>> da0641e5
     """The model adapter for lmsys/fastchat-t5-3b-v1.0"""
 
     def match(self, model_path: str):
@@ -1033,12 +1029,9 @@
 # The one registered earlier has a higher matching priority.
 register_model_adapter(PeftModelAdapter)
 register_model_adapter(VicunaAdapter)
-<<<<<<< HEAD
 register_model_adapter(AiroborosAdapter)
-=======
 register_model_adapter(LongChatAdapter)
 register_model_adapter(CodeT5pAdapter)
->>>>>>> da0641e5
 register_model_adapter(T5Adapter)
 register_model_adapter(KoalaAdapter)
 register_model_adapter(AlpacaAdapter)
