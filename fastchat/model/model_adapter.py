--- conflicted
+++ resolved
@@ -36,18 +36,11 @@
 )
 from fastchat.utils import get_gpu_memory
 
-<<<<<<< HEAD
-### ADDED: for LoRa fine-tuning
-from peft import LoraConfig, PeftModel
-
-
-=======
 # Check an environment variable to check if we should be sharing Peft model
 # weights.  When false we treat all Peft models as separate.
 peft_share_base_weights = (
     os.environ.get("PEFT_SHARE_BASE_WEIGHTS", "false").lower() == "true"
 )
->>>>>>> f60b6609
 
 
 class BaseModelAdapter:
@@ -146,7 +139,6 @@
     gptq_config: Optional[GptqConfig] = None,
     revision: str = "main",
     debug: bool = False,
-    #lora: str = None
 ):
     """Load a model from Hugging Face."""
 
@@ -229,13 +221,6 @@
             model.to(device)
         return model, tokenizer
     kwargs["revision"] = revision
-
-    """
-    ### TODO: ADD this for LoRa fine-tuning
-    if lora is not None:
-        kwargs["lora"] = lora
-    ###
-    """
 
     # Load model
     adapter = get_model_adapter(model_path)
@@ -483,19 +468,6 @@
             **from_pretrained_kwargs,
         )
         self.raise_warning_for_old_weights(model)
-        
-        ### Model is lora fine-tuned
-        lora_model_id = '/home/minhvn/workspace/llm/FastChat/fastchat/train/best_model'
-        model = PeftModel.from_pretrained(model, lora_model_id)
-
-        """
-        #### TODO: ADD THIS FOR VICUNA LORA FINE-TUNED
-        if "lora" in from_pretrained_kwargs:
-            lora_model_id = from_pretrained_kwargs["lora"]
-            model = PeftModel.from_pretrained(model, lora_model_id)
-        ###
-        """
-
         return model, tokenizer
 
     def get_default_conv_template(self, model_path: str) -> Conversation:
