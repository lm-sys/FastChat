"""Model adapter registration."""

import math
import os
import re
import sys
from typing import Dict, List, Optional
import warnings

if sys.version_info >= (3, 9):
    from functools import cache
else:
    from functools import lru_cache as cache

import psutil
import torch
from transformers import (
    AutoConfig,
    AutoModel,
    AutoModelForCausalLM,
    AutoModelForSeq2SeqLM,
    AutoTokenizer,
    LlamaTokenizer,
    LlamaForCausalLM,
    T5Tokenizer,
)

from fastchat.constants import CPU_ISA
from fastchat.conversation import Conversation, get_conv_template
from fastchat.model.compression import load_compress_model
from fastchat.model.llama_condense_monkey_patch import replace_llama_with_condense
from fastchat.model.model_chatglm import generate_stream_chatglm
from fastchat.model.model_codet5p import generate_stream_codet5p
from fastchat.model.model_falcon import generate_stream_falcon
from fastchat.model.model_yuan2 import generate_stream_yuan2
from fastchat.model.model_exllama import generate_stream_exllama
from fastchat.model.model_xfastertransformer import generate_stream_xft
from fastchat.model.model_cllm import generate_stream_cllm

from fastchat.model.monkey_patch_non_inplace import (
    replace_llama_attn_with_non_inplace_operations,
)
from fastchat.modules.awq import AWQConfig, load_awq_quantized
from fastchat.modules.exllama import ExllamaConfig, load_exllama_model
from fastchat.modules.xfastertransformer import load_xft_model, XftConfig
from fastchat.modules.gptq import GptqConfig, load_gptq_quantized
from fastchat.utils import get_gpu_memory

# Check an environment variable to check if we should be sharing Peft model
# weights.  When false we treat all Peft models as separate.
peft_share_base_weights = (
    os.environ.get("PEFT_SHARE_BASE_WEIGHTS", "false").lower() == "true"
)

ANTHROPIC_MODEL_LIST = (
    "claude-1",
    "claude-2",
    "claude-2.0",
    "claude-2.1",
    "claude-instant-1",
    "claude-instant-1.2",
)

OPENAI_MODEL_LIST = (
    "gpt-3.5-turbo",
    "gpt-3.5-turbo-0301",
    "gpt-3.5-turbo-0613",
    "gpt-3.5-turbo-1106",
    "gpt-3.5-turbo-0125",
    "gpt-4",
    "gpt-4-0314",
    "gpt-4-0613",
    "gpt-4-turbo",
    "gpt-4-1106-preview",
    "gpt-4-0125-preview",
)


class BaseModelAdapter:
    """The base and the default model adapter."""

    use_fast_tokenizer = True

    def match(self, model_path: str):
        return True

    def load_model(self, model_path: str, from_pretrained_kwargs: dict):
        revision = from_pretrained_kwargs.get("revision", "main")
        try:
            tokenizer = AutoTokenizer.from_pretrained(
                model_path,
                use_fast=self.use_fast_tokenizer,
                revision=revision,
                trust_remote_code=True,
            )
        except TypeError:
            tokenizer = AutoTokenizer.from_pretrained(
                model_path, use_fast=False, revision=revision, trust_remote_code=True
            )
        try:
            model = AutoModelForCausalLM.from_pretrained(
                model_path,
                low_cpu_mem_usage=True,
                trust_remote_code=True,
                **from_pretrained_kwargs,
            )
        except NameError:
            model = AutoModel.from_pretrained(
                model_path,
                low_cpu_mem_usage=True,
                trust_remote_code=True,
                **from_pretrained_kwargs,
            )
        return model, tokenizer

    def load_compress_model(self, model_path, device, torch_dtype, revision="main"):
        return load_compress_model(
            model_path,
            device,
            torch_dtype,
            use_fast=self.use_fast_tokenizer,
            revision=revision,
        )

    def get_default_conv_template(self, model_path: str) -> Conversation:
        return get_conv_template("one_shot")


# A global registry for all model adapters
# TODO (lmzheng): make it a priority queue.
model_adapters: List[BaseModelAdapter] = []


def register_model_adapter(cls):
    """Register a model adapter."""
    model_adapters.append(cls())


@cache
def get_model_adapter(model_path: str) -> BaseModelAdapter:
    """Get a model adapter for a model_path."""
    model_path_basename = os.path.basename(os.path.normpath(model_path))

    # Try the basename of model_path at first
    for adapter in model_adapters:
        if adapter.match(model_path_basename) and type(adapter) != BaseModelAdapter:
            return adapter

    # Then try the full path
    for adapter in model_adapters:
        if adapter.match(model_path):
            return adapter

    raise ValueError(f"No valid model adapter for {model_path}")


def raise_warning_for_incompatible_cpu_offloading_configuration(
    device: str, load_8bit: bool, cpu_offloading: bool
):
    if cpu_offloading:
        if not load_8bit:
            warnings.warn(
                "The cpu-offloading feature can only be used while also using 8-bit-quantization.\n"
                "Use '--load-8bit' to enable 8-bit-quantization\n"
                "Continuing without cpu-offloading enabled\n"
            )
            return False
        if not "linux" in sys.platform:
            warnings.warn(
                "CPU-offloading is only supported on linux-systems due to the limited compatability with the bitsandbytes-package\n"
                "Continuing without cpu-offloading enabled\n"
            )
            return False
        if device != "cuda":
            warnings.warn(
                "CPU-offloading is only enabled when using CUDA-devices\n"
                "Continuing without cpu-offloading enabled\n"
            )
            return False
    return cpu_offloading


def load_model(
    model_path: str,
    device: str = "cuda",
    num_gpus: int = 1,
    max_gpu_memory: Optional[str] = None,
    dtype: Optional[torch.dtype] = None,
    load_8bit: bool = False,
    cpu_offloading: bool = False,
    gptq_config: Optional[GptqConfig] = None,
    awq_config: Optional[AWQConfig] = None,
    exllama_config: Optional[ExllamaConfig] = None,
    xft_config: Optional[XftConfig] = None,
    revision: str = "main",
    debug: bool = False,
):
    """Load a model from Hugging Face."""
    import accelerate

    # get model adapter
    adapter = get_model_adapter(model_path)

    # Handle device mapping
    cpu_offloading = raise_warning_for_incompatible_cpu_offloading_configuration(
        device, load_8bit, cpu_offloading
    )
    if device == "cpu":
        kwargs = {"torch_dtype": torch.float32}
        if CPU_ISA in ["avx512_bf16", "amx"]:
            try:
                import intel_extension_for_pytorch as ipex

                kwargs = {"torch_dtype": torch.bfloat16}
            except ImportError:
                warnings.warn(
                    "Intel Extension for PyTorch is not installed, it can be installed to accelerate cpu inference"
                )
    elif device == "cuda":
        kwargs = {"torch_dtype": torch.float16}
        if num_gpus != 1:
            kwargs["device_map"] = "auto"
            if max_gpu_memory is None:
                kwargs[
                    "device_map"
                ] = "sequential"  # This is important for not the same VRAM sizes
                available_gpu_memory = get_gpu_memory(num_gpus)
                kwargs["max_memory"] = {
                    i: str(int(available_gpu_memory[i] * 0.85)) + "GiB"
                    for i in range(num_gpus)
                }
            else:
                kwargs["max_memory"] = {i: max_gpu_memory for i in range(num_gpus)}
    elif device == "mps":
        kwargs = {"torch_dtype": torch.float16}
        import transformers

        version = tuple(int(v) for v in transformers.__version__.split("."))
        if version < (4, 35, 0):
            # NOTE: Recent transformers library seems to fix the mps issue, also
            # it has made some changes causing compatibility issues with our
            # original patch. So we only apply the patch for older versions.

            # Avoid bugs in mps backend by not using in-place operations.
            replace_llama_attn_with_non_inplace_operations()
    elif device == "xpu":
        kwargs = {"torch_dtype": torch.bfloat16}
        # Try to load ipex, while it looks unused, it links into torch for xpu support
        try:
            import intel_extension_for_pytorch as ipex
        except ImportError:
            warnings.warn(
                "Intel Extension for PyTorch is not installed, but is required for xpu inference."
            )
    elif device == "npu":
        kwargs = {"torch_dtype": torch.float16}
        # Try to load ipex, while it looks unused, it links into torch for xpu support
        try:
            import torch_npu
        except ImportError:
            warnings.warn("Ascend Extension for PyTorch is not installed.")
    else:
        raise ValueError(f"Invalid device: {device}")

    if cpu_offloading:
        # raises an error on incompatible platforms
        from transformers import BitsAndBytesConfig

        if "max_memory" in kwargs:
            kwargs["max_memory"]["cpu"] = (
                str(math.floor(psutil.virtual_memory().available / 2**20)) + "Mib"
            )
        kwargs["quantization_config"] = BitsAndBytesConfig(
            load_in_8bit_fp32_cpu_offload=cpu_offloading
        )
        kwargs["load_in_8bit"] = load_8bit
    elif load_8bit:
        if num_gpus != 1:
            warnings.warn(
                "8-bit quantization is not supported for multi-gpu inference."
            )
        else:
            model, tokenizer = adapter.load_compress_model(
                model_path=model_path,
                device=device,
                torch_dtype=kwargs["torch_dtype"],
                revision=revision,
            )
            if debug:
                print(model)
            return model, tokenizer
    elif awq_config and awq_config.wbits < 16:
        assert (
            awq_config.wbits == 4
        ), "Currently we only support 4-bit inference for AWQ."
        model, tokenizer = load_awq_quantized(model_path, awq_config, device)
        if num_gpus != 1:
            device_map = accelerate.infer_auto_device_map(
                model,
                max_memory=kwargs["max_memory"],
                no_split_module_classes=[
                    "OPTDecoderLayer",
                    "LlamaDecoderLayer",
                    "BloomBlock",
                    "MPTBlock",
                    "DecoderLayer",
                ],
            )
            model = accelerate.dispatch_model(
                model, device_map=device_map, offload_buffers=True
            )
        else:
            model.to(device)
        return model, tokenizer
    elif gptq_config and gptq_config.wbits < 16:
        model, tokenizer = load_gptq_quantized(model_path, gptq_config)
        if num_gpus != 1:
            device_map = accelerate.infer_auto_device_map(
                model,
                max_memory=kwargs["max_memory"],
                no_split_module_classes=["LlamaDecoderLayer"],
            )
            model = accelerate.dispatch_model(
                model, device_map=device_map, offload_buffers=True
            )
        else:
            model.to(device)
        return model, tokenizer
    elif exllama_config:
        model, tokenizer = load_exllama_model(model_path, exllama_config)
        return model, tokenizer
    elif xft_config:
        model, tokenizer = load_xft_model(model_path, xft_config)
        return model, tokenizer
    kwargs["revision"] = revision

    if dtype is not None:  # Overwrite dtype if it is provided in the arguments.
        kwargs["torch_dtype"] = dtype

    if os.environ.get("FASTCHAT_USE_MODELSCOPE", "False").lower() == "true":
        # download model from ModelScope hub,
        # lazy import so that modelscope is not required for normal use.
        try:
            from modelscope.hub.snapshot_download import snapshot_download

            if not os.path.exists(model_path):
                model_path = snapshot_download(model_id=model_path, revision=revision)
        except ImportError as e:
            warnings.warn(
                "Use model from www.modelscope.cn need pip install modelscope"
            )
            raise e

    # Load model
    model, tokenizer = adapter.load_model(model_path, kwargs)

    if (
        device == "cpu"
        and kwargs["torch_dtype"] is torch.bfloat16
        and CPU_ISA is not None
    ):
        model = ipex.optimize(model, dtype=kwargs["torch_dtype"])

    if (device == "cuda" and num_gpus == 1 and not cpu_offloading) or device in (
        "mps",
        "xpu",
        "npu",
    ):
        model.to(device)

    if device == "xpu":
        model = torch.xpu.optimize(model, dtype=kwargs["torch_dtype"], inplace=True)

    if debug:
        print(model)

    return model, tokenizer


def get_conversation_template(model_path: str) -> Conversation:
    """Get the default conversation template."""
    adapter = get_model_adapter(model_path)
    return adapter.get_default_conv_template(model_path)


def get_generate_stream_function(model: torch.nn.Module, model_path: str):
    """Get the generate_stream function for inference."""
    from fastchat.serve.inference import generate_stream

    model_type = str(type(model)).lower()
    is_peft = "peft" in model_type
    is_chatglm = "chatglm" in model_type
    is_falcon = "rwforcausallm" in model_type
    is_codet5p = "codet5p" in model_type
    is_exllama = "exllama" in model_type
    is_xft = "xft" in model_type
    is_yuan = "yuan" in model_type
    is_cllm = "consistency-llm" in model_path.lower()

    if is_chatglm:
        return generate_stream_chatglm
    elif is_falcon:
        return generate_stream_falcon
    elif is_codet5p:
        return generate_stream_codet5p
    elif is_exllama:
        return generate_stream_exllama
    elif is_xft:
        return generate_stream_xft
    elif is_yuan:
        return generate_stream_yuan2
    elif is_cllm:
        return generate_stream_cllm

    elif peft_share_base_weights and is_peft:
        # Return a curried stream function that loads the right adapter
        # according to the model_name available in this context.  This ensures
        # the right weights are available.
        @torch.inference_mode()
        def generate_stream_peft(
            model,
            tokenizer,
            params: Dict,
            device: str,
            context_len: int,
            stream_interval: int = 2,
            judge_sent_end: bool = False,
        ):
            model.set_adapter(model_path)
            base_model_type = str(type(model.base_model.model))
            is_chatglm = "chatglm" in base_model_type
            is_falcon = "rwforcausallm" in base_model_type
            is_codet5p = "codet5p" in base_model_type
            is_exllama = "exllama" in base_model_type
            is_xft = "xft" in base_model_type
            is_yuan = "yuan" in base_model_type
            is_cllm = "consistency-llm" in model_path.lower()

            generate_stream_function = generate_stream
            if is_chatglm:
                generate_stream_function = generate_stream_chatglm
            elif is_falcon:
                generate_stream_function = generate_stream_falcon
            elif is_codet5p:
                generate_stream_function = generate_stream_codet5p
            elif is_exllama:
                generate_stream_function = generate_stream_exllama
            elif is_xft:
                generate_stream_function = generate_stream_xft
            elif is_yuan:
                generate_stream_function = generate_stream_yuan2
            elif is_cllm:
                generate_stream_function = generate_stream_cllm
            for x in generate_stream_function(
                model,
                tokenizer,
                params,
                device,
                context_len,
                stream_interval,
                judge_sent_end,
            ):
                yield x

        return generate_stream_peft
    else:
        return generate_stream


def add_model_args(parser):
    parser.add_argument(
        "--model-path",
        type=str,
        default="lmsys/vicuna-7b-v1.5",
        help="The path to the weights. This can be a local folder or a Hugging Face repo ID.",
    )
    parser.add_argument(
        "--revision",
        type=str,
        default="main",
        help="Hugging Face Hub model revision identifier",
    )
    parser.add_argument(
        "--device",
        type=str,
        choices=["cpu", "cuda", "mps", "xpu", "npu"],
        default="cuda",
        help="The device type",
    )
    parser.add_argument(
        "--gpus",
        type=str,
        default=None,
        help="A single GPU like 1 or multiple GPUs like 0,2",
    )
    parser.add_argument("--num-gpus", type=int, default=1)
    parser.add_argument(
        "--max-gpu-memory",
        type=str,
        help="The maximum memory per GPU for storing model weights. Use a string like '13Gib'",
    )
    parser.add_argument(
        "--dtype",
        type=str,
        choices=["float32", "float16", "bfloat16"],
        help="Override the default dtype. If not set, it will use float16 on GPU and float32 on CPU.",
        default=None,
    )
    parser.add_argument(
        "--load-8bit", action="store_true", help="Use 8-bit quantization"
    )
    parser.add_argument(
        "--cpu-offloading",
        action="store_true",
        help="Only when using 8-bit quantization: Offload excess weights to the CPU that don't fit on the GPU",
    )
    parser.add_argument(
        "--gptq-ckpt",
        type=str,
        default=None,
        help="Used for GPTQ. The path to the local GPTQ checkpoint.",
    )
    parser.add_argument(
        "--gptq-wbits",
        type=int,
        default=16,
        choices=[2, 3, 4, 8, 16],
        help="Used for GPTQ. #bits to use for quantization",
    )
    parser.add_argument(
        "--gptq-groupsize",
        type=int,
        default=-1,
        help="Used for GPTQ. Groupsize to use for quantization; default uses full row.",
    )
    parser.add_argument(
        "--gptq-act-order",
        action="store_true",
        help="Used for GPTQ. Whether to apply the activation order GPTQ heuristic",
    )
    parser.add_argument(
        "--awq-ckpt",
        type=str,
        default=None,
        help="Used for AWQ. Load quantized model. The path to the local AWQ checkpoint.",
    )
    parser.add_argument(
        "--awq-wbits",
        type=int,
        default=16,
        choices=[4, 16],
        help="Used for AWQ. #bits to use for AWQ quantization",
    )
    parser.add_argument(
        "--awq-groupsize",
        type=int,
        default=-1,
        help="Used for AWQ. Groupsize to use for AWQ quantization; default uses full row.",
    )
    parser.add_argument(
        "--enable-exllama",
        action="store_true",
        help="Used for exllamabv2. Enable exllamaV2 inference framework.",
    )
    parser.add_argument(
        "--exllama-max-seq-len",
        type=int,
        default=4096,
        help="Used for exllamabv2. Max sequence length to use for exllamav2 framework; default 4096 sequence length.",
    )
    parser.add_argument(
        "--exllama-gpu-split",
        type=str,
        default=None,
        help="Used for exllamabv2. Comma-separated list of VRAM (in GB) to use per GPU. Example: 20,7,7",
    )
    parser.add_argument(
        "--exllama-cache-8bit",
        action="store_true",
        help="Used for exllamabv2. Use 8-bit cache to save VRAM.",
    )
    parser.add_argument(
        "--enable-xft",
        action="store_true",
        help="Used for xFasterTransformer Enable xFasterTransformer inference framework.",
    )
    parser.add_argument(
        "--xft-max-seq-len",
        type=int,
        default=4096,
        help="Used for xFasterTransformer. Max sequence length to use for xFasterTransformer framework; default 4096 sequence length.",
    )
    parser.add_argument(
        "--xft-dtype",
        type=str,
        choices=["fp16", "bf16", "int8", "bf16_fp16", "bf16_int8"],
        help="Override the default dtype. If not set, it will use bfloat16 for first token and float16 next tokens on CPU.",
        default=None,
    )


def remove_parent_directory_name(model_path):
    """Remove parent directory name."""
    if model_path[-1] == "/":
        model_path = model_path[:-1]
    return model_path.split("/")[-1]


peft_model_cache = {}


class PeftModelAdapter:
    """Loads any "peft" model and it's base model."""

    def match(self, model_path: str):
        """Accepts any model path with "peft" in the name"""
        if os.path.exists(os.path.join(model_path, "adapter_config.json")):
            return True
        return "peft" in model_path.lower()

    def load_model(self, model_path: str, from_pretrained_kwargs: dict):
        """Loads the base model then the (peft) adapter weights"""
        from peft import PeftConfig, PeftModel

        config = PeftConfig.from_pretrained(model_path)
        base_model_path = config.base_model_name_or_path
        if "peft" in base_model_path:
            raise ValueError(
                f"PeftModelAdapter cannot load a base model with 'peft' in the name: {config.base_model_name_or_path}"
            )

        # Basic proof of concept for loading peft adapters that share the base
        # weights.  This is pretty messy because Peft re-writes the underlying
        # base model and internally stores a map of adapter layers.
        # So, to make this work we:
        #  1. Cache the first peft model loaded for a given base models.
        #  2. Call `load_model` for any follow on Peft models.
        #  3. Make sure we load the adapters by the model_path.  Why? This is
        #  what's accessible during inference time.
        #  4. In get_generate_stream_function, make sure we load the right
        #  adapter before doing inference.  This *should* be safe when calls
        #  are blocked the same semaphore.
        if peft_share_base_weights:
            if base_model_path in peft_model_cache:
                model, tokenizer = peft_model_cache[base_model_path]
                # Super important: make sure we use model_path as the
                # `adapter_name`.
                model.load_adapter(model_path, adapter_name=model_path)
            else:
                base_adapter = get_model_adapter(base_model_path)
                base_model, tokenizer = base_adapter.load_model(
                    base_model_path, from_pretrained_kwargs
                )
                # Super important: make sure we use model_path as the
                # `adapter_name`.
                model = PeftModel.from_pretrained(
                    base_model, model_path, adapter_name=model_path
                )
                peft_model_cache[base_model_path] = (model, tokenizer)
            return model, tokenizer

        # In the normal case, load up the base model weights again.
        base_adapter = get_model_adapter(base_model_path)
        base_model, tokenizer = base_adapter.load_model(
            base_model_path, from_pretrained_kwargs
        )
        model = PeftModel.from_pretrained(base_model, model_path)
        return model, tokenizer

    def get_default_conv_template(self, model_path: str) -> Conversation:
        """Uses the conv template of the base model"""
        from peft import PeftConfig, PeftModel

        config = PeftConfig.from_pretrained(model_path)
        if "peft" in config.base_model_name_or_path:
            raise ValueError(
                f"PeftModelAdapter cannot load a base model with 'peft' in the name: {config.base_model_name_or_path}"
            )
        base_model_path = config.base_model_name_or_path
        base_adapter = get_model_adapter(base_model_path)
        return base_adapter.get_default_conv_template(config.base_model_name_or_path)


class VicunaAdapter(BaseModelAdapter):
    "Model adapter for Vicuna models (e.g., lmsys/vicuna-7b-v1.5)" ""

    use_fast_tokenizer = False

    def match(self, model_path: str):
        return "vicuna" in model_path.lower()

    def load_model(self, model_path: str, from_pretrained_kwargs: dict):
        revision = from_pretrained_kwargs.get("revision", "main")
        tokenizer = AutoTokenizer.from_pretrained(
            model_path, use_fast=self.use_fast_tokenizer, revision=revision
        )
        model = AutoModelForCausalLM.from_pretrained(
            model_path,
            low_cpu_mem_usage=True,
            **from_pretrained_kwargs,
        )
        self.raise_warning_for_old_weights(model)
        return model, tokenizer

    def get_default_conv_template(self, model_path: str) -> Conversation:
        if "v0" in remove_parent_directory_name(model_path):
            return get_conv_template("one_shot")
        return get_conv_template("vicuna_v1.1")

    def raise_warning_for_old_weights(self, model):
        if isinstance(model, LlamaForCausalLM) and model.model.vocab_size > 32000:
            warnings.warn(
                "\nYou are probably using the old Vicuna-v0 model, "
                "which will generate unexpected results with the "
                "current fastchat.\nYou can try one of the following methods:\n"
                "1. Upgrade your weights to the new Vicuna-v1.3: https://github.com/lm-sys/FastChat#vicuna-weights.\n"
                "2. Use the old conversation template by `python3 -m fastchat.serve.cli --model-path /path/to/vicuna-v0 --conv-template one_shot`\n"
                "3. Downgrade fschat to fschat==0.1.10 (Not recommended).\n"
            )


class AiroborosAdapter(BaseModelAdapter):
    """The model adapter for jondurbin/airoboros-*"""

    def match(self, model_path: str):
        if re.search(r"airoboros|spicyboros", model_path, re.I):
            return True
        return False

    def get_default_conv_template(self, model_path: str) -> Conversation:
        if "-3." in model_path or "-3p" in model_path:
            return get_conv_template("airoboros_v3")
        if "spicyboros" in model_path or re.search(r"-(2\.[2-9]+)", model_path):
            return get_conv_template("airoboros_v2")
        return get_conv_template("airoboros_v1")

    def load_model(self, model_path: str, from_pretrained_kwargs: dict):
        if "mpt" not in model_path.lower():
            return super().load_model(model_path, from_pretrained_kwargs)
        model = AutoModelForCausalLM.from_pretrained(
            model_path,
            low_cpu_mem_usage=True,
            trust_remote_code=True,
            max_seq_len=8192,
            **from_pretrained_kwargs,
        )
        tokenizer = AutoTokenizer.from_pretrained(
            model_path, trust_remote_code=True, use_fast=True
        )
        return model, tokenizer


class LongChatAdapter(BaseModelAdapter):
    "Model adapter for LongChat models (e.g., lmsys/longchat-7b-16k)."

    use_fast_tokenizer = False

    def match(self, model_path: str):
        return "longchat" in model_path.lower()

    def load_model(self, model_path: str, from_pretrained_kwargs: dict):
        revision = from_pretrained_kwargs.get("revision", "main")

        # Apply monkey patch, TODO(Dacheng): Add flash attention support
        config = AutoConfig.from_pretrained(model_path, revision=revision)
        replace_llama_with_condense(config.rope_scaling["factor"])

        tokenizer = AutoTokenizer.from_pretrained(
            model_path, use_fast=self.use_fast_tokenizer, revision=revision
        )
        model = AutoModelForCausalLM.from_pretrained(
            model_path,
            low_cpu_mem_usage=True,
            **from_pretrained_kwargs,
        )
        return model, tokenizer

    def get_default_conv_template(self, model_path: str) -> Conversation:
        return get_conv_template("vicuna_v1.1")


class GoogleT5Adapter(BaseModelAdapter):
    """The model adapter for google/Flan based models, such as Salesforce/codet5p-6b, lmsys/fastchat-t5-3b-v1.0, flan-t5-*, flan-ul2"""

    def match(self, model_path: str):
        return any(
            model_str in model_path.lower()
            for model_str in ["flan-", "fastchat-t5", "codet5p"]
        )

    def load_model(self, model_path: str, from_pretrained_kwargs: dict):
        revision = from_pretrained_kwargs.get("revision", "main")
        tokenizer = T5Tokenizer.from_pretrained(model_path, revision=revision)
        model = AutoModelForSeq2SeqLM.from_pretrained(
            model_path,
            low_cpu_mem_usage=True,
            trust_remote_code=True,
            **from_pretrained_kwargs,
        )
        return model, tokenizer


class KoalaAdapter(BaseModelAdapter):
    """The model adapter for Koala"""

    use_fast_tokenizer = False

    def match(self, model_path: str):
        return "koala" in model_path.lower()

    def get_default_conv_template(self, model_path: str) -> Conversation:
        return get_conv_template("koala_v1")


class AlpacaAdapter(BaseModelAdapter):
    """The model adapter for Alpaca"""

    use_fast_tokenizer = False

    def match(self, model_path: str):
        return "alpaca" in model_path.lower()

    def get_default_conv_template(self, model_path: str) -> Conversation:
        return get_conv_template("alpaca")


class ChatGLMAdapter(BaseModelAdapter):
    """The model adapter for THUDM/chatglm-6b, THUDM/chatglm2-6b"""

    def match(self, model_path: str):
        return "chatglm" in model_path.lower()

    def load_model(self, model_path: str, from_pretrained_kwargs: dict):
        revision = from_pretrained_kwargs.get("revision", "main")
        if "chatglm3" in model_path.lower():
            tokenizer = AutoTokenizer.from_pretrained(
                model_path,
                encode_special_tokens=True,
                trust_remote_code=True,
                revision=revision,
            )
        else:
            tokenizer = AutoTokenizer.from_pretrained(
                model_path, trust_remote_code=True, revision=revision
            )
        model = AutoModel.from_pretrained(
            model_path, trust_remote_code=True, **from_pretrained_kwargs
        )
        return model, tokenizer

    def get_default_conv_template(self, model_path: str) -> Conversation:
        model_path = model_path.lower()
        if "chatglm2" in model_path.lower():
            return get_conv_template("chatglm2")
        if "chatglm3" in model_path.lower():
            return get_conv_template("chatglm3")
        return get_conv_template("chatglm")


class CodeGeexAdapter(BaseModelAdapter):
    """The model adapter for THUDM/codegeex-6b, THUDM/codegeex2-6b"""

    def match(self, model_path: str):
        return "codegeex" in model_path.lower()

    def load_model(self, model_path: str, from_pretrained_kwargs: dict):
        revision = from_pretrained_kwargs.get("revision", "main")
        tokenizer = AutoTokenizer.from_pretrained(
            model_path, trust_remote_code=True, revision=revision
        )
        model = AutoModel.from_pretrained(
            model_path, trust_remote_code=True, **from_pretrained_kwargs
        )
        return model, tokenizer

    def get_default_conv_template(self, model_path: str) -> Conversation:
        return get_conv_template("codegeex")


class DollyV2Adapter(BaseModelAdapter):
    """The model adapter for databricks/dolly-v2-12b"""

    def match(self, model_path: str):
        return "dolly-v2" in model_path.lower()

    def load_model(self, model_path: str, from_pretrained_kwargs: dict):
        revision = from_pretrained_kwargs.get("revision", "main")
        tokenizer = AutoTokenizer.from_pretrained(model_path, revision=revision)
        model = AutoModelForCausalLM.from_pretrained(
            model_path,
            low_cpu_mem_usage=True,
            **from_pretrained_kwargs,
        )
        # 50277 means "### End"
        tokenizer.eos_token_id = 50277
        model.config.eos_token_id = tokenizer.eos_token_id
        model.config.pad_token_id = tokenizer.pad_token_id
        return model, tokenizer

    def get_default_conv_template(self, model_path: str) -> Conversation:
        return get_conv_template("dolly_v2")


class OasstPythiaAdapter(BaseModelAdapter):
    """The model adapter for OpenAssistant/oasst-sft-4-pythia-12b-epoch-3.5"""

    def match(self, model_path: str):
        model_path = model_path.lower()
        return "oasst" in model_path and "pythia" in model_path

    def get_default_conv_template(self, model_path: str) -> Conversation:
        return get_conv_template("oasst_pythia")

    def load_model(self, model_path: str, from_pretrained_kwargs: dict):
        model, tokenizer = super().load_model(model_path, from_pretrained_kwargs)
        model.config.eos_token_id = tokenizer.eos_token_id
        model.config.pad_token_id = tokenizer.pad_token_id
        return model, tokenizer


class OasstLLaMAAdapter(BaseModelAdapter):
    """The model adapter for OpenAssistant/oasst-sft-7-llama-30b"""

    use_fast_tokenizer = False

    def match(self, model_path: str):
        model_path = model_path.lower()
        if "openassistant-sft-7-llama-30b-hf" in model_path:
            return True
        return "oasst" in model_path and "pythia" not in model_path

    def get_default_conv_template(self, model_path: str) -> Conversation:
        return get_conv_template("oasst_llama")


class OpenChat35Adapter(BaseModelAdapter):
    """The model adapter for OpenChat 3.5 (e.g. openchat/openchat_3.5)"""

    def match(self, model_path: str):
        if "openchat" in model_path.lower() and "3.5" in model_path.lower():
            return True
        elif "starling-lm" in model_path.lower():
            return True
        return False

    def get_default_conv_template(self, model_path: str) -> Conversation:
        return get_conv_template("openchat_3.5")


class TenyxChatAdapter(BaseModelAdapter):
    """The model adapter for TenyxChat (e.g. tenyx/TenyxChat-7B-v1)"""

    def match(self, model_path: str):
        return "tenyxchat" in model_path.lower()

    def get_default_conv_template(self, model_path: str) -> Conversation:
        return get_conv_template("tenyxchat")


class PythiaAdapter(BaseModelAdapter):
    """The model adapter for any EleutherAI/pythia model"""

    def match(self, model_path: str):
        return "pythia" in model_path.lower()

    def load_model(self, model_path: str, from_pretrained_kwargs: dict):
        model, tokenizer = super().load_model(model_path, from_pretrained_kwargs)
        model.config.eos_token_id = tokenizer.eos_token_id
        model.config.pad_token_id = tokenizer.pad_token_id
        return model, tokenizer


class StableLMAdapter(BaseModelAdapter):
    """The model adapter for StabilityAI/stablelm-tuned-alpha-7b"""

    def match(self, model_path: str):
        return "stablelm" in model_path.lower()

    def get_default_conv_template(self, model_path: str) -> Conversation:
        return get_conv_template("stablelm")


class MPTAdapter(BaseModelAdapter):
    """The model adapter for MPT series (mosaicml/mpt-7b-chat, mosaicml/mpt-30b-chat)"""

    def match(self, model_path: str):
        model_path = model_path.lower()
        return "mpt" in model_path and not "airoboros" in model_path

    def load_model(self, model_path: str, from_pretrained_kwargs: dict):
        revision = from_pretrained_kwargs.get("revision", "main")
        model = AutoModelForCausalLM.from_pretrained(
            model_path,
            low_cpu_mem_usage=True,
            trust_remote_code=True,
            max_seq_len=8192,
            **from_pretrained_kwargs,
        )
        tokenizer = AutoTokenizer.from_pretrained(
            model_path, trust_remote_code=True, revision=revision
        )
        model.config.eos_token_id = tokenizer.eos_token_id
        model.config.pad_token_id = tokenizer.pad_token_id
        return model, tokenizer

    def get_default_conv_template(self, model_path: str) -> Conversation:
        model_path = model_path.lower()
        if "mpt-7b-chat" in model_path:
            return get_conv_template("mpt-7b-chat")
        elif "mpt-30b-chat" in model_path:
            return get_conv_template("mpt-30b-chat")
        elif "mpt-30b-instruct" in model_path:
            return get_conv_template("mpt-30b-instruct")
        else:
            print(
                "Warning: Loading base MPT model with `zero_shot` conversation configuration.  "
                "If this is not desired, inspect model configurations and names."
            )
            return get_conv_template("zero_shot")


class BaizeAdapter(BaseModelAdapter):
    """The model adapter for project-baize/baize-v2-7b"""

    use_fast_tokenizer = False

    def match(self, model_path: str):
        return "baize" in model_path.lower()

    def get_default_conv_template(self, model_path: str) -> Conversation:
        return get_conv_template("baize")


class RwkvAdapter(BaseModelAdapter):
    """The model adapter for BlinkDL/RWKV-4-Raven"""

    def match(self, model_path: str):
        return "rwkv-4" in model_path.lower()

    def load_model(self, model_path: str, from_pretrained_kwargs: dict):
        from fastchat.model.rwkv_model import RwkvModel

        model = RwkvModel(model_path)
        revision = from_pretrained_kwargs.get("revision", "main")
        tokenizer = AutoTokenizer.from_pretrained(
            "EleutherAI/pythia-160m", revision=revision
        )
        return model, tokenizer

    def get_default_conv_template(self, model_path: str) -> Conversation:
        return get_conv_template("rwkv")


class OpenBuddyAdapter(BaseModelAdapter):
    """The model adapter for OpenBuddy/openbuddy-7b-v1.1-bf16-enc"""

    use_fast_tokenizer = False

    def match(self, model_path: str):
        return "openbuddy" in model_path.lower()

    def get_default_conv_template(self, model_path: str) -> Conversation:
        return get_conv_template("openbuddy")


class PhoenixAdapter(BaseModelAdapter):
    """The model adapter for FreedomIntelligence/phoenix-inst-chat-7b"""

    def match(self, model_path: str):
        return "phoenix" in model_path.lower()

    def get_default_conv_template(self, model_path: str) -> Conversation:
        return get_conv_template("phoenix")


class ReaLMAdapter(BaseModelAdapter):
    """The model adapter for FreedomIntelligence/ReaLM-7b"""

    def match(self, model_path: str):
        return "ReaLM" in model_path

    def load_model(self, model_path: str, from_pretrained_kwargs: dict):
        tokenizer = AutoTokenizer.from_pretrained(model_path, use_fast=True)
        model = AutoModelForCausalLM.from_pretrained(
            model_path, low_cpu_mem_usage=True, **from_pretrained_kwargs
        )
        return model, tokenizer

    def get_default_conv_template(self, model_path: str) -> Conversation:
        return get_conv_template("ReaLM-7b-v1")


class ChatGPTAdapter(BaseModelAdapter):
    """The model adapter for ChatGPT"""

    def match(self, model_path: str):
        return model_path in OPENAI_MODEL_LIST

    def load_model(self, model_path: str, from_pretrained_kwargs: dict):
        raise NotImplementedError()

    def get_default_conv_template(self, model_path: str) -> Conversation:
        return get_conv_template("chatgpt")


class AzureOpenAIAdapter(BaseModelAdapter):
    """The model adapter for Azure OpenAI"""

    def match(self, model_path: str):
        return model_path in ("azure-gpt-35-turbo", "azure-gpt-4")

    def load_model(self, model_path: str, from_pretrained_kwargs: dict):
        raise NotImplementedError()

    def get_default_conv_template(self, model_path: str) -> Conversation:
        return get_conv_template("chatgpt")


class PplxAIAdapter(BaseModelAdapter):
    """The model adapter for Perplexity AI"""

    def match(self, model_path: str):
        return model_path in (
            "pplx-7b-online",
            "pplx-70b-online",
        )

    def load_model(self, model_path: str, from_pretrained_kwargs: dict):
        raise NotImplementedError()

    def get_default_conv_template(self, model_path: str) -> Conversation:
        return get_conv_template("pplxai")


class ClaudeAdapter(BaseModelAdapter):
    """The model adapter for Claude"""

    def match(self, model_path: str):
        return model_path in ANTHROPIC_MODEL_LIST

    def load_model(self, model_path: str, from_pretrained_kwargs: dict):
        raise NotImplementedError()

    def get_default_conv_template(self, model_path: str) -> Conversation:
        return get_conv_template("claude")


class BardAdapter(BaseModelAdapter):
    """The model adapter for Bard"""

    def match(self, model_path: str):
        return model_path == "bard"

    def load_model(self, model_path: str, from_pretrained_kwargs: dict):
        raise NotImplementedError()

    def get_default_conv_template(self, model_path: str) -> Conversation:
        return get_conv_template("bard")


class PaLM2Adapter(BaseModelAdapter):
    """The model adapter for PaLM2"""

    def match(self, model_path: str):
        return model_path == "palm-2"

    def load_model(self, model_path: str, from_pretrained_kwargs: dict):
        raise NotImplementedError()

    def get_default_conv_template(self, model_path: str) -> Conversation:
        return get_conv_template("bard")


class GeminiAdapter(BaseModelAdapter):
    """The model adapter for Gemini"""

    def match(self, model_path: str):
        return "gemini" in model_path.lower() or "bard" in model_path.lower()

    def load_model(self, model_path: str, from_pretrained_kwargs: dict):
        raise NotImplementedError()

    def get_default_conv_template(self, model_path: str) -> Conversation:
        return get_conv_template("gemini")


class BiLLaAdapter(BaseModelAdapter):
    """The model adapter for Neutralzz/BiLLa-7B-SFT"""

    def match(self, model_path: str):
        return "billa" in model_path.lower()

    def get_default_conv_template(self, model_path: str) -> Conversation:
        return get_conv_template("billa")


class RedPajamaINCITEAdapter(BaseModelAdapter):
    """The model adapter for togethercomputer/RedPajama-INCITE-7B-Chat"""

    def match(self, model_path: str):
        return "redpajama-incite" in model_path.lower()

    def load_model(self, model_path: str, from_pretrained_kwargs: dict):
        revision = from_pretrained_kwargs.get("revision", "main")
        tokenizer = AutoTokenizer.from_pretrained(model_path, revision=revision)
        model = AutoModelForCausalLM.from_pretrained(
            model_path,
            low_cpu_mem_usage=True,
            **from_pretrained_kwargs,
        )
        return model, tokenizer

    def get_default_conv_template(self, model_path: str) -> Conversation:
        return get_conv_template("redpajama-incite")


class H2OGPTAdapter(BaseModelAdapter):
    """The model adapter for h2oai/h2ogpt-gm-oasst1-en-2048-open-llama-7b"""

    use_fast_tokenizer = False

    def match(self, model_path: str):
        return "h2ogpt" in model_path.lower()

    def get_default_conv_template(self, model_path: str) -> Conversation:
        return get_conv_template("h2ogpt")


class RobinAdapter(BaseModelAdapter):
    """The model adapter for LMFlow/Full-Robin-7b-v2"""

    use_fast_tokenizer = False

    def match(self, model_path: str):
        return "robin" in model_path.lower()

    def get_default_conv_template(self, model_path: str) -> Conversation:
        return get_conv_template("Robin")


class SnoozyAdapter(BaseModelAdapter):
    """The model adapter for nomic-ai/gpt4all-13b-snoozy"""

    use_fast_tokenizer = False

    def match(self, model_path: str):
        model_path = model_path.lower()
        return "gpt4all" in model_path and "snoozy" in model_path

    def get_default_conv_template(self, model_path: str) -> Conversation:
        return get_conv_template("snoozy")


class WizardLMAdapter(BaseModelAdapter):
    """The model adapter for WizardLM/WizardLM-13B-V1.0"""

    use_fast_tokenizer = False

    def match(self, model_path: str):
        return "wizardlm" in model_path.lower()

    def get_default_conv_template(self, model_path: str) -> Conversation:
        model_path = model_path.lower()
        if "13b" in model_path or "30b" in model_path or "70b" in model_path:
            return get_conv_template("vicuna_v1.1")
        else:
            # TODO: use the recommended template for 7B
            # (https://huggingface.co/WizardLM/WizardLM-13B-V1.0)
            return get_conv_template("one_shot")


class ManticoreAdapter(BaseModelAdapter):
    """The model adapter for openaccess-ai-collective/manticore-13b-chat-pyg"""

    use_fast_tokenizer = False

    def match(self, model_path: str):
        return "manticore" in model_path.lower()

    def get_default_conv_template(self, model_path: str) -> Conversation:
        return get_conv_template("manticore")


class GuanacoAdapter(BaseModelAdapter):
    """The model adapter for timdettmers/guanaco-33b-merged"""

    use_fast_tokenizer = False

    def match(self, model_path: str):
        return "guanaco" in model_path.lower()

    def load_model(self, model_path: str, from_pretrained_kwargs: dict):
        revision = from_pretrained_kwargs.get("revision", "main")
        tokenizer = AutoTokenizer.from_pretrained(
            model_path, use_fast=self.use_fast_tokenizer, revision=revision
        )
        model = AutoModelForCausalLM.from_pretrained(
            model_path, low_cpu_mem_usage=True, **from_pretrained_kwargs
        )
        # Fix a bug in tokenizer config
        tokenizer.eos_token_id = model.config.eos_token_id
        return model, tokenizer

    def get_default_conv_template(self, model_path: str) -> Conversation:
        return get_conv_template("zero_shot")


class ChangGPTAdapter(BaseModelAdapter):
    """The model adapter for lcw99/polyglot-ko-12.8b-chang-instruct-chat"""

    def match(self, model_path: str):
        model_path = model_path.lower()
        return "polyglot" in model_path and "chang" in model_path

    def get_default_conv_template(self, model_path: str) -> Conversation:
        return get_conv_template("polyglot_changgpt")


class CamelAdapter(BaseModelAdapter):
    """The model adapter for camel-ai/CAMEL-13B-Combined-Data"""

    use_fast_tokenizer = False

    def match(self, model_path: str):
        return "camel" in model_path.lower()

    def get_default_conv_template(self, model_path: str) -> Conversation:
        return get_conv_template("vicuna_v1.1")


class TuluAdapter(BaseModelAdapter):
    """The model adapter for allenai/tulu-30b"""

    use_fast_tokenizer = False

    def match(self, model_path: str):
        return "tulu" in model_path.lower()

    def get_default_conv_template(self, model_path: str) -> Conversation:
        return get_conv_template("tulu")


class FalconAdapter(BaseModelAdapter):
    """The model adapter for tiiuae/falcon-40b"""

    def match(self, model_path: str):
        return "falcon" in model_path.lower() and "chat" not in model_path.lower()

    def load_model(self, model_path: str, from_pretrained_kwargs: dict):
        revision = from_pretrained_kwargs.get("revision", "main")
        # Strongly suggest using bf16, which is recommended by the author of Falcon
        tokenizer = AutoTokenizer.from_pretrained(model_path, revision=revision)
        model = AutoModelForCausalLM.from_pretrained(
            model_path,
            low_cpu_mem_usage=True,
            trust_remote_code=True,
            **from_pretrained_kwargs,
        )
        # In Falcon tokenizer config and special config there is not any pad token
        # Setting `pad_token_id` to 9, which corresponds to special token '>>SUFFIX<<'
        tokenizer.pad_token_id = 9
        return model, tokenizer

    def get_default_conv_template(self, model_path: str) -> Conversation:
        return get_conv_template("falcon")


class FalconChatAdapter(BaseModelAdapter):
    def match(self, model_path: str):
        return "falcon" in model_path.lower() and "chat" in model_path.lower()

    def get_default_conv_template(self, model_path: str) -> Conversation:
        return get_conv_template("falcon-chat")


class TigerBotAdapter(BaseModelAdapter):
    """The model adapter for TigerResearch/tigerbot-7b-sft"""

    def match(self, model_path: str):
        return "tigerbot" in model_path.lower()

    def load_model(self, model_path: str, from_pretrained_kwargs: dict):
        revision = from_pretrained_kwargs.get("revision", "main")
        tokenizer = AutoTokenizer.from_pretrained(
            model_path,
            trust_remote_code=True,
            revision=revision,
        )
        model = AutoModelForCausalLM.from_pretrained(
            model_path,
            trust_remote_code=True,
            low_cpu_mem_usage=True,
            **from_pretrained_kwargs,
        )
        return model, tokenizer

    def get_default_conv_template(self, model_path: str) -> Conversation:
        return get_conv_template("tigerbot")


class BaichuanAdapter(BaseModelAdapter):
    """The model adapter for Baichuan models (e.g., baichuan-inc/Baichuan-7B)"""

    def match(self, model_path: str):
        return "baichuan" in model_path.lower()

    def load_model(self, model_path: str, from_pretrained_kwargs: dict):
        revision = from_pretrained_kwargs.get("revision", "main")
        tokenizer = AutoTokenizer.from_pretrained(
            model_path, trust_remote_code=True, revision=revision
        )
        model = AutoModelForCausalLM.from_pretrained(
            model_path,
            trust_remote_code=True,
            low_cpu_mem_usage=True,
            **from_pretrained_kwargs,
        )
        return model, tokenizer

    def get_default_conv_template(self, model_path: str) -> Conversation:
        # for Baichuan-13B-Chat
        if "chat" in model_path.lower():
            if "baichuan2" in model_path.lower():
                return get_conv_template("baichuan2-chat")
            return get_conv_template("baichuan-chat")
        return get_conv_template("zero_shot")


class XGenAdapter(BaseModelAdapter):
    """The model adapter for Salesforce/xgen-7b"""

    def match(self, model_path: str):
        return "xgen" in model_path.lower()

    def load_model(self, model_path: str, from_pretrained_kwargs: dict):
        revision = from_pretrained_kwargs.get("revision", "main")
        model = AutoModelForCausalLM.from_pretrained(
            model_path,
            low_cpu_mem_usage=True,
            trust_remote_code=True,
            **from_pretrained_kwargs,
        )
        tokenizer = AutoTokenizer.from_pretrained(
            model_path, trust_remote_code=True, revision=revision
        )
        model.config.eos_token_id = 50256
        return model, tokenizer

    def get_default_conv_template(self, model_path: str) -> Conversation:
        return get_conv_template("xgen")


class NousHermesAdapter(BaseModelAdapter):
    """The model adapter for NousResearch/Nous-Hermes-13b"""

    use_fast_tokenizer = False

    def match(self, model_path: str):
        return "nous-hermes" in model_path.lower()

    def get_default_conv_template(self, model_path: str) -> Conversation:
        return get_conv_template("alpaca")


class InternLMChatAdapter(BaseModelAdapter):
    """The model adapter for internlm/internlm-chat-7b"""

    def match(self, model_path: str):
        return "internlm" in model_path.lower()

    def load_model(self, model_path: str, from_pretrained_kwargs: dict):
        revision = from_pretrained_kwargs.get("revision", "main")
        model = AutoModelForCausalLM.from_pretrained(
            model_path,
            low_cpu_mem_usage=True,
            trust_remote_code=True,
            **from_pretrained_kwargs,
        )
        model = model.eval()
        if "8k" in model_path.lower():
            model.config.max_sequence_length = 8192
        tokenizer = AutoTokenizer.from_pretrained(
            model_path, trust_remote_code=True, revision=revision
        )
        return model, tokenizer

    def get_default_conv_template(self, model_path: str) -> Conversation:
        return get_conv_template("internlm-chat")


class StarChatAdapter(BaseModelAdapter):
    """The model adapter for HuggingFaceH4/starchat-beta"""

    def match(self, model_path: str):
        return "starchat" in model_path.lower()

    def get_default_conv_template(self, model_path: str) -> Conversation:
        return get_conv_template("starchat")


class MistralAdapter(BaseModelAdapter):
    """The model adapter for Mistral AI models"""

    def match(self, model_path: str):
        return "mistral" in model_path.lower() or "mixtral" in model_path.lower()

    def load_model(self, model_path: str, from_pretrained_kwargs: dict):
        model, tokenizer = super().load_model(model_path, from_pretrained_kwargs)
        model.config.eos_token_id = tokenizer.eos_token_id
        model.config.pad_token_id = tokenizer.pad_token_id
        return model, tokenizer

    def get_default_conv_template(self, model_path: str) -> Conversation:
        return get_conv_template("mistral")


class Llama2Adapter(BaseModelAdapter):
    """The model adapter for Llama-2 (e.g., meta-llama/Llama-2-7b-hf)"""

    def match(self, model_path: str):
        return "llama-2" in model_path.lower()

    def load_model(self, model_path: str, from_pretrained_kwargs: dict):
        model, tokenizer = super().load_model(model_path, from_pretrained_kwargs)
        model.config.eos_token_id = tokenizer.eos_token_id
        model.config.pad_token_id = tokenizer.pad_token_id
        return model, tokenizer

    def get_default_conv_template(self, model_path: str) -> Conversation:
        return get_conv_template("llama-2")


class CuteGPTAdapter(BaseModelAdapter):
    """The model adapter for CuteGPT"""

    def match(self, model_path: str):
        return "cutegpt" in model_path.lower()

    def load_model(self, model_path: str, from_pretrained_kwargs: dict):
        tokenizer = LlamaTokenizer.from_pretrained(model_path)
        model = AutoModelForCausalLM.from_pretrained(
            model_path, low_cpu_mem_usage=True, **from_pretrained_kwargs
        )
        tokenizer.eos_token_id = tokenizer.convert_tokens_to_ids("<end>")
        model.config.eos_token_id = tokenizer.eos_token_id
        model.config.pad_token_id = tokenizer.eos_token_id
        return model, tokenizer

    def get_default_conv_template(self, model_path: str) -> Conversation:
        return get_conv_template("cutegpt")


class OpenOrcaAdapter(BaseModelAdapter):
    """Model adapter for Open-Orca models which may use different prompt templates
    - (e.g. Open-Orca/OpenOrcaxOpenChat-Preview2-13B, Open-Orca/Mistral-7B-OpenOrca)
    - `OpenOrcaxOpenChat-Preview2-13B` uses their "OpenChat Llama2 V1" prompt template.
        - [Open-Orca/OpenOrcaxOpenChat-Preview2-13B #Prompt Template](https://huggingface.co/Open-Orca/OpenOrcaxOpenChat-Preview2-13B#prompt-template)
    - `Mistral-7B-OpenOrca` uses the [OpenAI's Chat Markup Language (ChatML)](https://github.com/openai/openai-python/blob/main/chatml.md)
        format, with <|im_start|> and <|im_end|> tokens added to support this.
        - [Open-Orca/Mistral-7B-OpenOrca #Prompt Template](https://huggingface.co/Open-Orca/Mistral-7B-OpenOrca#prompt-template)
    """

    use_fast_tokenizer = False

    def match(self, model_path: str):
        return (
            "mistral-7b-openorca" in model_path.lower()
            or "openorca" in model_path.lower()
        )

    def load_model(self, model_path: str, from_pretrained_kwargs: dict):
        revision = from_pretrained_kwargs.get("revision", "main")
        tokenizer = AutoTokenizer.from_pretrained(
            model_path, use_fast=self.use_fast_tokenizer, revision=revision
        )
        model = AutoModelForCausalLM.from_pretrained(
            model_path,
            low_cpu_mem_usage=True,
            **from_pretrained_kwargs,
        ).eval()
        return model, tokenizer

    def get_default_conv_template(self, model_path: str) -> Conversation:
        if "mistral-7b-openorca" in model_path.lower():
            return get_conv_template("mistral-7b-openorca")
        return get_conv_template("open-orca")


class DolphinAdapter(OpenOrcaAdapter):
    """Model adapter for ehartford/dolphin-2.2.1-mistral-7b"""

    def match(self, model_path: str):
        return "dolphin" in model_path.lower() and "mistral" in model_path.lower()

    def get_default_conv_template(self, model_path: str) -> Conversation:
        return get_conv_template("dolphin-2.2.1-mistral-7b")


class Hermes2Adapter(BaseModelAdapter):
    """Model adapter for teknium/OpenHermes-2.5-Mistral-7B and teknium/OpenHermes-2-Mistral-7B models"""

    use_fast_tokenizer = False

    def match(self, model_path: str):
        return any(
            model_str in model_path.lower()
            for model_str in ["openhermes-2.5-mistral-7b", "openhermes-2-mistral-7b"]
        )

    def load_model(self, model_path: str, from_pretrained_kwargs: dict):
        revision = from_pretrained_kwargs.get("revision", "main")
        tokenizer = AutoTokenizer.from_pretrained(
            model_path, use_fast=self.use_fast_tokenizer, revision=revision
        )
        model = AutoModelForCausalLM.from_pretrained(
            model_path,
            low_cpu_mem_usage=True,
            **from_pretrained_kwargs,
        ).eval()
        return model, tokenizer

    def get_default_conv_template(self, model_path: str) -> Conversation:
        return get_conv_template("OpenHermes-2.5-Mistral-7B")


class NousHermes2MixtralAdapter(BaseModelAdapter):
    """Model adapter for NousResearch/Nous-Hermes-2-Mixtral-8x7B-DPO model"""

    def match(self, model_path: str):
        return any(
            model_str in model_path.lower()
            for model_str in [
                "nous-hermes-2-mixtral-8x7b-dpo",
                "nous-hermes-2-mixtral-8x7b-sft",
            ]
        )

    def get_default_conv_template(self, model_path: str) -> Conversation:
        return get_conv_template("Nous-Hermes-2-Mixtral-8x7B-DPO")


class WizardCoderAdapter(BaseModelAdapter):
    """The model adapter for WizardCoder (e.g., WizardLM/WizardCoder-Python-34B-V1.0)"""

    use_fast_tokenizer = False

    def match(self, model_path: str):
        return "wizardcoder" in model_path.lower()

    def get_default_conv_template(self, model_path: str) -> Conversation:
        # Same as Alpaca, see :
        # https://github.com/nlpxucan/WizardLM/blob/main/WizardCoder/src/inference_wizardcoder.py#L60
        return get_conv_template("alpaca")


class QwenChatAdapter(BaseModelAdapter):
    """The model adapter for Qwen/Qwen-7B-Chat
    To run this model, you need to ensure additional flash attention installation:
    ``` bash
    git clone https://github.com/Dao-AILab/flash-attention
    cd flash-attention && pip install .
    pip install csrc/layer_norm
    pip install csrc/rotary
    ```

    Since from 2.0, the following change happened
    - `flash_attn_unpadded_func` -> `flash_attn_varlen_func`
    - `flash_attn_unpadded_qkvpacked_func` -> `flash_attn_varlen_qkvpacked_func`
    - `flash_attn_unpadded_kvpacked_func` -> `flash_attn_varlen_kvpacked_func`
    You may need to revise the code in: https://huggingface.co/Qwen/Qwen-7B-Chat/blob/main/modeling_qwen.py#L69
    to from flash_attn.flash_attn_interface import flash_attn_varlen_func as flash_attn_unpadded_func
    """

    def match(self, model_path: str):
        return "qwen" in model_path.lower()

    def float_set(self, config, option):
        config.bf16 = False
        config.fp16 = False
        config.fp32 = False

        if option == "bf16":
            config.bf16 = True
        elif option == "fp16":
            config.fp16 = True
        elif option == "fp32":
            config.fp32 = True
        else:
            print("Invalid option. Please choose one from 'bf16', 'fp16' and 'fp32'.")

    def load_model(self, model_path: str, from_pretrained_kwargs: dict):
        from transformers.generation import GenerationConfig

        revision = from_pretrained_kwargs.get("revision", "main")
        config = AutoConfig.from_pretrained(
            model_path,
            trust_remote_code=True,
        )
        # NOTE: if you use the old version of model file, please remove the comments below
        # config.use_flash_attn = False
        self.float_set(config, "fp16")
        generation_config = GenerationConfig.from_pretrained(
            model_path, trust_remote_code=True
        )
        model = AutoModelForCausalLM.from_pretrained(
            model_path,
            config=config,
            low_cpu_mem_usage=True,
            trust_remote_code=True,
            **from_pretrained_kwargs,
        ).eval()
        if hasattr(model.config, "use_dynamic_ntk") and model.config.use_dynamic_ntk:
            model.config.max_sequence_length = 16384
        tokenizer = AutoTokenizer.from_pretrained(
            model_path, trust_remote_code=True, revision=revision
        )
        tokenizer.eos_token_id = config.eos_token_id
        tokenizer.bos_token_id = config.bos_token_id
        tokenizer.pad_token_id = generation_config.pad_token_id
        model.config.eos_token_id = tokenizer.eos_token_id
        model.config.bos_token_id = tokenizer.bos_token_id
        model.config.pad_token_id = tokenizer.pad_token_id

        return model, tokenizer

    def get_default_conv_template(self, model_path: str) -> Conversation:
        return get_conv_template("qwen-7b-chat")


class BGEAdapter(BaseModelAdapter):
    """The model adapter for BGE (e.g., BAAI/bge-large-en-v1.5)"""

    use_fast_tokenizer = False

    def match(self, model_path: str):
        return "bge" in model_path.lower()

    def load_model(self, model_path: str, from_pretrained_kwargs: dict):
        revision = from_pretrained_kwargs.get("revision", "main")
        model = AutoModel.from_pretrained(
            model_path,
            **from_pretrained_kwargs,
        )
        tokenizer = AutoTokenizer.from_pretrained(
            model_path, trust_remote_code=True, revision=revision
        )
        if hasattr(model.config, "max_position_embeddings") and hasattr(
            tokenizer, "model_max_length"
        ):
            model.config.max_sequence_length = min(
                model.config.max_position_embeddings, tokenizer.model_max_length
            )
        model.use_cls_pooling = True
        model.eval()
        return model, tokenizer

    def get_default_conv_template(self, model_path: str) -> Conversation:
        return get_conv_template("one_shot")


class E5Adapter(BaseModelAdapter):
    """The model adapter for E5 (e.g., intfloat/e5-large-v2)"""

    use_fast_tokenizer = False

    def match(self, model_path: str):
        return "e5-" in model_path.lower()

    def load_model(self, model_path: str, from_pretrained_kwargs: dict):
        revision = from_pretrained_kwargs.get("revision", "main")
        model = AutoModel.from_pretrained(
            model_path,
            **from_pretrained_kwargs,
        )
        tokenizer = AutoTokenizer.from_pretrained(
            model_path, trust_remote_code=True, revision=revision
        )
        if hasattr(model.config, "max_position_embeddings") and hasattr(
            tokenizer, "model_max_length"
        ):
            model.config.max_sequence_length = min(
                model.config.max_position_embeddings, tokenizer.model_max_length
            )
        return model, tokenizer

    def get_default_conv_template(self, model_path: str) -> Conversation:
        return get_conv_template("one_shot")


class AquilaChatAdapter(BaseModelAdapter):
    """The model adapter for BAAI/Aquila

    Now supports:
    - BAAI/AquilaChat-7B
    - BAAI/AquilaChat2-7B
    - BAAI/AquilaChat2-34B
    """

    def match(self, model_path: str):
        return "aquila" in model_path.lower()

    def load_model(self, model_path: str, from_pretrained_kwargs: dict):
        revision = from_pretrained_kwargs.get("revision", "main")
        model = AutoModelForCausalLM.from_pretrained(
            model_path,
            low_cpu_mem_usage=True,
            trust_remote_code=True,
            **from_pretrained_kwargs,
        )
        model = model.eval()
        tokenizer = AutoTokenizer.from_pretrained(
            model_path, trust_remote_code=True, revision=revision
        )
        return model, tokenizer

    def get_default_conv_template(self, model_path: str) -> Conversation:
        model_path = model_path.lower()
        # See: https://huggingface.co/BAAI/AquilaChat2-34B/blob/4608b75855334b93329a771aee03869dbf7d88cc/predict.py#L347
        if "aquilachat2" in model_path:
            if "16k" in model_path:
                return get_conv_template("aquila")
            elif "34b" in model_path:
                return get_conv_template("aquila-legacy")
            else:
                return get_conv_template("aquila-v1")
        else:
            return get_conv_template("aquila-chat")


class Lamma2ChineseAdapter(BaseModelAdapter):
    """The model adapter for FlagAlpha/LLama2-Chinese sft"""

    def match(self, model_path: str):
        return "llama2-chinese" in model_path.lower()

    def load_model(self, model_path: str, from_pretrained_kwargs: dict):
        revision = from_pretrained_kwargs.get("revision", "main")
        tokenizer = AutoTokenizer.from_pretrained(
            model_path,
            trust_remote_code=True,
            revision=revision,
        )
        model = AutoModelForCausalLM.from_pretrained(
            model_path,
            trust_remote_code=True,
            low_cpu_mem_usage=True,
            **from_pretrained_kwargs,
        )
        return model, tokenizer

    def get_default_conv_template(self, model_path: str) -> Conversation:
        return get_conv_template("llama2-chinese")


class Lamma2ChineseAlpacaAdapter(BaseModelAdapter):
    """The model adapter for ymcui/Chinese-LLaMA-Alpaca sft"""

    def match(self, model_path: str):
        return "chinese-alpaca" in model_path.lower()

    def load_model(self, model_path: str, from_pretrained_kwargs: dict):
        revision = from_pretrained_kwargs.get("revision", "main")
        tokenizer = AutoTokenizer.from_pretrained(
            model_path,
            trust_remote_code=True,
            revision=revision,
        )
        model = AutoModelForCausalLM.from_pretrained(
            model_path,
            trust_remote_code=True,
            low_cpu_mem_usage=True,
            **from_pretrained_kwargs,
        )
        return model, tokenizer

    def get_default_conv_template(self, model_path: str) -> Conversation:
        return get_conv_template("chinese-alpaca2")


class VigogneAdapter(BaseModelAdapter):
    """The model adapter for vigogne (e.g., bofenghuang/vigogne-2-7b-chat)"""

    use_fast_tokenizer = False

    def match(self, model_path: str):
        return bool(re.search(r"vigogne|vigostral", model_path, re.I))

    def load_model(self, model_path: str, from_pretrained_kwargs: dict):
        revision = from_pretrained_kwargs.get("revision", "main")
        tokenizer = AutoTokenizer.from_pretrained(
            model_path,
            use_fast=self.use_fast_tokenizer,
            trust_remote_code=True,
            revision=revision,
        )
        model = AutoModelForCausalLM.from_pretrained(
            model_path,
            trust_remote_code=True,
            low_cpu_mem_usage=True,
            **from_pretrained_kwargs,
        ).eval()
        return model, tokenizer

    def get_default_conv_template(self, model_path: str) -> Conversation:
        if "chat" in model_path.lower():
            if "vigostral" in model_path.lower():
                return get_conv_template("vigogne_chat_v3")
            return get_conv_template("vigogne_chat_v2")
        return get_conv_template("vigogne_instruct")


class OpenLLaMaOpenInstructAdapter(BaseModelAdapter):
    """The model adapter for OpenLLaMa-Open-Instruct (e.g., VMware/open-llama-7b-open-instruct)"""

    use_fast_tokenizer = False

    def match(self, model_path: str):
        return (
            "open-llama" in model_path.lower() and "open-instruct" in model_path.lower()
        )

    def load_model(self, model_path: str, from_pretrained_kwargs: dict):
        revision = from_pretrained_kwargs.get("revision", "main")
        tokenizer = AutoTokenizer.from_pretrained(
            model_path,
            use_fast=self.use_fast_tokenizer,
            trust_remote_code=True,
            revision=revision,
        )
        model = AutoModelForCausalLM.from_pretrained(
            model_path,
            trust_remote_code=True,
            low_cpu_mem_usage=True,
            **from_pretrained_kwargs,
        ).eval()
        return model, tokenizer

    def get_default_conv_template(self, model_path: str) -> Conversation:
        return get_conv_template("alpaca")


class CodeLlamaAdapter(BaseModelAdapter):
    """The model adapter for CodeLlama (e.g., codellama/CodeLlama-34b-hf)"""

    def match(self, model_path: str):
        return "codellama" in model_path.lower()

    def load_model(self, model_path: str, from_pretrained_kwargs: dict):
        model, tokenizer = super().load_model(model_path, from_pretrained_kwargs)
        model.config.eos_token_id = tokenizer.eos_token_id
        model.config.pad_token_id = tokenizer.pad_token_id
        return model, tokenizer

    def get_default_conv_template(self, model_path: str) -> Conversation:
        return get_conv_template("llama-2")


class StableVicunaAdapter(BaseModelAdapter):
    """The model adapter for StableVicuna"""

    def match(self, model_path: str):
        return "stable-vicuna" in model_path.lower()

    def load_model(self, model_path: str, from_pretrained_kwargs: dict):
        model, tokenizer = super().load_model(model_path, from_pretrained_kwargs)
        model.config.eos_token_id = tokenizer.eos_token_id
        model.config.pad_token_id = tokenizer.pad_token_id
        return model, tokenizer

    def get_default_conv_template(self, model_path: str) -> Conversation:
        return get_conv_template("stable-vicuna")


class PhindCodeLlamaAdapter(CodeLlamaAdapter):
    """The model adapter for Phind-CodeLlama (e.g., Phind/Phind-CodeLlama-34B-v2)"""

    def match(self, model_path: str):
        return "phind-codellama-" in model_path.lower()

    def get_default_conv_template(self, model_path: str) -> Conversation:
        return get_conv_template("phind")


class Llama2ChangAdapter(Llama2Adapter):
    """The model adapter for Llama2-ko-chang (e.g., lcw99/llama2-ko-chang-instruct-chat)"""

    def match(self, model_path: str):
        return "llama2-ko-chang" in model_path.lower()

    def get_default_conv_template(self, model_path: str) -> Conversation:
        return get_conv_template("polyglot_changgpt")


class ZephyrAdapter(BaseModelAdapter):
    """The model adapter for Zephyr (e.g. HuggingFaceH4/zephyr-7b-alpha)"""

    def match(self, model_path: str):
        return "zephyr" in model_path.lower()

    def get_default_conv_template(self, model_path: str) -> Conversation:
        return get_conv_template("zephyr")


class NotusAdapter(BaseModelAdapter):
    """The model adapter for Notus (e.g. argilla/notus-7b-v1)"""

    def match(self, model_path: str):
        return "notus" in model_path.lower()

    def get_default_conv_template(self, model_path: str) -> Conversation:
        return get_conv_template("zephyr")


class CatPPTAdapter(BaseModelAdapter):
    """The model adapter for CatPPT (e.g. rishiraj/CatPPT)"""

    def match(self, model_path: str):
        return "catppt" in model_path.lower()

    def get_default_conv_template(self, model_path: str) -> Conversation:
        return get_conv_template("catppt")


class TinyLlamaAdapter(BaseModelAdapter):
    """The model adapter for TinyLlama (e.g. TinyLlama/TinyLlama-1.1B-Chat-v1.0)"""

    def match(self, model_path: str):
        return "tinyllama" in model_path.lower()

    def get_default_conv_template(self, model_path: str) -> Conversation:
        return get_conv_template("TinyLlama")


class XwinLMAdapter(BaseModelAdapter):
    """The model adapter for Xwin-LM V0.1 and V0.2 series of models(e.g., Xwin-LM/Xwin-LM-70B-V0.1)"""

    # use_fast_tokenizer = False

    def match(self, model_path: str):
        return "xwin-lm" in model_path.lower()

    def get_default_conv_template(self, model_path: str) -> Conversation:
        return get_conv_template("vicuna_v1.1")


class LemurAdapter(BaseModelAdapter):
    """The model adapter for OpenLemur/lemur-70b-chat-v1"""

    use_fast_tokenizer = False

    def match(self, model_path: str):
        return "lemur-70b-chat" in model_path.lower()

    def get_default_conv_template(self, model_path: str) -> Conversation:
        return get_conv_template("lemur-70b-chat")


class PygmalionAdapter(BaseModelAdapter):
    """The model adapter for Pygmalion/Metharme series of models(e.g., PygmalionAI/mythalion-13b)"""

    # use_fast_tokenizer = False

    def match(self, model_path: str):
        return bool(
            re.search(r"pygmalion|mythalion|metharme", model_path.lower(), re.I)
        )

    def get_default_conv_template(self, model_path: str) -> Conversation:
        return get_conv_template("metharme")


class XdanAdapter(BaseModelAdapter):
    """The model adapter for xDAN-AI (e.g. xDAN-AI/xDAN-L1-Chat-RL-v1)"""

    def match(self, model_path: str):
        return "xdan" in model_path.lower() and "v1" in model_path.lower()

    def get_default_conv_template(self, model_path: str) -> Conversation:
        return get_conv_template("xdan-v1")


class MicrosoftOrcaAdapter(BaseModelAdapter):
    """The model adapter for Microsoft/Orca-2 series of models (e.g. Microsoft/Orca-2-7b, Microsoft/Orca-2-13b)"""

    use_fast_tokenizer = False  # Flag neeeded since tokenizers>=0.13.3 is required for a normal functioning of this module

    def match(self, model_path: str):
        return "orca-2" in model_path.lower()

    def get_default_conv_template(self, model_path: str) -> Conversation:
        return get_conv_template("orca-2")


class YiAdapter(BaseModelAdapter):
    """The model adapter for Yi models"""

    def match(self, model_path: str):
        return "yi-" in model_path.lower() and "chat" in model_path.lower()

    def get_default_conv_template(self, model_path: str) -> Conversation:
        return get_conv_template("Yi-34b-chat")


class DeepseekCoderAdapter(BaseModelAdapter):
    """The model adapter for deepseek-ai's coder models"""

    def match(self, model_path: str):
        return "deepseek-coder" in model_path.lower()

    def get_default_conv_template(self, model_path: str) -> Conversation:
        return get_conv_template("deepseek-coder")


class DeepseekChatAdapter(BaseModelAdapter):
    """The model adapter for deepseek-ai's chat models"""

    # Note: that this model will require tokenizer version >= 0.13.3 because the tokenizer class is LlamaTokenizerFast

    def match(self, model_path: str):
        return "deepseek-llm" in model_path.lower() and "chat" in model_path.lower()

    def get_default_conv_template(self, model_path: str) -> Conversation:
        return get_conv_template("deepseek-chat")


class Yuan2Adapter(BaseModelAdapter):
    """The model adapter for Yuan2.0"""

    def match(self, model_path: str):
        return "yuan2" in model_path.lower()

    def load_model(self, model_path: str, from_pretrained_kwargs: dict):
        revision = from_pretrained_kwargs.get("revision", "main")
        # from_pretrained_kwargs["torch_dtype"] = torch.bfloat16
        tokenizer = LlamaTokenizer.from_pretrained(
            model_path,
            add_eos_token=False,
            add_bos_token=False,
            eos_token="<eod>",
            eod_token="<eod>",
            sep_token="<sep>",
            revision=revision,
        )
        tokenizer.add_tokens(
            [
                "<sep>",
                "<pad>",
                "<mask>",
                "<predict>",
                "<FIM_SUFFIX>",
                "<FIM_PREFIX>",
                "<FIM_MIDDLE>",
                "<commit_before>",
                "<commit_msg>",
                "<commit_after>",
                "<jupyter_start>",
                "<jupyter_text>",
                "<jupyter_code>",
                "<jupyter_output>",
                "<empty_output>",
            ],
            special_tokens=True,
        )

        model = AutoModelForCausalLM.from_pretrained(
            model_path,
            # device_map='auto',
            trust_remote_code=True,
            **from_pretrained_kwargs,
        )
        return model, tokenizer

    def get_default_conv_template(self, model_path: str) -> Conversation:
        return get_conv_template("yuan2")


class MetaMathAdapter(BaseModelAdapter):
    """The model adapter for MetaMath models"""

    def match(self, model_path: str):
        return "metamath" in model_path.lower()

    def get_default_conv_template(self, model_path: str) -> Conversation:
        return get_conv_template("metamath")


class BagelAdapter(BaseModelAdapter):
    """Model adapter for jondurbin/bagel-* models"""

    def match(self, model_path: str):
        return "bagel" in model_path.lower()

    def get_default_conv_template(self, model_path: str) -> Conversation:
        return get_conv_template("airoboros_v3")


class SolarAdapter(BaseModelAdapter):
    """The model adapter for upstage/SOLAR-10.7B-Instruct-v1.0"""

    def match(self, model_path: str):
        return "solar-" in model_path.lower() and "instruct" in model_path.lower()

    def get_default_conv_template(self, model_path: str) -> Conversation:
        return get_conv_template("solar")


class SteerLMAdapter(BaseModelAdapter):
    """The model adapter for nvidia/Llama2-70B-SteerLM-Chat"""

    def match(self, model_path: str):
        return "steerlm-chat" in model_path.lower()

    def get_default_conv_template(self, model_path: str) -> Conversation:
        return get_conv_template("steerlm")


class LlavaAdapter(BaseModelAdapter):
    """The model adapter for liuhaotian/llava-v1.5 series of models"""

    def load_model(self, model_path: str, from_pretrained_kwargs: dict):
        # TODO(chris): Implement huggingface-compatible load_model
        pass

    def match(self, model_path: str):
        return "llava" in model_path.lower()

    def get_default_conv_template(self, model_path: str) -> Conversation:
        model_path = model_path.lower()
        if "34b" in model_path:
            return get_conv_template("llava-chatml")

        return get_conv_template("vicuna_v1.1")


class YuanAdapter(BaseModelAdapter):
    """The model adapter for Yuan"""

    def match(self, model_path: str):
        return "yuan" in model_path.lower()

    def load_model(self, model_path: str, from_pretrained_kwargs: dict):
        model, tokenizer = super().load_model(model_path, from_pretrained_kwargs)
        tokenizer.add_tokens(
            [
                "<sep>",
                "<pad>",
                "<mask>",
                "<predict>",
                "<FIM_SUFFIX>",
                "<FIM_PREFIX>",
                "<FIM_MIDDLE>",
                "<commit_before>",
                "<commit_msg>",
                "<commit_after>",
                "<jupyter_start>",
                "<jupyter_text>",
                "<jupyter_code>",
                "<jupyter_output>",
                "<empty_output>",
            ],
            special_tokens=True,
        )
        return model, tokenizer

    def get_default_conv_template(self, model_path: str) -> Conversation:
        return get_conv_template("yuan")


class GemmaAdapter(BaseModelAdapter):
    """The model adapter for Gemma"""

    def match(self, model_path: str):
        return "gemma" in model_path.lower()

    def get_default_conv_template(self, model_path: str) -> Conversation:
        return get_conv_template("gemma")


<<<<<<< HEAD
class YandexGPTAdapter(BaseModelAdapter):
    """The model adapter for YandexGPT"""

    def match(self, model_path: str):
        return "yandexgpt" in model_path.lower()

    def get_default_conv_template(self, model_path: str) -> Conversation:
        return get_conv_template("yandexgpt")
=======
class CllmAdapter(BaseModelAdapter):
    """The model adapter for CLLM"""

    def match(self, model_path: str):
        return "consistency-llm" in model_path.lower()

    def load_model(self, model_path: str, from_pretrained_kwargs: dict):
        config = AutoConfig.from_pretrained(
            model_path,
        )

        tokenizer = AutoTokenizer.from_pretrained(
            model_path,
            model_max_length=2048,
            padding_side="right",
        )

        model = AutoModelForCausalLM.from_pretrained(
            model_path,
            config=config,
            torch_dtype=torch.bfloat16,
            low_cpu_mem_usage=True,
            device_map="cuda",
        )

        return model, tokenizer

    def get_default_conv_template(self, model_path: str) -> Conversation:
        return get_conv_template("cllm")
>>>>>>> 5929effd


# Note: the registration order matters.
# The one registered earlier has a higher matching priority.
register_model_adapter(PeftModelAdapter)
register_model_adapter(StableVicunaAdapter)
register_model_adapter(VicunaAdapter)
register_model_adapter(AiroborosAdapter)
register_model_adapter(LongChatAdapter)
register_model_adapter(GoogleT5Adapter)
register_model_adapter(KoalaAdapter)
register_model_adapter(AlpacaAdapter)
register_model_adapter(ChatGLMAdapter)
register_model_adapter(CodeGeexAdapter)
register_model_adapter(DollyV2Adapter)
register_model_adapter(OasstPythiaAdapter)
register_model_adapter(OasstLLaMAAdapter)
register_model_adapter(OpenChat35Adapter)
register_model_adapter(TenyxChatAdapter)
register_model_adapter(StableLMAdapter)
register_model_adapter(BaizeAdapter)
register_model_adapter(RwkvAdapter)
register_model_adapter(OpenBuddyAdapter)
register_model_adapter(PhoenixAdapter)
register_model_adapter(BardAdapter)
register_model_adapter(PaLM2Adapter)
register_model_adapter(GeminiAdapter)
register_model_adapter(ChatGPTAdapter)
register_model_adapter(AzureOpenAIAdapter)
register_model_adapter(ClaudeAdapter)
register_model_adapter(MPTAdapter)
register_model_adapter(BiLLaAdapter)
register_model_adapter(RedPajamaINCITEAdapter)
register_model_adapter(H2OGPTAdapter)
register_model_adapter(RobinAdapter)
register_model_adapter(SnoozyAdapter)
register_model_adapter(WizardLMAdapter)
register_model_adapter(ManticoreAdapter)
register_model_adapter(GuanacoAdapter)
register_model_adapter(CamelAdapter)
register_model_adapter(ChangGPTAdapter)
register_model_adapter(TuluAdapter)
register_model_adapter(FalconChatAdapter)
register_model_adapter(FalconAdapter)
register_model_adapter(TigerBotAdapter)
register_model_adapter(BaichuanAdapter)
register_model_adapter(XGenAdapter)
register_model_adapter(PythiaAdapter)
register_model_adapter(InternLMChatAdapter)
register_model_adapter(StarChatAdapter)
register_model_adapter(Llama2Adapter)
register_model_adapter(CuteGPTAdapter)
register_model_adapter(OpenOrcaAdapter)
register_model_adapter(DolphinAdapter)
register_model_adapter(Hermes2Adapter)
register_model_adapter(NousHermes2MixtralAdapter)
register_model_adapter(NousHermesAdapter)
register_model_adapter(MistralAdapter)
register_model_adapter(WizardCoderAdapter)
register_model_adapter(QwenChatAdapter)
register_model_adapter(AquilaChatAdapter)
register_model_adapter(BGEAdapter)
register_model_adapter(E5Adapter)
register_model_adapter(Lamma2ChineseAdapter)
register_model_adapter(Lamma2ChineseAlpacaAdapter)
register_model_adapter(VigogneAdapter)
register_model_adapter(OpenLLaMaOpenInstructAdapter)
register_model_adapter(ReaLMAdapter)
register_model_adapter(PhindCodeLlamaAdapter)
register_model_adapter(CodeLlamaAdapter)
register_model_adapter(Llama2ChangAdapter)
register_model_adapter(ZephyrAdapter)
register_model_adapter(NotusAdapter)
register_model_adapter(CatPPTAdapter)
register_model_adapter(TinyLlamaAdapter)
register_model_adapter(XwinLMAdapter)
register_model_adapter(LemurAdapter)
register_model_adapter(PygmalionAdapter)
register_model_adapter(MicrosoftOrcaAdapter)
register_model_adapter(XdanAdapter)
register_model_adapter(YiAdapter)
register_model_adapter(PplxAIAdapter)
register_model_adapter(DeepseekCoderAdapter)
register_model_adapter(DeepseekChatAdapter)
register_model_adapter(Yuan2Adapter)
register_model_adapter(MetaMathAdapter)
register_model_adapter(BagelAdapter)
register_model_adapter(SolarAdapter)
register_model_adapter(SteerLMAdapter)
register_model_adapter(LlavaAdapter)
register_model_adapter(YuanAdapter)
register_model_adapter(GemmaAdapter)
<<<<<<< HEAD
register_model_adapter(YandexGPTAdapter)
=======
register_model_adapter(CllmAdapter)
>>>>>>> 5929effd

# After all adapters, try the default base adapter.
register_model_adapter(BaseModelAdapter)<|MERGE_RESOLUTION|>--- conflicted
+++ resolved
@@ -2276,7 +2276,6 @@
         return get_conv_template("gemma")
 
 
-<<<<<<< HEAD
 class YandexGPTAdapter(BaseModelAdapter):
     """The model adapter for YandexGPT"""
 
@@ -2285,7 +2284,8 @@
 
     def get_default_conv_template(self, model_path: str) -> Conversation:
         return get_conv_template("yandexgpt")
-=======
+
+
 class CllmAdapter(BaseModelAdapter):
     """The model adapter for CLLM"""
 
@@ -2315,7 +2315,6 @@
 
     def get_default_conv_template(self, model_path: str) -> Conversation:
         return get_conv_template("cllm")
->>>>>>> 5929effd
 
 
 # Note: the registration order matters.
@@ -2408,11 +2407,8 @@
 register_model_adapter(LlavaAdapter)
 register_model_adapter(YuanAdapter)
 register_model_adapter(GemmaAdapter)
-<<<<<<< HEAD
 register_model_adapter(YandexGPTAdapter)
-=======
 register_model_adapter(CllmAdapter)
->>>>>>> 5929effd
 
 # After all adapters, try the default base adapter.
 register_model_adapter(BaseModelAdapter)