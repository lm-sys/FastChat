--- conflicted
+++ resolved
@@ -1934,7 +1934,6 @@
         return get_conv_template("zephyr")
 
 
-<<<<<<< HEAD
 class NotusAdapter(BaseModelAdapter):
     """The model adapter for Notus (e.g. argilla/notus-7b-v1)"""
 
@@ -1943,7 +1942,8 @@
 
     def get_default_conv_template(self, model_path: str) -> Conversation:
         return get_conv_template("zephyr")
-=======
+
+
 class CatPPTAdapter(BaseModelAdapter):
     """The model adapter for CatPPT (e.g. rishiraj/CatPPT)"""
 
@@ -1952,7 +1952,6 @@
 
     def get_default_conv_template(self, model_path: str) -> Conversation:
         return get_conv_template("catppt")
->>>>>>> e67b21dc
 
 
 class XwinLMAdapter(BaseModelAdapter):
@@ -2145,11 +2144,8 @@
 register_model_adapter(CodeLlamaAdapter)
 register_model_adapter(Llama2ChangAdapter)
 register_model_adapter(ZephyrAdapter)
-<<<<<<< HEAD
 register_model_adapter(NotusAdapter)
-=======
 register_model_adapter(CatPPTAdapter)
->>>>>>> e67b21dc
 register_model_adapter(XwinLMAdapter)
 register_model_adapter(LemurAdapter)
 register_model_adapter(PygmalionAdapter)
