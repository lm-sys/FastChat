--- conflicted
+++ resolved
@@ -2113,21 +2113,13 @@
 
 
 class BagelAdapter(BaseModelAdapter):
-<<<<<<< HEAD
-    """The model adapter for Notus models"""
-=======
     """Model adapter for jondurbin/bagel-* models"""
->>>>>>> e86e70d0
 
     def match(self, model_path: str):
         return "bagel" in model_path.lower()
 
     def get_default_conv_template(self, model_path: str) -> Conversation:
-<<<<<<< HEAD
-        return get_conv_template("jondurbin/bagel-dpo-7b-v0.1")
-=======
         return get_conv_template("airoboros_v3")
->>>>>>> e86e70d0
 
 
 class SolarAdapter(BaseModelAdapter):
