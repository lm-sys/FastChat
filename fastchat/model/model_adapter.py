"""Model adapter registration."""

import math
import os
import re
import sys
from typing import Dict, List, Optional
import warnings

if sys.version_info >= (3, 9):
    from functools import cache
else:
    from functools import lru_cache as cache

import accelerate
import psutil
import torch
from transformers import (
    AutoConfig,
    AutoModel,
    AutoModelForCausalLM,
    AutoModelForSeq2SeqLM,
    AutoTokenizer,
    LlamaTokenizer,
    LlamaForCausalLM,
    T5Tokenizer,
    GPTQConfig,
)

from fastchat.constants import CPU_ISA
from fastchat.conversation import Conversation, get_conv_template
from fastchat.model.compression import load_compress_model
from fastchat.model.llama_condense_monkey_patch import replace_llama_with_condense
from fastchat.model.model_chatglm import generate_stream_chatglm
from fastchat.model.model_codet5p import generate_stream_codet5p
from fastchat.model.model_falcon import generate_stream_falcon
from fastchat.model.model_exllama import generate_stream_exllama
from fastchat.model.monkey_patch_non_inplace import (
    replace_llama_attn_with_non_inplace_operations,
)
from fastchat.modules.awq import AWQConfig, load_awq_quantized
from fastchat.modules.exllama import ExllamaConfig, load_exllama_model
from fastchat.modules.gptq import GptqConfig, load_gptq_quantized
from fastchat.utils import get_gpu_memory

# Check an environment variable to check if we should be sharing Peft model
# weights.  When false we treat all Peft models as separate.
peft_share_base_weights = (
    os.environ.get("PEFT_SHARE_BASE_WEIGHTS", "false").lower() == "true"
)


class BaseModelAdapter:
    """The base and the default model adapter."""

    use_fast_tokenizer = True

    def match(self, model_path: str):
        return True

    def load_model(
        self,
        model_path: str,
        from_pretrained_kwargs: dict,
        gptq_transformers_config: Optional[GPTQConfig] = None,
    ):
        """Load a model for causal LM."""
        try:
            model, tokenizer = get_model_for_causal_lm(
                model_path,
                from_pretrained_kwargs=from_pretrained_kwargs,
                low_cpu_mem_usage=True,
                trust_remote_code=True,
                use_fast_tokenizer=self.use_fast_tokenizer,
                gptq_transformers_config=gptq_transformers_config,
            )
        except NameError or TypeError:
            model, tokenizer = get_model_for_causal_lm(
                model_path,
                from_pretrained_kwargs=from_pretrained_kwargs,
                low_cpu_mem_usage=True,
                trust_remote_code=True,
                use_fast_tokenizer=False,
                gptq_transformers_config=gptq_transformers_config,
            )
        return model, tokenizer

    def load_compress_model(self, model_path, device, torch_dtype, revision="main"):
        return load_compress_model(
            model_path,
            device,
            torch_dtype,
            use_fast=self.use_fast_tokenizer,
            revision=revision,
        )

    def get_default_conv_template(self, model_path: str) -> Conversation:
        return get_conv_template("one_shot")


# A global registry for all model adapters
# TODO (lmzheng): make it a priority queue.
model_adapters: List[BaseModelAdapter] = []


def register_model_adapter(cls):
    """Register a model adapter."""
    model_adapters.append(cls())


@cache
def get_model_adapter(model_path: str) -> BaseModelAdapter:
    """Get a model adapter for a model_path."""
    model_path_basename = os.path.basename(os.path.normpath(model_path))

    # Try the basename of model_path at first
    for adapter in model_adapters:
        if adapter.match(model_path_basename) and type(adapter) != BaseModelAdapter:
            return adapter

    # Then try the full path
    for adapter in model_adapters:
        if adapter.match(model_path):
            return adapter

    raise ValueError(f"No valid model adapter for {model_path}")


def raise_warning_for_incompatible_cpu_offloading_configuration(
    device: str, load_8bit: bool, cpu_offloading: bool
):
    if cpu_offloading:
        if not load_8bit:
            warnings.warn(
                "The cpu-offloading feature can only be used while also using 8-bit-quantization.\n"
                "Use '--load-8bit' to enable 8-bit-quantization\n"
                "Continuing without cpu-offloading enabled\n"
            )
            return False
        if not "linux" in sys.platform:
            warnings.warn(
                "CPU-offloading is only supported on linux-systems due to the limited compatability with the bitsandbytes-package\n"
                "Continuing without cpu-offloading enabled\n"
            )
            return False
        if device != "cuda":
            warnings.warn(
                "CPU-offloading is only enabled when using CUDA-devices\n"
                "Continuing without cpu-offloading enabled\n"
            )
            return False
    return cpu_offloading


def get_model_for_causal_lm(
    model_path: str,
    from_pretrained_kwargs=dict,
    low_cpu_mem_usage=False,
    trust_remote_code=False,
    eval=False,
    use_fast_tokenizer=True,
    max_seq_len: Optional[int] = None,
    config: Optional[any] = None,
    gptq_transformers_config: Optional[GPTQConfig] = None,
):
    """Get model for causal language modeling."""
    revision = from_pretrained_kwargs.get("revision", "main")

    params = {
        "low_cpu_mem_usage": low_cpu_mem_usage,
        "trust_remote_code": trust_remote_code,
        **from_pretrained_kwargs,
    }

    if gptq_transformers_config is not None and gptq_transformers_config.bits < 16:
        params["quantization_config"] = gptq_transformers_config

    if max_seq_len is not None:
        params["max_seq_len"] = max_seq_len

    if config is not None:
        params["config"] = config

    if eval is not False:
        model = AutoModelForCausalLM.from_pretrained(model_path, **params).eval()
    else:
        model = AutoModelForCausalLM.from_pretrained(model_path, **params)

    tokenizer = AutoTokenizer.from_pretrained(
        model_path,
        use_fast=use_fast_tokenizer,
        trust_remote_code=trust_remote_code,
        revision=revision,
    )

    return model, tokenizer


def load_model(
    model_path: str,
    device: str = "cuda",
    num_gpus: int = 1,
    max_gpu_memory: Optional[str] = None,
    dtype: Optional[torch.dtype] = None,
    load_8bit: bool = False,
    cpu_offloading: bool = False,
    gptq_config: Optional[GptqConfig] = None,
    gptq_transformers_config: Optional[GPTQConfig] = None,
    awq_config: Optional[AWQConfig] = None,
    exllama_config: Optional[ExllamaConfig] = None,
    revision: str = "main",
    debug: bool = False,
):
    """Load a model from Hugging Face."""
    # get model adapter
    adapter = get_model_adapter(model_path)

    # Handle device mapping
    cpu_offloading = raise_warning_for_incompatible_cpu_offloading_configuration(
        device, load_8bit, cpu_offloading
    )
    if device == "cpu":
        kwargs = {"torch_dtype": torch.float32}
        if CPU_ISA in ["avx512_bf16", "amx"]:
            try:
                import intel_extension_for_pytorch as ipex

                kwargs = {"torch_dtype": torch.bfloat16}
            except ImportError:
                warnings.warn(
                    "Intel Extension for PyTorch is not installed, it can be installed to accelerate cpu inference"
                )
    elif device == "cuda":
        kwargs = {"torch_dtype": torch.float16}
        if num_gpus != 1:
            kwargs["device_map"] = "auto"
            if max_gpu_memory is None:
                kwargs[
                    "device_map"
                ] = "sequential"  # This is important for not the same VRAM sizes
                available_gpu_memory = get_gpu_memory(num_gpus)
                kwargs["max_memory"] = {
                    i: str(int(available_gpu_memory[i] * 0.85)) + "GiB"
                    for i in range(num_gpus)
                }
            else:
                kwargs["max_memory"] = {i: max_gpu_memory for i in range(num_gpus)}
    elif device == "mps":
        kwargs = {"torch_dtype": torch.float16}
        # Avoid bugs in mps backend by not using in-place operations.
        replace_llama_attn_with_non_inplace_operations()
    elif device == "xpu":
        kwargs = {"torch_dtype": torch.bfloat16}
        # Try to load ipex, while it looks unused, it links into torch for xpu support
        try:
            import intel_extension_for_pytorch as ipex
        except ImportError:
            warnings.warn(
                "Intel Extension for PyTorch is not installed, but is required for xpu inference."
            )
    elif device == "npu":
        kwargs = {"torch_dtype": torch.float16}
        # Try to load ipex, while it looks unused, it links into torch for xpu support
        try:
            import torch_npu
        except ImportError:
            warnings.warn("Ascend Extension for PyTorch is not installed.")
    else:
        raise ValueError(f"Invalid device: {device}")

    if cpu_offloading:
        # raises an error on incompatible platforms
        from transformers import BitsAndBytesConfig

        if "max_memory" in kwargs:
            kwargs["max_memory"]["cpu"] = (
                str(math.floor(psutil.virtual_memory().available / 2**20)) + "Mib"
            )
        kwargs["quantization_config"] = BitsAndBytesConfig(
            load_in_8bit_fp32_cpu_offload=cpu_offloading
        )
        kwargs["load_in_8bit"] = load_8bit
    elif load_8bit:
        if num_gpus != 1:
            warnings.warn(
                "8-bit quantization is not supported for multi-gpu inference."
            )
        else:
            model, tokenizer = adapter.load_compress_model(
                model_path=model_path,
                device=device,
                torch_dtype=kwargs["torch_dtype"],
                revision=revision,
            )
            if debug:
                print(model)
            return model, tokenizer
    elif awq_config and awq_config.wbits < 16:
        assert (
            awq_config.wbits == 4
        ), "Currently we only support 4-bit inference for AWQ."
        model, tokenizer = load_awq_quantized(model_path, awq_config, device)
        if num_gpus != 1:
            device_map = accelerate.infer_auto_device_map(
                model,
                max_memory=kwargs["max_memory"],
                no_split_module_classes=[
                    "OPTDecoderLayer",
                    "LlamaDecoderLayer",
                    "BloomBlock",
                    "MPTBlock",
                    "DecoderLayer",
                ],
            )
            model = accelerate.dispatch_model(
                model, device_map=device_map, offload_buffers=True
            )
        else:
            model.to(device)
        return model, tokenizer
    elif gptq_config and gptq_config.wbits < 16:
        model, tokenizer = load_gptq_quantized(model_path, gptq_config)
        if num_gpus != 1:
            device_map = accelerate.infer_auto_device_map(
                model,
                max_memory=kwargs["max_memory"],
                no_split_module_classes=["LlamaDecoderLayer"],
            )
            model = accelerate.dispatch_model(
                model, device_map=device_map, offload_buffers=True
            )
        else:
            model.to(device)
        return model, tokenizer
<<<<<<< HEAD

=======
    elif exllama_config:
        model, tokenizer = load_exllama_model(model_path, exllama_config)
        return model, tokenizer
>>>>>>> 06092dd6
    kwargs["revision"] = revision

    if dtype is not None:  # Overwrite dtype if it is provided in the arguments.
        kwargs["torch_dtype"] = dtype

    # Load model
    model, tokenizer = adapter.load_model(
        model_path,
        from_pretrained_kwargs=kwargs,
        gptq_transformers_config=gptq_transformers_config,
    )

    if (
        device == "cpu"
        and kwargs["torch_dtype"] is torch.bfloat16
        and CPU_ISA is not None
    ):
        model = ipex.optimize(model, dtype=kwargs["torch_dtype"])

    if (device == "cuda" and num_gpus == 1 and not cpu_offloading) or device in (
        "mps",
        "xpu",
        "npu",
    ):
        model.to(device)

    if device == "xpu":
        model = torch.xpu.optimize(model, dtype=kwargs["torch_dtype"], inplace=True)

    if debug:
        print(model)

    return model, tokenizer


def get_conversation_template(model_path: str) -> Conversation:
    """Get the default conversation template."""
    adapter = get_model_adapter(model_path)
    return adapter.get_default_conv_template(model_path)


def get_generate_stream_function(model: torch.nn.Module, model_path: str):
    """Get the generate_stream function for inference."""
    from fastchat.serve.inference import generate_stream

    model_type = str(type(model)).lower()
    is_chatglm = "chatglm" in model_type
    is_falcon = "rwforcausallm" in model_type
    is_codet5p = "codet5p" in model_type
    is_peft = "peft" in model_type
    is_exllama = "exllama" in model_type

    if is_chatglm:
        return generate_stream_chatglm
    elif is_falcon:
        return generate_stream_falcon
    elif is_codet5p:
        return generate_stream_codet5p
    elif is_exllama:
        return generate_stream_exllama

    elif peft_share_base_weights and is_peft:
        # Return a curried stream function that loads the right adapter
        # according to the model_name available in this context.  This ensures
        # the right weights are available.
        @torch.inference_mode()
        def generate_stream_peft(
            model,
            tokenizer,
            params: Dict,
            device: str,
            context_len: int,
            stream_interval: int = 2,
            judge_sent_end: bool = False,
        ):
            model.set_adapter(model_path)
            for x in generate_stream(
                model,
                tokenizer,
                params,
                device,
                context_len,
                stream_interval,
                judge_sent_end,
            ):
                yield x

        return generate_stream_peft
    else:
        return generate_stream


def add_model_args(parser):
    parser.add_argument(
        "--model-path",
        type=str,
        default="lmsys/vicuna-7b-v1.3",
        help="The path to the weights. This can be a local folder or a Hugging Face repo ID.",
    )
    parser.add_argument(
        "--revision",
        type=str,
        default="main",
        help="Hugging Face Hub model revision identifier",
    )
    parser.add_argument(
        "--device",
        type=str,
        choices=["cpu", "cuda", "mps", "xpu", "npu"],
        default="cuda",
        help="The device type",
    )
    parser.add_argument(
        "--gpus",
        type=str,
        default=None,
        help="A single GPU like 1 or multiple GPUs like 0,2",
    )
    parser.add_argument("--num-gpus", type=int, default=1)
    parser.add_argument(
        "--max-gpu-memory",
        type=str,
        help="The maximum memory per GPU for storing model weights. Use a string like '13Gib'",
    )
    parser.add_argument(
        "--dtype",
        type=str,
        choices=["float32", "float16", "bfloat16"],
        help="Override the default dtype. If not set, it will use float16 on GPU and float32 on CPU.",
        default=None,
    )
    parser.add_argument(
        "--load-8bit", action="store_true", help="Use 8-bit quantization"
    )
    parser.add_argument(
        "--cpu-offloading",
        action="store_true",
        help="Only when using 8-bit quantization: Offload excess weights to the CPU that don't fit on the GPU",
    )
    parser.add_argument(
        "--gptq-ckpt",
        type=str,
        default=None,
        help="Used for GPTQ. The path to the local GPTQ checkpoint.",
    )
    parser.add_argument(
        "--gptq-wbits",
        type=int,
        default=16,
        choices=[2, 3, 4, 8, 16],
        help="Used for GPTQ. #bits to use for quantization",
    )
    parser.add_argument(
        "--gptq-groupsize",
        type=int,
        default=-1,
        help="Used for GPTQ. Groupsize to use for quantization; default uses full row.",
    )
    parser.add_argument(
        "--gptq-act-order",
        action="store_true",
        help="Used for GPTQ. Whether to apply the activation order GPTQ heuristic",
    )
    parser.add_argument(
        "--gptq-transformers-bits",
        type=int,
        default=16,
        choices=[2, 3, 4, 8],
        help="Used for GPTQ via Transformers. # bits to use for quantization.",
    )
    parser.add_argument(
        "--gptq-transformers-disable-exllama",
        action="store_true",
        help="Whether to use exllama backend. Only works with --gptq-transformers-bits 4.",
    )
    parser.add_argument(
        "--awq-ckpt",
        type=str,
        default=None,
        help="Used for AWQ. Load quantized model. The path to the local AWQ checkpoint.",
    )
    parser.add_argument(
        "--awq-wbits",
        type=int,
        default=16,
        choices=[4, 16],
        help="Used for AWQ. #bits to use for AWQ quantization",
    )
    parser.add_argument(
        "--awq-groupsize",
        type=int,
        default=-1,
        help="Used for AWQ. Groupsize to use for AWQ quantization; default uses full row.",
    )
    parser.add_argument(
        "--enable-exllama",
        action="store_true",
        help="Used for exllamabv2. Enable exllamaV2 inference framework.",
    )
    parser.add_argument(
        "--exllama-max-seq-len",
        type=int,
        default=4096,
        help="Used for exllamabv2. Max sequence length to use for exllamav2 framework; default 4096 sequence length.",
    )
    parser.add_argument(
        "--exllama-gpu-split",
        type=str,
        default=None,
        help="Used for exllamabv2. Comma-separated list of VRAM (in GB) to use per GPU. Example: 20,7,7",
    )


def remove_parent_directory_name(model_path):
    """Remove parent directory name."""
    if model_path[-1] == "/":
        model_path = model_path[:-1]
    return model_path.split("/")[-1]


peft_model_cache = {}


class PeftModelAdapter:
    """Loads any "peft" model and its base model."""

    def match(self, model_path: str):
        """Accepts any model path with "peft" in the name"""
        if os.path.exists(os.path.join(model_path, "adapter_config.json")):
            return True
        return "peft" in model_path.lower()

    def load_model(
        self,
        model_path: str,
        gptq_transformers_config: GPTQConfig,
        from_pretrained_kwargs: dict,
    ):
        """Loads the base model then the (peft) adapter weights"""
        from peft import PeftConfig, PeftModel

        config = PeftConfig.from_pretrained(model_path)
        base_model_path = config.base_model_name_or_path
        if "peft" in base_model_path:
            raise ValueError(
                f"PeftModelAdapter cannot load a base model with 'peft' in the name: {config.base_model_name_or_path}"
            )

        # Basic proof of concept for loading peft adapters that share the base
        # weights.  This is pretty messy because Peft re-writes the underlying
        # base model and internally stores a map of adapter layers.
        # So, to make this work we:
        #  1. Cache the first peft model loaded for a given base models.
        #  2. Call `load_model` for any follow on Peft models.
        #  3. Make sure we load the adapters by the model_path.  Why? This is
        #  what's accessible during inference time.
        #  4. In get_generate_stream_function, make sure we load the right
        #  adapter before doing inference.  This *should* be safe when calls
        #  are blocked the same semaphore.
        if peft_share_base_weights:
            if base_model_path in peft_model_cache:
                model, tokenizer = peft_model_cache[base_model_path]
                # Super important: make sure we use model_path as the
                # `adapter_name`.
                model.load_adapter(model_path, adapter_name=model_path)
            else:
                base_adapter = get_model_adapter(base_model_path)
                base_model, tokenizer = base_adapter.load_model(
                    base_model_path, from_pretrained_kwargs
                )
                # Super important: make sure we use model_path as the
                # `adapter_name`.
                model = PeftModel.from_pretrained(
                    base_model, model_path, adapter_name=model_path
                )
                peft_model_cache[base_model_path] = (model, tokenizer)
            return model, tokenizer

        # In the normal case, load up the base model weights again.
        base_adapter = get_model_adapter(base_model_path)
        base_model, tokenizer = base_adapter.load_model(
            base_model_path, from_pretrained_kwargs
        )
        model = PeftModel.from_pretrained(base_model, model_path)
        return model, tokenizer

    def get_default_conv_template(self, model_path: str) -> Conversation:
        """Uses the conv template of the base model"""
        from peft import PeftConfig, PeftModel

        config = PeftConfig.from_pretrained(model_path)
        if "peft" in config.base_model_name_or_path:
            raise ValueError(
                f"PeftModelAdapter cannot load a base model with 'peft' in the name: {config.base_model_name_or_path}"
            )
        base_model_path = config.base_model_name_or_path
        base_adapter = get_model_adapter(base_model_path)
        return base_adapter.get_default_conv_template(config.base_model_name_or_path)


class VicunaAdapter(BaseModelAdapter):
    "Model adapater for Vicuna models (e.g., lmsys/vicuna-7b-v1.3)" ""

    use_fast_tokenizer = False

    def match(self, model_path: str):
        return "vicuna" in model_path.lower()

    def load_model(
        self,
        model_path: str,
        gptq_transformers_config: GPTQConfig,
        from_pretrained_kwargs: dict,
    ):
        model, tokenizer = get_model_for_causal_lm(
            model_path,
            from_pretrained_kwargs=from_pretrained_kwargs,
            low_cpu_mem_usage=True,
            use_fast_tokenizer=self.use_fast_tokenizer,
        )
        self.raise_warning_for_old_weights(model)
        return model, tokenizer

    def get_default_conv_template(self, model_path: str) -> Conversation:
        if "v0" in remove_parent_directory_name(model_path):
            return get_conv_template("one_shot")
        return get_conv_template("vicuna_v1.1")

    def raise_warning_for_old_weights(self, model):
        if isinstance(model, LlamaForCausalLM) and model.model.vocab_size > 32000:
            warnings.warn(
                "\nYou are probably using the old Vicuna-v0 model, "
                "which will generate unexpected results with the "
                "current fastchat.\nYou can try one of the following methods:\n"
                "1. Upgrade your weights to the new Vicuna-v1.3: https://github.com/lm-sys/FastChat#vicuna-weights.\n"
                "2. Use the old conversation template by `python3 -m fastchat.serve.cli --model-path /path/to/vicuna-v0 --conv-template one_shot`\n"
                "3. Downgrade fschat to fschat==0.1.10 (Not recommonded).\n"
            )


class AiroborosAdapter(BaseModelAdapter):
    """The model adapter for jondurbin/airoboros-*"""

    def match(self, model_path: str):
        if re.search(r"airoboros|spicyboros", model_path, re.I):
            return True
        return False

    def get_default_conv_template(self, model_path: str) -> Conversation:
        if "-3." in model_path or "-3p" in model_path:
            return get_conv_template("airoboros_v3")
        if "spicyboros" in model_path or re.search(r"-(2\.[2-9]+)", model_path):
            return get_conv_template("airoboros_v2")
        return get_conv_template("airoboros_v1")

    def load_model(
        self,
        model_path: str,
        gptq_transformers_config: GPTQConfig,
        from_pretrained_kwargs: dict,
    ):
        if "mpt" not in model_path.lower():
            return super().load_model(
                model_path, from_pretrained_kwargs, gptq_transformers_config
            )

        model, tokenizer = get_model_for_causal_lm(
            model_path,
            gptq_transformers_config=gptq_transformers_config,
            from_pretrained_kwargs=from_pretrained_kwargs,
            low_cpu_mem_usage=True,
            trust_remote_code=True,
            max_seq_len=8192,
            use_fast_tokenizer=True,
        )
        return model, tokenizer


class LongChatAdapter(BaseModelAdapter):
    "Model adapater for LongChat models (e.g., lmsys/longchat-7b-16k)."

    use_fast_tokenizer = False

    def match(self, model_path: str):
        return "longchat" in model_path.lower()

    def load_model(
        self,
        model_path: str,
        gptq_transformers_config: GPTQConfig,
        from_pretrained_kwargs: dict,
    ):
        revision = from_pretrained_kwargs.get("revision", "main")

        # Apply monkey patch, TODO(Dacheng): Add flash attention support
        config = AutoConfig.from_pretrained(model_path, revision=revision)
        replace_llama_with_condense(config.rope_scaling["factor"])

        model, tokenizer = get_model_for_causal_lm(
            model_path,
            from_pretrained_kwargs=from_pretrained_kwargs,
            low_cpu_mem_usage=True,
            use_fast_tokenizer=self.use_fast_tokenizer,
            gptq_transformers_config=gptq_transformers_config,
        )
        return model, tokenizer

    def get_default_conv_template(self, model_path: str) -> Conversation:
        return get_conv_template("vicuna_v1.1")


class GoogleT5Adapter(BaseModelAdapter):
    """The model adapter for google/Flan based models, such as Salesforce/codet5p-6b, lmsys/fastchat-t5-3b-v1.0, flan-t5-*, flan-ul2"""

    def match(self, model_path: str):
        return any(
            model_str in model_path.lower()
            for model_str in ["flan-", "fastchat-t5", "codet5p"]
        )

    def load_model(
        self,
        model_path: str,
        gptq_transformers_config: GPTQConfig,
        from_pretrained_kwargs: dict,
    ):
        model, tokenizer = get_model_for_causal_lm(
            model_path,
            from_pretrained_kwargs=from_pretrained_kwargs,
            low_cpu_mem_usage=True,
            trust_remote_code=True,
            gptq_transformers_config=gptq_transformers_config,
        )
        return model, tokenizer


class KoalaAdapter(BaseModelAdapter):
    """The model adapter for Koala"""

    use_fast_tokenizer = False

    def match(self, model_path: str):
        return "koala" in model_path.lower()

    def get_default_conv_template(self, model_path: str) -> Conversation:
        return get_conv_template("koala_v1")


class AlpacaAdapter(BaseModelAdapter):
    """The model adapter for Alpaca"""

    use_fast_tokenizer = False

    def match(self, model_path: str):
        return "alpaca" in model_path.lower()

    def get_default_conv_template(self, model_path: str) -> Conversation:
        return get_conv_template("alpaca")


class ChatGLMAdapter(BaseModelAdapter):
    """The model adapter for THUDM/chatglm-6b, THUDM/chatglm2-6b"""

    def match(self, model_path: str):
        return "chatglm" in model_path.lower()

    def load_model(
        self,
        model_path: str,
        gptq_transformers_config: GPTQConfig,
        from_pretrained_kwargs: dict,
    ):
        model, tokenizer = get_model_for_causal_lm(
            model_path,
            from_pretrained_kwargs=from_pretrained_kwargs,
            trust_remote_code=True,
            gptq_transformers_config=gptq_transformers_config,
        )
        return model, tokenizer

    def get_default_conv_template(self, model_path: str) -> Conversation:
        model_path = model_path.lower()
        if "chatglm2" in model_path.lower():
            return get_conv_template("chatglm2")
        return get_conv_template("chatglm")


class DollyV2Adapter(BaseModelAdapter):
    """The model adapter for databricks/dolly-v2-12b"""

    def match(self, model_path: str):
        return "dolly-v2" in model_path.lower()

    def load_model(
        self,
        model_path: str,
        gptq_transformers_config: GPTQConfig,
        from_pretrained_kwargs: dict,
    ):
        model, tokenizer = get_model_for_causal_lm(
            model_path,
            from_pretrained_kwargs=from_pretrained_kwargs,
            low_cpu_mem_usage=True,
            gptq_transformers_config=gptq_transformers_config,
        )
        # 50277 means "### End"
        tokenizer.eos_token_id = 50277
        model.config.eos_token_id = tokenizer.eos_token_id
        model.config.pad_token_id = tokenizer.pad_token_id
        return model, tokenizer

    def get_default_conv_template(self, model_path: str) -> Conversation:
        return get_conv_template("dolly_v2")


class OasstPythiaAdapter(BaseModelAdapter):
    """The model adapter for OpenAssistant/oasst-sft-4-pythia-12b-epoch-3.5"""

    def match(self, model_path: str):
        model_path = model_path.lower()
        return "oasst" in model_path and "pythia" in model_path

    def get_default_conv_template(self, model_path: str) -> Conversation:
        return get_conv_template("oasst_pythia")

    def load_model(
        self,
        model_path: str,
        gptq_transformers_config: GPTQConfig,
        from_pretrained_kwargs: dict,
    ):
        model, tokenizer = super().load_model(
            model_path, from_pretrained_kwargs, gptq_transformers_config
        )
        model.config.eos_token_id = tokenizer.eos_token_id
        model.config.pad_token_id = tokenizer.pad_token_id
        return model, tokenizer


class OasstLLaMAAdapter(BaseModelAdapter):
    """The model adapter for OpenAssistant/oasst-sft-7-llama-30b"""

    use_fast_tokenizer = False

    def match(self, model_path: str):
        model_path = model_path.lower()
        if "openassistant-sft-7-llama-30b-hf" in model_path:
            return True
        return "oasst" in model_path and "pythia" not in model_path

    def get_default_conv_template(self, model_path: str) -> Conversation:
        return get_conv_template("oasst_llama")


class PythiaAdapter(BaseModelAdapter):
    """The model adapter for any EleutherAI/pythia model"""

    def match(self, model_path: str):
        return "pythia" in model_path.lower()

    def load_model(
        self,
        model_path: str,
        gptq_transformers_config: GPTQConfig,
        from_pretrained_kwargs: dict,
    ):
        model, tokenizer = super().load_model(
            model_path, from_pretrained_kwargs, gptq_transformers_config
        )
        model.config.eos_token_id = tokenizer.eos_token_id
        model.config.pad_token_id = tokenizer.pad_token_id
        return model, tokenizer


class StableLMAdapter(BaseModelAdapter):
    """The model adapter for StabilityAI/stablelm-tuned-alpha-7b"""

    def match(self, model_path: str):
        return "stablelm" in model_path.lower()

    def get_default_conv_template(self, model_path: str) -> Conversation:
        return get_conv_template("stablelm")


class MPTAdapter(BaseModelAdapter):
    """The model adapter for MPT series (mosaicml/mpt-7b-chat, mosaicml/mpt-30b-chat)"""

    def match(self, model_path: str):
        model_path = model_path.lower()
        return "mpt" in model_path and not "airoboros" in model_path

    def load_model(
        self,
        model_path: str,
        gptq_transformers_config: GPTQConfig,
        from_pretrained_kwargs: dict,
    ):
        model, tokenizer = get_model_for_causal_lm(
            model_path,
            from_pretrained_kwargs=from_pretrained_kwargs,
            low_cpu_mem_usage=True,
            trust_remote_code=True,
            max_seq_len=8192,
            gptq_transformers_config=gptq_transformers_config,
        )
        model.config.eos_token_id = tokenizer.eos_token_id
        model.config.pad_token_id = tokenizer.pad_token_id
        return model, tokenizer

    def get_default_conv_template(self, model_path: str) -> Conversation:
        model_path = model_path.lower()
        if "mpt-7b-chat" in model_path:
            return get_conv_template("mpt-7b-chat")
        elif "mpt-30b-chat" in model_path:
            return get_conv_template("mpt-30b-chat")
        elif "mpt-30b-instruct" in model_path:
            return get_conv_template("mpt-30b-instruct")
        else:
            print(
                "Warning: Loading base MPT model with `zero_shot` conversation configuration.  "
                "If this is not desired, inspect model configurations and names."
            )
            return get_conv_template("zero_shot")


class BaizeAdapter(BaseModelAdapter):
    """The model adapter for project-baize/baize-v2-7b"""

    use_fast_tokenizer = False

    def match(self, model_path: str):
        return "baize" in model_path.lower()

    def get_default_conv_template(self, model_path: str) -> Conversation:
        return get_conv_template("baize")


class RwkvAdapter(BaseModelAdapter):
    """The model adapter for BlinkDL/RWKV-4-Raven"""

    def match(self, model_path: str):
        return "rwkv-4" in model_path.lower()

    def load_model(
        self,
        model_path: str,
        gptq_transformers_config: GPTQConfig,
        from_pretrained_kwargs: dict,
    ):
        from fastchat.model.rwkv_model import RwkvModel

        model = RwkvModel(model_path)
        revision = from_pretrained_kwargs.get("revision", "main")
        tokenizer = AutoTokenizer.from_pretrained(
            "EleutherAI/pythia-160m", revision=revision
        )
        return model, tokenizer

    def get_default_conv_template(self, model_path: str) -> Conversation:
        return get_conv_template("rwkv")


class OpenBuddyAdapter(BaseModelAdapter):
    """The model adapter for OpenBuddy/openbuddy-7b-v1.1-bf16-enc"""

    use_fast_tokenizer = False

    def match(self, model_path: str):
        return "openbuddy" in model_path.lower()

    def get_default_conv_template(self, model_path: str) -> Conversation:
        return get_conv_template("openbuddy")


class PhoenixAdapter(BaseModelAdapter):
    """The model adapter for FreedomIntelligence/phoenix-inst-chat-7b"""

    def match(self, model_path: str):
        return "phoenix" in model_path.lower()

    def get_default_conv_template(self, model_path: str) -> Conversation:
        return get_conv_template("phoenix")


class ReaLMAdapter(BaseModelAdapter):
    """The model adapter for FreedomIntelligence/ReaLM-7b"""

    def match(self, model_path: str):
        return "ReaLM" in model_path

    def load_model(
        self,
        model_path: str,
        gptq_transformers_config: GPTQConfig,
        from_pretrained_kwargs: dict,
    ):
        model, tokenizer = get_model_for_causal_lm(
            model_path,
            from_pretrained_kwargs=from_pretrained_kwargs,
            low_cpu_mem_usage=True,
            gptq_transformers_config=gptq_transformers_config,
        )
        return model, tokenizer

    def get_default_conv_template(self, model_path: str) -> Conversation:
        return get_conv_template("ReaLM-7b-v1")


class ChatGPTAdapter(BaseModelAdapter):
    """The model adapter for ChatGPT"""

    def match(self, model_path: str):
        return model_path in ("gpt-3.5-turbo", "gpt-4")

    def load_model(
        self,
        model_path: str,
        gptq_transformers_config: GPTQConfig,
        from_pretrained_kwargs: dict,
    ):
        raise NotImplementedError()

    def get_default_conv_template(self, model_path: str) -> Conversation:
        return get_conv_template("chatgpt")


class ClaudeAdapter(BaseModelAdapter):
    """The model adapter for Claude"""

    def match(self, model_path: str):
        return model_path in ["claude-2", "claude-instant-1"]

    def load_model(
        self,
        model_path: str,
        gptq_transformers_config: GPTQConfig,
        from_pretrained_kwargs: dict,
    ):
        raise NotImplementedError()

    def get_default_conv_template(self, model_path: str) -> Conversation:
        return get_conv_template("claude")


class BardAdapter(BaseModelAdapter):
    """The model adapter for Bard"""

    def match(self, model_path: str):
        return model_path == "bard"

    def load_model(
        self,
        model_path: str,
        gptq_transformers_config: GPTQConfig,
        from_pretrained_kwargs: dict,
    ):
        raise NotImplementedError()

    def get_default_conv_template(self, model_path: str) -> Conversation:
        return get_conv_template("bard")


class PaLM2Adapter(BaseModelAdapter):
    """The model adapter for PaLM2"""

    def match(self, model_path: str):
        return model_path == "palm-2"

    def load_model(
        self,
        model_path: str,
        gptq_transformers_config: GPTQConfig,
        from_pretrained_kwargs: dict,
    ):
        raise NotImplementedError()

    def get_default_conv_template(self, model_path: str) -> Conversation:
        return get_conv_template("bard")


class BiLLaAdapter(BaseModelAdapter):
    """The model adapter for Neutralzz/BiLLa-7B-SFT"""

    def match(self, model_path: str):
        return "billa" in model_path.lower()

    def get_default_conv_template(self, model_path: str) -> Conversation:
        return get_conv_template("billa")


class RedPajamaINCITEAdapter(BaseModelAdapter):
    """The model adapter for togethercomputer/RedPajama-INCITE-7B-Chat"""

    def match(self, model_path: str):
        return "redpajama-incite" in model_path.lower()

    def load_model(
        self,
        model_path: str,
        gptq_transformers_config: GPTQConfig,
        from_pretrained_kwargs: dict,
    ):
        model, tokenizer = get_model_for_causal_lm(
            model_path,
            from_pretrained_kwargs=from_pretrained_kwargs,
            low_cpu_mem_usage=True,
            gptq_transformers_config=gptq_transformers_config,
        )
        return model, tokenizer

    def get_default_conv_template(self, model_path: str) -> Conversation:
        return get_conv_template("redpajama-incite")


class H2OGPTAdapter(BaseModelAdapter):
    """The model adapter for h2oai/h2ogpt-gm-oasst1-en-2048-open-llama-7b"""

    use_fast_tokenizer = False

    def match(self, model_path: str):
        return "h2ogpt" in model_path.lower()

    def get_default_conv_template(self, model_path: str) -> Conversation:
        return get_conv_template("h2ogpt")


class RobinAdapter(BaseModelAdapter):
    """The model adapter for LMFlow/Full-Robin-7b-v2"""

    use_fast_tokenizer = False

    def match(self, model_path: str):
        return "robin" in model_path.lower()

    def get_default_conv_template(self, model_path: str) -> Conversation:
        return get_conv_template("Robin")


class SnoozyAdapter(BaseModelAdapter):
    """The model adapter for nomic-ai/gpt4all-13b-snoozy"""

    use_fast_tokenizer = False

    def match(self, model_path: str):
        model_path = model_path.lower()
        return "gpt4all" in model_path and "snoozy" in model_path

    def get_default_conv_template(self, model_path: str) -> Conversation:
        return get_conv_template("snoozy")


class WizardLMAdapter(BaseModelAdapter):
    """The model adapter for WizardLM/WizardLM-13B-V1.0"""

    use_fast_tokenizer = False

    def match(self, model_path: str):
        return "wizardlm" in model_path.lower()

    def get_default_conv_template(self, model_path: str) -> Conversation:
        model_path = model_path.lower()
        if "13b" in model_path or "30b" in model_path or "70b" in model_path:
            return get_conv_template("vicuna_v1.1")
        else:
            # TODO: use the recommended template for 7B
            # (https://huggingface.co/WizardLM/WizardLM-13B-V1.0)
            return get_conv_template("one_shot")


class ManticoreAdapter(BaseModelAdapter):
    """The model adapter for openaccess-ai-collective/manticore-13b-chat-pyg"""

    use_fast_tokenizer = False

    def match(self, model_path: str):
        return "manticore" in model_path.lower()

    def get_default_conv_template(self, model_path: str) -> Conversation:
        return get_conv_template("manticore")


class GuanacoAdapter(BaseModelAdapter):
    """The model adapter for timdettmers/guanaco-33b-merged"""

    use_fast_tokenizer = False

    def match(self, model_path: str):
        return "guanaco" in model_path.lower()

    def load_model(
        self,
        model_path: str,
        gptq_transformers_config: GPTQConfig,
        from_pretrained_kwargs: dict,
    ):
        model, tokenizer = get_model_for_causal_lm(
            model_path,
            from_pretrained_kwargs=from_pretrained_kwargs,
            low_cpu_mem_usage=True,
            use_fast_tokenizer=self.use_fast_tokenizer,
            gptq_transformers_config=gptq_transformers_config,
        )
        # Fix a bug in tokenizer config
        tokenizer.eos_token_id = model.config.eos_token_id
        return model, tokenizer

    def get_default_conv_template(self, model_path: str) -> Conversation:
        return get_conv_template("zero_shot")


class ChangGPTAdapter(BaseModelAdapter):
    """The model adapter for lcw99/polyglot-ko-12.8b-chang-instruct-chat"""

    def match(self, model_path: str):
        model_path = model_path.lower()
        return "polyglot" in model_path and "chang" in model_path

    def get_default_conv_template(self, model_path: str) -> Conversation:
        return get_conv_template("polyglot_changgpt")


class CamelAdapter(BaseModelAdapter):
    """The model adapter for camel-ai/CAMEL-13B-Combined-Data"""

    use_fast_tokenizer = False

    def match(self, model_path: str):
        return "camel" in model_path.lower()

    def get_default_conv_template(self, model_path: str) -> Conversation:
        return get_conv_template("vicuna_v1.1")


class TuluAdapter(BaseModelAdapter):
    """The model adapter for allenai/tulu-30b"""

    use_fast_tokenizer = False

    def match(self, model_path: str):
        return "tulu" in model_path.lower()

    def get_default_conv_template(self, model_path: str) -> Conversation:
        return get_conv_template("tulu")


class FalconAdapter(BaseModelAdapter):
    """The model adapter for tiiuae/falcon-40b"""

    def match(self, model_path: str):
        return "falcon" in model_path.lower() and "chat" not in model_path.lower()

    def load_model(
        self,
        model_path: str,
        gptq_transformers_config: GPTQConfig,
        from_pretrained_kwargs: dict,
    ):
        # Strongly suggest using bf16, which is recommended by the author of Falcon
        model, tokenizer = get_model_for_causal_lm(
            model_path,
            from_pretrained_kwargs=from_pretrained_kwargs,
            low_cpu_mem_usage=True,
            trust_remote_code=True,
            gptq_transformers_config=gptq_transformers_config,
        )
        # In Falcon tokenizer config and special config there is not any pad token
        # Setting `pad_token_id` to 9, which corresponds to special token '>>SUFFIX<<'
        tokenizer.pad_token_id = 9
        return model, tokenizer

    def get_default_conv_template(self, model_path: str) -> Conversation:
        return get_conv_template("falcon")


class FalconChatAdapter(BaseModelAdapter):
    def match(self, model_path: str):
        return "falcon" in model_path.lower() and "chat" in model_path.lower()

    def get_default_conv_template(self, model_path: str) -> Conversation:
        return get_conv_template("falcon-chat")


class TigerBotAdapter(BaseModelAdapter):
    """The model adapter for TigerResearch/tigerbot-7b-sft"""

    def match(self, model_path: str):
        return "tigerbot" in model_path.lower()

    def load_model(
        self,
        model_path: str,
        gptq_transformers_config: GPTQConfig,
        from_pretrained_kwargs: dict,
    ):
        model, tokenizer = get_model_for_causal_lm(
            model_path,
            from_pretrained_kwargs=from_pretrained_kwargs,
            low_cpu_mem_usage=True,
            trust_remote_code=True,
            gptq_transformers_config=gptq_transformers_config,
        )
        return model, tokenizer

    def get_default_conv_template(self, model_path: str) -> Conversation:
        return get_conv_template("tigerbot")


class BaichuanAdapter(BaseModelAdapter):
    """The model adapter for Baichuan models (e.g., baichuan-inc/Baichuan-7B)"""

    def match(self, model_path: str):
        return "baichuan" in model_path.lower()

    def load_model(
        self,
        model_path: str,
        gptq_transformers_config: GPTQConfig,
        from_pretrained_kwargs: dict,
    ):
        model, tokenizer = get_model_for_causal_lm(
            model_path,
            gptq_transformers_config=gptq_transformers_config,
            from_pretrained_kwargs=from_pretrained_kwargs,
            low_cpu_mem_usage=True,
            trust_remote_code=True,
        )
        return model, tokenizer

    def get_default_conv_template(self, model_path: str) -> Conversation:
        # for Baichuan-13B-Chat
        if "chat" in model_path.lower():
            if "baichuan2" in model_path.lower():
                return get_conv_template("baichuan2-chat")
            return get_conv_template("baichuan-chat")
        return get_conv_template("zero_shot")


class XGenAdapter(BaseModelAdapter):
    """The model adapter for Salesforce/xgen-7b"""

    def match(self, model_path: str):
        return "xgen" in model_path.lower()

    def load_model(
        self,
        model_path: str,
        gptq_transformers_config: GPTQConfig,
        from_pretrained_kwargs: dict,
    ):
        model, tokenizer = get_model_for_causal_lm(
            model_path,
            gptq_transformers_config=gptq_transformers_config,
            from_pretrained_kwargs=from_pretrained_kwargs,
            low_cpu_mem_usage=True,
            trust_remote_code=True,
        )
        model.config.eos_token_id = 50256
        return model, tokenizer

    def get_default_conv_template(self, model_path: str) -> Conversation:
        return get_conv_template("xgen")


class NousHermesAdapter(BaseModelAdapter):
    """The model adapter for NousResearch/Nous-Hermes-13b"""

    use_fast_tokenizer = False

    def match(self, model_path: str):
        return "nous-hermes" in model_path.lower()

    def get_default_conv_template(self, model_path: str) -> Conversation:
        return get_conv_template("alpaca")


class InternLMChatAdapter(BaseModelAdapter):
    """The model adapter for internlm/internlm-chat-7b"""

    def match(self, model_path: str):
        return "internlm" in model_path.lower()

    def load_model(
        self,
        model_path: str,
        gptq_transformers_config: GPTQConfig,
        from_pretrained_kwargs: dict,
    ):
        model, tokenizer = get_model_for_causal_lm(
            model_path,
            gptq_transformers_config=gptq_transformers_config,
            from_pretrained_kwargs=from_pretrained_kwargs,
            low_cpu_mem_usage=True,
            trust_remote_code=True,
            eval=True,
        )
        if "8k" in model_path.lower():
            model.config.max_sequence_length = 8192
        return model, tokenizer

    def get_default_conv_template(self, model_path: str) -> Conversation:
        return get_conv_template("internlm-chat")


class StarChatAdapter(BaseModelAdapter):
    """The model adapter for HuggingFaceH4/starchat-beta"""

    def match(self, model_path: str):
        return "starchat" in model_path.lower()

    def get_default_conv_template(self, model_path: str) -> Conversation:
        return get_conv_template("starchat")


class MistralAdapter(BaseModelAdapter):
    """The model adapter for Mistral AI models"""

    def match(self, model_path: str):
        return "mistral" in model_path.lower()

    def load_model(self, model_path: str, from_pretrained_kwargs: dict):
        model, tokenizer = super().load_model(model_path, from_pretrained_kwargs)
        model.config.eos_token_id = tokenizer.eos_token_id
        model.config.pad_token_id = tokenizer.pad_token_id
        return model, tokenizer

    def get_default_conv_template(self, model_path: str) -> Conversation:
        return get_conv_template("mistral")


class Llama2Adapter(BaseModelAdapter):
    """The model adapter for Llama-2 (e.g., meta-llama/Llama-2-7b-hf)"""

    def match(self, model_path: str):
        return "llama-2" in model_path.lower()

    def load_model(
        self,
        model_path: str,
        gptq_transformers_config: GPTQConfig,
        from_pretrained_kwargs: dict,
    ):
        model, tokenizer = super().load_model(
            model_path, from_pretrained_kwargs, gptq_transformers_config
        )
        model.config.eos_token_id = tokenizer.eos_token_id
        model.config.pad_token_id = tokenizer.pad_token_id
        return model, tokenizer

    def get_default_conv_template(self, model_path: str) -> Conversation:
        return get_conv_template("llama-2")


class CuteGPTAdapter(BaseModelAdapter):
    """The model adapter for CuteGPT"""

    def match(self, model_path: str):
        return "cutegpt" in model_path.lower()

    def load_model(
        self,
        model_path: str,
        gptq_transformers_config: GPTQConfig,
        from_pretrained_kwargs: dict,
    ):
        tokenizer = LlamaTokenizer.from_pretrained(model_path)
        model = get_model_for_causal_lm(
            model_path,
            gptq_transformers_config=gptq_transformers_config,
            from_pretrained_kwargs=from_pretrained_kwargs,
            low_cpu_mem_usage=True,
        )[0]
        tokenizer.eos_token_id = tokenizer.convert_tokens_to_ids("<end>")
        model.config.eos_token_id = tokenizer.eos_token_id
        model.config.pad_token_id = tokenizer.eos_token_id
        return model, tokenizer

    def get_default_conv_template(self, model_path: str) -> Conversation:
        return get_conv_template("cutegpt")


class OpenOrcaAdapter(BaseModelAdapter):
    "Model adapater for Open-Orca models (e.g., Open-Orca/OpenOrcaxOpenChat-Preview2-13B)" ""

    use_fast_tokenizer = False

    def match(self, model_path: str):
        return "openorca" in model_path.lower()

    def load_model(
        self,
        model_path: str,
        gptq_transformers_config: GPTQConfig,
        from_pretrained_kwargs: dict,
    ):
        model, tokenizer = get_model_for_causal_lm(
            model_path,
            from_pretrained_kwargs=from_pretrained_kwargs,
            low_cpu_mem_usage=True,
            use_fast_tokenizer=True,
            eval=True,
            gptq_transformers_config=gptq_transformers_config,
        )
        return model, tokenizer

    def get_default_conv_template(self, model_path: str) -> Conversation:
        return get_conv_template("open-orca")


class WizardCoderAdapter(BaseModelAdapter):
    """The model adapter for WizardCoder (e.g., WizardLM/WizardCoder-Python-34B-V1.0)"""

    use_fast_tokenizer = False

    def match(self, model_path: str):
        return "wizardcoder" in model_path.lower()

    def get_default_conv_template(self, model_path: str) -> Conversation:
        # Same as Alpaca, see :
        # https://github.com/nlpxucan/WizardLM/blob/main/WizardCoder/src/inference_wizardcoder.py#L60
        return get_conv_template("alpaca")


class QwenChatAdapter(BaseModelAdapter):
    """The model adapter for Qwen/Qwen-7B-Chat
    To run this model, you need to ensure additional flash attention installation:
    ``` bash
    git clone https://github.com/Dao-AILab/flash-attention
    cd flash-attention && pip install .
    pip install csrc/layer_norm
    pip install csrc/rotary
    ```

    Since from 2.0, the following change happened
    - `flash_attn_unpadded_func` -> `flash_attn_varlen_func`
    - `flash_attn_unpadded_qkvpacked_func` -> `flash_attn_varlen_qkvpacked_func`
    - `flash_attn_unpadded_kvpacked_func` -> `flash_attn_varlen_kvpacked_func`
    You may need to revise the code in: https://huggingface.co/Qwen/Qwen-7B-Chat/blob/main/modeling_qwen.py#L69
    to from flash_attn.flash_attn_interface import flash_attn_varlen_func as flash_attn_unpadded_func
    """

    def match(self, model_path: str):
        return "qwen" in model_path.lower()

    def load_model(
        self,
        model_path: str,
        gptq_transformers_config: GPTQConfig,
        from_pretrained_kwargs: dict,
    ):
        from transformers.generation import GenerationConfig

        revision = from_pretrained_kwargs.get("revision", "main")
        config = AutoConfig.from_pretrained(
            model_path,
            trust_remote_code=True,
        )
        # NOTE: if you use the old version of model file, please remove the comments below
        # config.use_flash_attn = False
        config.fp16 = True
        generation_config = GenerationConfig.from_pretrained(
            model_path, trust_remote_code=True
        )
        model, tokenizer = get_model_for_causal_lm(
            model_path,
            from_pretrained_kwargs=from_pretrained_kwargs,
            low_cpu_mem_usage=True,
            trust_remote_code=True,
            config=config,
            eval=True,
            gptq_transformers_config=gptq_transformers_config,
        )
        if hasattr(model.config, "use_dynamic_ntk") and model.config.use_dynamic_ntk:
            model.config.max_sequence_length = 16384
        tokenizer.eos_token_id = config.eos_token_id
        tokenizer.bos_token_id = config.bos_token_id
        tokenizer.pad_token_id = generation_config.pad_token_id
        model.config.eos_token_id = tokenizer.eos_token_id
        model.config.bos_token_id = tokenizer.bos_token_id
        model.config.pad_token_id = tokenizer.pad_token_id

        return model, tokenizer

    def get_default_conv_template(self, model_path: str) -> Conversation:
        return get_conv_template("qwen-7b-chat")


class BGEAdapter(BaseModelAdapter):
    """The model adapter for BGE (e.g., BAAI/bge-large-en-v1.5)"""

    use_fast_tokenizer = False

    def match(self, model_path: str):
        return "bge" in model_path.lower()

    def load_model(
        self,
        model_path: str,
        gptq_transformers_config: GPTQConfig,
        from_pretrained_kwargs: dict,
    ):
        model, tokenizer = get_model_for_causal_lm(
            model_path,
            gptq_transformers_config=gptq_transformers_config,
            from_pretrained_kwargs=from_pretrained_kwargs,
            trust_remote_code=True,
        )
        if hasattr(model.config, "max_position_embeddings") and hasattr(
            tokenizer, "model_max_length"
        ):
            model.config.max_sequence_length = min(
                model.config.max_position_embeddings, tokenizer.model_max_length
            )
        return model, tokenizer

    def get_default_conv_template(self, model_path: str) -> Conversation:
        return get_conv_template("one_shot")


class E5Adapter(BaseModelAdapter):
    """The model adapter for E5 (e.g., intfloat/e5-large-v2)"""

    use_fast_tokenizer = False

    def match(self, model_path: str):
        return "e5-" in model_path.lower()

    def load_model(
        self,
        model_path: str,
        gptq_transformers_config: GPTQConfig,
        from_pretrained_kwargs: dict,
    ):
        model, tokenizer = get_model_for_causal_lm(
            model_path,
            gptq_transformers_config=gptq_transformers_config,
            from_pretrained_kwargs=from_pretrained_kwargs,
            trust_remote_code=True,
        )
        if hasattr(model.config, "max_position_embeddings") and hasattr(
            tokenizer, "model_max_length"
        ):
            model.config.max_sequence_length = min(
                model.config.max_position_embeddings, tokenizer.model_max_length
            )
        return model, tokenizer

    def get_default_conv_template(self, model_path: str) -> Conversation:
        return get_conv_template("one_shot")


class AquilaChatAdapter(BaseModelAdapter):
    """The model adapter for BAAI/AquilaChat-7B"""

    def match(self, model_path: str):
        return "aquila" in model_path.lower()

    def load_model(
        self,
        model_path: str,
        gptq_transformers_config: GPTQConfig,
        from_pretrained_kwargs: dict,
    ):
        model, tokenizer = get_model_for_causal_lm(
            model_path,
            gptq_transformers_config=gptq_transformers_config,
            from_pretrained_kwargs=from_pretrained_kwargs,
            trust_remote_code=True,
            eval=True,
        )
        return model, tokenizer

    def get_default_conv_template(self, model_path: str) -> Conversation:
        return get_conv_template("aquila-chat")


class Lamma2ChineseAdapter(BaseModelAdapter):
    """The model adapter for FlagAlpha/LLama2-Chinese sft"""

    def match(self, model_path: str):
        return "llama2-chinese" in model_path.lower()

    def load_model(
        self,
        model_path: str,
        gptq_transformers_config: GPTQConfig,
        from_pretrained_kwargs: dict,
    ):
        model, tokenizer = get_model_for_causal_lm(
            model_path,
            gptq_transformers_config=gptq_transformers_config,
            from_pretrained_kwargs=from_pretrained_kwargs,
            trust_remote_code=True,
            low_cpu_mem_usage=True,
        )
        return model, tokenizer

    def get_default_conv_template(self, model_path: str) -> Conversation:
        return get_conv_template("llama2-chinese")


class VigogneInstructAdapter(BaseModelAdapter):
    """The model adapter for Vigogne-Instruct (e.g., bofenghuang/vigogne-2-7b-instruct)"""

    use_fast_tokenizer = False

    def match(self, model_path: str):
        return "vigogne" in model_path.lower() and "instruct" in model_path.lower()

    def load_model(
        self,
        model_path: str,
        gptq_transformers_config: GPTQConfig,
        from_pretrained_kwargs: dict,
    ):
        model, tokenizer = get_model_for_causal_lm(
            model_path,
            gptq_transformers_config=gptq_transformers_config,
            from_pretrained_kwargs=from_pretrained_kwargs,
            trust_remote_code=True,
            low_cpu_mem_usage=True,
            eval=True,
            use_fast_tokenizer=self.use_fast_tokenizer,
        )
        return model, tokenizer

    def get_default_conv_template(self, model_path: str) -> Conversation:
        return get_conv_template("alpaca")


class VigogneChatAdapter(BaseModelAdapter):
    """The model adapter for Vigogne-Chat (e.g., bofenghuang/vigogne-7b-chat)"""

    use_fast_tokenizer = False

    def match(self, model_path: str):
        return "vigogne" in model_path.lower() and "chat" in model_path.lower()

    def load_model(
        self,
        model_path: str,
        gptq_transformers_config: GPTQConfig,
        from_pretrained_kwargs: dict,
    ):
        model, tokenizer = get_model_for_causal_lm(
            model_path,
            gptq_transformers_config=gptq_transformers_config,
            from_pretrained_kwargs=from_pretrained_kwargs,
            trust_remote_code=True,
            low_cpu_mem_usage=True,
            eval=True,
            use_fast_tokenizer=self.use_fast_tokenizer,
        )
        return model, tokenizer

    def get_default_conv_template(self, model_path: str) -> Conversation:
        return get_conv_template("vigogne-chat")


class OpenLLaMaOpenInstructAdapter(BaseModelAdapter):
    """The model adapter for OpenLLaMa-Open-Instruct (e.g., VMware/open-llama-7b-open-instruct)"""

    use_fast_tokenizer = False

    def match(self, model_path: str):
        return (
            "open-llama" in model_path.lower() and "open-instruct" in model_path.lower()
        )

    def load_model(
        self,
        model_path: str,
        gptq_transformers_config: GPTQConfig,
        from_pretrained_kwargs: dict,
    ):
        model, tokenizer = get_model_for_causal_lm(
            model_path,
            gptq_transformers_config=gptq_transformers_config,
            from_pretrained_kwargs=from_pretrained_kwargs,
            trust_remote_code=True,
            low_cpu_mem_usage=True,
            eval=True,
            use_fast_tokenizer=self.use_fast_tokenizer,
        )
        return model, tokenizer

    def get_default_conv_template(self, model_path: str) -> Conversation:
        return get_conv_template("alpaca")


class CodeLlamaAdapter(BaseModelAdapter):
    """The model adapter for CodeLlama (e.g., codellama/CodeLlama-34b-hf)"""

    def match(self, model_path: str):
        return "codellama" in model_path.lower()

    def load_model(
        self,
        model_path: str,
        gptq_transformers_config: GPTQConfig,
        from_pretrained_kwargs: dict,
    ):
        model, tokenizer = super().load_model(
            model_path, from_pretrained_kwargs, gptq_transformers_config
        )
        model.config.eos_token_id = tokenizer.eos_token_id
        model.config.pad_token_id = tokenizer.pad_token_id
        return model, tokenizer

    def get_default_conv_template(self, model_path: str) -> Conversation:
        return get_conv_template("llama-2")


class PhindCodeLlamaAdapter(CodeLlamaAdapter):
    """The model adapter for Phind-CodeLlama (e.g., Phind/Phind-CodeLlama-34B-v2)"""

    def match(self, model_path: str):
        return "phind-codellama-" in model_path.lower()

    def get_default_conv_template(self, model_path: str) -> Conversation:
        return get_conv_template("phind")


class Llama2ChangAdapter(Llama2Adapter):
    """The model adapter for Llama2-ko-chang (e.g., lcw99/llama2-ko-chang-instruct-chat)"""

    def match(self, model_path: str):
        return "llama2-ko-chang" in model_path.lower()

    def get_default_conv_template(self, model_path: str) -> Conversation:
        return get_conv_template("polyglot_changgpt")


class ZephyrAdapter(BaseModelAdapter):
    """The model adapter for Zephyr (e.g. HuggingFaceH4/zephyr-7b-alpha)"""

    def match(self, model_path: str):
        return "zephyr" in model_path.lower()

    def get_default_conv_template(self, model_path: str) -> Conversation:
        return get_conv_template("zephyr")


class XwinLMAdapter(BaseModelAdapter):
    """The model adapter for Xwin-LM V0.1 and V0.2 series of models(e.g., Xwin-LM/Xwin-LM-70B-V0.1)"""

    # use_fast_tokenizer = False

    def match(self, model_path: str):
        return "xwin-lm" in model_path.lower()

    def get_default_conv_template(self, model_path: str) -> Conversation:
        return get_conv_template("vicuna_v1.1")


# Note: the registration order matters.
# The one registered earlier has a higher matching priority.
register_model_adapter(PeftModelAdapter)
register_model_adapter(VicunaAdapter)
register_model_adapter(AiroborosAdapter)
register_model_adapter(LongChatAdapter)
register_model_adapter(GoogleT5Adapter)
register_model_adapter(KoalaAdapter)
register_model_adapter(AlpacaAdapter)
register_model_adapter(ChatGLMAdapter)
register_model_adapter(DollyV2Adapter)
register_model_adapter(OasstPythiaAdapter)
register_model_adapter(OasstLLaMAAdapter)
register_model_adapter(StableLMAdapter)
register_model_adapter(BaizeAdapter)
register_model_adapter(RwkvAdapter)
register_model_adapter(OpenBuddyAdapter)
register_model_adapter(PhoenixAdapter)
register_model_adapter(BardAdapter)
register_model_adapter(PaLM2Adapter)
register_model_adapter(ChatGPTAdapter)
register_model_adapter(ClaudeAdapter)
register_model_adapter(MPTAdapter)
register_model_adapter(BiLLaAdapter)
register_model_adapter(RedPajamaINCITEAdapter)
register_model_adapter(H2OGPTAdapter)
register_model_adapter(RobinAdapter)
register_model_adapter(SnoozyAdapter)
register_model_adapter(WizardLMAdapter)
register_model_adapter(ManticoreAdapter)
register_model_adapter(GuanacoAdapter)
register_model_adapter(CamelAdapter)
register_model_adapter(ChangGPTAdapter)
register_model_adapter(TuluAdapter)
register_model_adapter(FalconChatAdapter)
register_model_adapter(FalconAdapter)
register_model_adapter(TigerBotAdapter)
register_model_adapter(BaichuanAdapter)
register_model_adapter(XGenAdapter)
register_model_adapter(NousHermesAdapter)
register_model_adapter(PythiaAdapter)
register_model_adapter(InternLMChatAdapter)
register_model_adapter(StarChatAdapter)
register_model_adapter(Llama2Adapter)
register_model_adapter(MistralAdapter)
register_model_adapter(CuteGPTAdapter)
register_model_adapter(OpenOrcaAdapter)
register_model_adapter(WizardCoderAdapter)
register_model_adapter(QwenChatAdapter)
register_model_adapter(AquilaChatAdapter)
register_model_adapter(BGEAdapter)
register_model_adapter(E5Adapter)
register_model_adapter(Lamma2ChineseAdapter)
register_model_adapter(VigogneInstructAdapter)
register_model_adapter(VigogneChatAdapter)
register_model_adapter(OpenLLaMaOpenInstructAdapter)
register_model_adapter(ReaLMAdapter)
register_model_adapter(PhindCodeLlamaAdapter)
register_model_adapter(CodeLlamaAdapter)
register_model_adapter(Llama2ChangAdapter)
register_model_adapter(ZephyrAdapter)
register_model_adapter(XwinLMAdapter)

# After all adapters, try the default base adapter.
register_model_adapter(BaseModelAdapter)<|MERGE_RESOLUTION|>--- conflicted
+++ resolved
@@ -332,13 +332,9 @@
         else:
             model.to(device)
         return model, tokenizer
-<<<<<<< HEAD
-
-=======
     elif exllama_config:
         model, tokenizer = load_exllama_model(model_path, exllama_config)
         return model, tokenizer
->>>>>>> 06092dd6
     kwargs["revision"] = revision
 
     if dtype is not None:  # Overwrite dtype if it is provided in the arguments.
