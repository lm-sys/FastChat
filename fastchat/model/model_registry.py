--- conflicted
+++ resolved
@@ -349,12 +349,12 @@
     "Vigogne-Chat is a French large language model (LLM) optimized for instruction-following and multi-turn dialogues, developed by Bofeng Huang",
 )
 register_model_info(
-<<<<<<< HEAD
     ["stable-vicuna-13B-HF"],
     "stable-vicuna",
     "https://huggingface.co/TheBloke/stable-vicuna-13B-HF",
     "StableVicuna is a Vicuna model fine-tuned using RLHF via PPO on various conversational and instructional datasets.",
-=======
+)
+register_model_info(
     ["deluxe-chat-v1", "deluxe-chat-v1.1"],
     "DeluxeChat",
     "",
@@ -396,5 +396,4 @@
     "Aquila-Chat",
     "https://huggingface.co/BAAI/AquilaChat2-34B",
     "Chat models developed by BAAI team",
->>>>>>> 3389cc3e
 )