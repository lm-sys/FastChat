--- conflicted
+++ resolved
@@ -125,15 +125,6 @@
     ["billa-7b-sft"],
     "BiLLa-7B-SFT",
     "https://huggingface.co/Neutralzz/BiLLa-7B-SFT",
-<<<<<<< HEAD
-    "an instruction-tuned bilingual llama with enhanced reasoning ability by an independent researcher",
-)
-register_model_info(
-    ["gpt4all-13b-snoozy"],
-    "GPT4All-13B-Snoozy",
-    "https://huggingface.co/nomic-ai/gpt4all-13b-snoozy",
-    "A finetuned LLama 13B model on assistant style interaction data trained by Nomic AI",
-=======
     "an instruction-tuned bilingual LLaMA with enhanced reasoning ability by an independent researcher",
 )
 register_model_info(
@@ -147,5 +138,11 @@
     "Baize v2",
     "https://github.com/project-baize/baize-chatbot#v2",
     "A chatbot fine-tuned from LLaMA with ChatGPT self-chat data and Self-Disillation with Feedback (SDF) by UCSD and SYSU.",
->>>>>>> 8e38141f
+)
+
+register_model_info(
+    ["gpt4all-13b-snoozy"],
+    "GPT4All-13B-Snoozy",
+    "https://huggingface.co/nomic-ai/gpt4all-13b-snoozy",
+    "A finetuned LLama 13B model on assistant style interaction data trained by Nomic AI",
 )