"""Additional information of the models."""
from collections import namedtuple, OrderedDict
from typing import List


ModelInfo = namedtuple("ModelInfo", ["simple_name", "link", "description"])


model_info = OrderedDict()


def register_model_info(
    full_names: List[str], simple_name: str, link: str, description: str
):
    info = ModelInfo(simple_name, link, description)

    for full_name in full_names:
        model_info[full_name] = info


def get_model_info(name: str) -> ModelInfo:
    if name in model_info:
        return model_info[name]
    else:
        # To fix this, please use `register_model_info` to register your model
        return ModelInfo(
            name, "", "Register the description at fastchat/model/model_registry.py"
        )


register_model_info(
    [
        "IEITYuan/Yuan2-2B-Janus-hf",
        "IEITYuan/Yuan2-2B-hf",
        "IEITYuan/Yuan2-51B-hf",
        "IEITYuan/Yuan2-102B-hf",
    ],
    "IEIT-Yuan2",
    "https://github.com/IEIT-Yuan/Yuan-2.0",
    "Yuan2.0 is a new generation Fundamental Large Language Model developed by IEIT System.",
)

register_model_info(
    [
<<<<<<< HEAD
        "gemini-1.5-pro-api-0409-preview",
        "gemini-1.5-pro-tuned",
        "gemini-1.5-pro-api-preview",
        "gemini-1.5-flash-api-preview",
        "gemini-1.5-flash-api-0514",
        "gemini-1.5-pro-api-0514",
        "gemini-advanced-0514",
    ],
    "Gemini",
    "https://blog.google/technology/ai/google-gemini-next-generation-model-february-2024/",
    "Gemini by Google",
)

register_model_info(
    [
=======
        "claude-3-5-sonnet-20240620",
>>>>>>> e5dc446f
        "claude-3-haiku-20240307",
        "claude-3-sonnet-20240229",
        "claude-3-opus-20240229",
        "claude-2.1",
        "claude-2.0",
        "claude-1",
    ],
    "Claude",
    "https://www.anthropic.com/news/claude-3-family",
    "Claude by Anthropic",
)

register_model_info(
<<<<<<< HEAD
=======
    ["gemma-2-27b-it", "gemma-2-9b-it"],
    "Gemma 2",
    "https://ai.google.dev/gemma",
    "Gemma 2 by Google",
)

register_model_info(
    [
        "gemini-1.5-pro-api-0409-preview",
        "gemini-1.5-pro-tuned",
        "gemini-1.5-pro-api-preview",
        "gemini-1.5-flash-api-preview",
        "gemini-1.5-flash-api-0514",
        "gemini-1.5-pro-api-0514",
        "gemini-advanced-0514",
    ],
    "Gemini",
    "https://deepmind.google/technologies/gemini/",
    "Gemini by Google",
)

register_model_info(
    ["deepseek-coder-v2"],
    "DeepSeek Coder v2",
    "https://huggingface.co/deepseek-ai/DeepSeek-Coder-V2-Instruct",
    "An advanced code model by DeepSeek",
)

register_model_info(
    ["nemotron-4-340b"],
    "Nemotron-4 340B",
    "https://huggingface.co/nvidia/Nemotron-4-340B-Instruct",
    "Cutting-edge Open model by Nvidia",
)

register_model_info(
>>>>>>> e5dc446f
    ["llama-3-70b-instruct", "llama-3-8b-instruct"],
    "Llama 3",
    "https://ai.meta.com/blog/meta-llama-3/",
    "Open foundation and chat models by Meta",
)

register_model_info(
    [
        "qwen2-72b-instruct",
        "qwen-max-0403",
        "qwen-max-0428",
    ],
    "Qwen Max",
    "https://help.aliyun.com/zh/dashscope/developer-reference/model-introduction",
    "The Frontier Qwen Model by Alibaba",
)

register_model_info(
    [
        "gpt-4o-2024-05-13",
    ],
    "GPT-4o",
    "https://openai.com/index/hello-gpt-4o/",
    "The flagship model across audio, vision, and text by OpenAI",
)

register_model_info(
    [
        "gpt-4-turbo",
        "gpt-4o-2024-05-13",
        "gpt-4-turbo-2024-04-09",
        "gpt-4-1106-preview",
        "gpt-4-0125-preview",
        "gpt2-chatbot",
        "im-also-a-good-gpt2-chatbot",
        "im-a-good-gpt2-chatbot",
    ],
    "GPT-4-Turbo",
    "https://platform.openai.com/docs/models/gpt-4-and-gpt-4-turbo",
    "GPT-4-Turbo by OpenAI",
)

register_model_info(
    [
        "gpt-3.5-turbo",
        "gpt-3.5-turbo-0125",
        "gpt-3.5-turbo-1106",
        "gpt-3.5-turbo-0314",
        "gpt-3.5-turbo-0613",
    ],
    "GPT-3.5",
    "https://platform.openai.com/docs/models/gpt-3-5",
    "GPT-3.5-Turbo by OpenAI",
)

register_model_info(
<<<<<<< HEAD
    [
        "codestral-2405",
        "mixtral-8x22b-instruct-v0.1",
    ],
    "Mixtral of experts",
    "https://mistral.ai/news/mixtral-8x22b/",
    "A Mixture-of-Experts model by Mistral AI",
)

register_model_info(
=======
>>>>>>> e5dc446f
    ["yi-large-preview", "yi-large"],
    "Yi-Large",
    "https://x.com/01AI_Yi/status/1789894091620458667",
    "State-of-the-art model by 01 AI",
)

register_model_info(
    ["yi-1.5-34b-chat", "yi-34b-chat", "yi-6b-chat"],
    "Yi-Chat",
    "https://huggingface.co/01-ai/",
    "A large language model by 01 AI",
)

register_model_info(
    [
        "phi-3-medium-4k-instruct",
        "phi-3-small-8k-instruct",
        "phi-3-mini-4k-instruct",
        "phi-3-mini-128k-instruct",
    ],
    "Phi-3",
    "https://azure.microsoft.com/en-us/blog/introducing-phi-3-redefining-whats-possible-with-slms/",
    "A capable and cost-effective small language models (SLMs) by Microsoft",
)

register_model_info(
    ["reka-core-20240501"],
    "Reka Core",
    "https://www.reka.ai/news/reka-core-our-frontier-class-multimodal-language-model",
    "Frontier Multimodal Language Model by Reka",
)

register_model_info(
    ["gemini-pro", "gemini-pro-dev-api"],
    "Gemini",
    "https://blog.google/technology/ai/google-gemini-pro-imagen-duet-ai-update/",
    "Gemini by Google",
)

register_model_info(
<<<<<<< HEAD
    ["reka-flash", "reka-flash-online"],
=======
    ["reka-flash-preview-20240611", "reka-flash", "reka-flash-online"],
>>>>>>> e5dc446f
    "Reka Flash",
    "https://www.reka.ai/news/reka-flash-efficient-and-capable-multimodal-language-models",
    "Multimodal model by Reka",
)

register_model_info(
    ["command-r-plus"],
    "Command-R-Plus",
    "https://txt.cohere.com/command-r-plus-microsoft-azure/",
    "Command-R Plus by Cohere",
)

register_model_info(
    ["command-r"],
    "Command-R",
    "https://txt.cohere.com/command-r/",
    "Command-R by Cohere",
)

register_model_info(
    ["gemma-1.1-7b-it", "gemma-1.1-2b-it", "gemma-7b-it", "gemma-2b-it"],
    "Gemma",
    "https://blog.google/technology/developers/gemma-open-models/",
    "Gemma by Google",
)

register_model_info(
    [
        "codestral-2405",
        "mixtral-8x22b-instruct-v0.1",
    ],
    "Mixtral of experts",
    "https://mistral.ai/news/mixtral-8x22b/",
    "A Mixture-of-Experts model by Mistral AI",
)

register_model_info(
    [
        "mixtral-8x7b-instruct-v0.1",
        "mistral-large-2402",
        "mistral-medium",
        "mistral-next",
        "mistral-7b-instruct-v0.2",
        "mistral-7b-instruct",
    ],
    "Mixtral of experts",
    "https://mistral.ai/news/mixtral-of-experts/",
    "A Mixture-of-Experts model by Mistral AI",
)

register_model_info(
    [
        "qwen1.5-110b-chat",
    ],
    "Qwen 1.5",
    "https://qwenlm.github.io/blog/qwen1.5-110b/",
    "The First 100B+ Model of the Qwen1.5 Series",
)

register_model_info(
    [
        "qwen1.5-72b-chat",
        "qwen1.5-32b-chat",
        "qwen1.5-14b-chat",
        "qwen1.5-7b-chat",
        "qwen1.5-4b-chat",
        "qwen1.5-1.8b-chat",
        "qwen1.5-0.5b-chat",
        "qwen-14b-chat",
    ],
    "Qwen 1.5",
    "https://qwenlm.github.io/blog/qwen1.5/",
    "A large language model by Alibaba Cloud",
)

register_model_info(
<<<<<<< HEAD
    ["glm-4-0116"],
=======
    ["glm-4-0520", "glm-4-0116"],
>>>>>>> e5dc446f
    "GLM-4",
    "https://zhipuai.cn/devday",
    "Next-Gen Foundation Model by Zhipu AI",
)

register_model_info(
    ["snowflake-arctic-instruct"],
    "Snowflake Arctic Instruct",
    "https://www.snowflake.com/blog/arctic-open-efficient-foundation-language-models-snowflake/",
    "Dense-MoE transformer by Snowflake AI",
)

register_model_info(
    ["dbrx-instruct", "dbrx-next"],
    "DBRX Instruct",
    "https://www.databricks.com/blog/introducing-dbrx-new-state-art-open-llm",
    "DBRX by Databricks Mosaic AI",
)

register_model_info(
    [
        "zephyr-orpo-141b-A35b-v0.1",
    ],
    "Zephyr 141B-A35B",
    "https://huggingface.co/HuggingFaceH4/zephyr-orpo-141b-A35b-v0.1",
    "ORPO fine-tuned of Mixtral-8x22B-v0.1",
)

register_model_info(
    ["starling-lm-7b-beta", "starling-lm-7b-alpha"],
    "Starling-LM-7B",
    "https://starling.cs.berkeley.edu/",
    "An open model trained using RLAIF by Berkeley",
)

register_model_info(
    ["qwen-14b-chat"],
    "Qwen",
    "https://huggingface.co/Qwen",
    "A large language model by Alibaba Cloud",
)

register_model_info(
    ["bard-feb-2024", "bard-jan-24-gemini-pro"],
    "Bard",
    "https://bard.google.com/",
    "Bard by Google",
)

register_model_info(
    [
        "gemini-1.0-pro-vision",
        "gemini-1.5-pro-preview-0409",
    ],
    "Gemini",
    "https://blog.google/technology/ai/google-gemini-pro-imagen-duet-ai-update/",
    "Gemini by Google",
)

register_model_info(
    ["stripedhyena-nous-7b"],
    "StripedHyena-Nous",
    "https://huggingface.co/togethercomputer/StripedHyena-Nous-7B",
    "A chat model developed by Together Research and Nous Research.",
)

register_model_info(
    ["solar-10.7b-instruct-v1.0"],
    "SOLAR-10.7B-Instruct",
    "https://huggingface.co/upstage/SOLAR-10.7B-Instruct-v1.0",
    "A model trained using depth up-scaling by Upstage AI",
)

register_model_info(
    ["gpt-4-turbo-browsing"],
    "GPT-4-Turbo with browsing",
    "https://platform.openai.com/docs/assistants/overview",
    "GPT-4-Turbo with browsing by OpenAI",
)

register_model_info(
    ["gpt-4", "gpt-4-0314", "gpt-4-0613"],
    "GPT-4",
    "https://openai.com/research/gpt-4",
    "GPT-4 by OpenAI",
)

register_model_info(
    ["claude-instant-1", "claude-instant-1.2"],
    "Claude Instant",
    "https://www.anthropic.com/index/introducing-claude",
    "Claude Instant by Anthropic",
)

register_model_info(
    ["llama-2-70b-chat", "llama-2-34b-chat", "llama-2-13b-chat", "llama-2-7b-chat"],
    "Llama 2",
    "https://ai.meta.com/llama/",
    "Open foundation and fine-tuned chat models by Meta",
)

register_model_info(
    ["olmo-7b-instruct"],
    "OLMo-7B",
    "https://huggingface.co/allenai/OLMo-7B-Instruct",
    "OLMo by Allen AI",
)

register_model_info(
    [
        "vicuna-33b",
        "vicuna-33b-v1.3",
        "vicuna-13b",
        "vicuna-13b-v1.5",
        "vicuna-7b",
        "vicuna-7b-v1.5",
    ],
    "Vicuna",
    "https://lmsys.org/blog/2023-03-30-vicuna/",
    "A chat assistant fine-tuned on user-shared conversations by LMSYS",
)

register_model_info(
    [
        "codellama-70b-instruct",
        "codellama-34b-instruct",
        "codellama-13b-instruct",
        "codellama-7b-instruct",
    ],
    "Code Llama",
    "https://ai.meta.com/blog/code-llama-large-language-model-coding/",
    "Open foundation models for code by Meta",
)

register_model_info(
    ["openchat-3.5-0106", "openchat-3.5"],
    "OpenChat 3.5",
    "https://github.com/imoneoi/openchat",
    "An open model fine-tuned on Mistral-7B using C-RLFT",
)

register_model_info(
    ["deepseek-llm-67b-chat"],
    "DeepSeek LLM",
    "https://huggingface.co/deepseek-ai/deepseek-llm-67b-chat",
    "An advanced language model by DeepSeek",
)

register_model_info(
    ["stripedhyena-nous-7b"],
    "StripedHyena-Nous",
    "https://huggingface.co/togethercomputer/StripedHyena-Nous-7B",
    "A chat model developed by Together Research and Nous Research.",
)

register_model_info(
    ["nous-hermes-2-mixtral-8x7b-dpo"],
    "Nous-Hermes-2-Mixtral-8x7B-DPO",
    "https://huggingface.co/NousResearch/Nous-Hermes-2-Mixtral-8x7B-DPO",
    "Nous Hermes finetuned from Mixtral 8x7B",
)


register_model_info(
    ["llama2-70b-steerlm-chat"],
    "Llama2-70B-SteerLM-Chat",
    "https://huggingface.co/nvidia/Llama2-70B-SteerLM-Chat",
    "A Llama fine-tuned with SteerLM method by NVIDIA",
)

register_model_info(
    ["pplx-70b-online", "pplx-7b-online"],
    "pplx-online-llms",
    "https://blog.perplexity.ai/blog/introducing-pplx-online-llms",
    "Online LLM API by Perplexity AI",
)

register_model_info(
    ["openhermes-2.5-mistral-7b"],
    "OpenHermes-2.5-Mistral-7B",
    "https://huggingface.co/teknium/OpenHermes-2.5-Mistral-7B",
    "A mistral-based model fine-tuned on 1M GPT-4 outputs",
)

register_model_info(
    ["tulu-2-dpo-70b"],
    "Tulu 2",
    "https://huggingface.co/allenai/tulu-2-dpo-70b",
    "An instruction and RLHF model by UW/AllenAI",
)

register_model_info(
    ["chatglm3-6b", "chatglm2-6b", "chatglm-6b"],
    "ChatGLM",
    "https://chatglm.cn/blog",
    "An open bilingual dialogue language model by Tsinghua University",
)

register_model_info(
    ["tenyxchat-7b-v1"],
    "TenyxChat-7B",
    "https://huggingface.co/tenyx/TenyxChat-7B-v1",
    "An open model DPO trained on top of OpenChat-3.5 using Tenyx fine-tuning",
)

register_model_info(
    ["zephyr-7b-beta", "zephyr-7b-alpha"],
    "Zephyr",
    "https://huggingface.co/HuggingFaceH4/zephyr-7b-alpha",
    "A chatbot fine-tuned from Mistral by Hugging Face",
)

register_model_info(
    ["notus-7b-v1"],
    "Notus",
    "https://huggingface.co/argilla/notus-7b-v1",
    "A chatbot fine-tuned from Zephyr SFT by Argilla",
)

register_model_info(
    ["catppt"],
    "CatPPT",
    "https://huggingface.co/rishiraj/CatPPT",
    "A chatbot fine-tuned from a SLERP merged model by Rishiraj Acharya",
)

register_model_info(
    ["TinyLlama"],
    "TinyLlama",
    "https://huggingface.co/TinyLlama/TinyLlama-1.1B-Chat-v1.0",
    "The TinyLlama project is an open endeavor to pretrain a 1.1B Llama model on 3 trillion tokens.",
)

register_model_info(
    ["wizardlm-70b", "wizardlm-30b", "wizardlm-13b"],
    "WizardLM",
    "https://github.com/nlpxucan/WizardLM",
    "An instruction-following LLM using evol-instruct by Microsoft",
)

register_model_info(
    ["wizardcoder-15b-v1.0"],
    "WizardLM",
    "https://github.com/nlpxucan/WizardLM/tree/main/WizardCoder",
    "Empowering Code Large Language Models with Evol-Instruct",
)

register_model_info(
    ["mpt-7b-chat", "mpt-30b-chat"],
    "MPT-Chat",
    "https://www.mosaicml.com/blog/mpt-30b",
    "A chatbot fine-tuned from MPT by MosaicML",
)

register_model_info(
    ["guanaco-33b", "guanaco-65b"],
    "Guanaco",
    "https://github.com/artidoro/qlora",
    "A model fine-tuned with QLoRA by UW",
)

register_model_info(
    ["gpt4all-13b-snoozy"],
    "GPT4All-Snoozy",
    "https://github.com/nomic-ai/gpt4all",
    "A finetuned LLaMA model on assistant style data by Nomic AI",
)

register_model_info(
    ["koala-13b"],
    "Koala",
    "https://bair.berkeley.edu/blog/2023/04/03/koala",
    "A dialogue model for academic research by BAIR",
)

register_model_info(
    ["RWKV-4-Raven-14B"],
    "RWKV-4-Raven",
    "https://huggingface.co/BlinkDL/rwkv-4-raven",
    "An RNN with transformer-level LLM performance",
)

register_model_info(
    ["alpaca-13b"],
    "Alpaca",
    "https://crfm.stanford.edu/2023/03/13/alpaca.html",
    "A model fine-tuned from LLaMA on instruction-following demonstrations by Stanford",
)

register_model_info(
    ["oasst-pythia-12b"],
    "OpenAssistant (oasst)",
    "https://open-assistant.io",
    "An Open Assistant for everyone by LAION",
)

register_model_info(
    ["oasst-sft-7-llama-30b"],
    "OpenAssistant (oasst)",
    "https://open-assistant.io",
    "An Open Assistant for everyone by LAION",
)

register_model_info(
    ["palm-2"],
    "PaLM 2 Chat",
    "https://cloud.google.com/vertex-ai/docs/release-notes#May_10_2023",
    "PaLM 2 for Chat (chat-bison@001) by Google",
)

register_model_info(
    ["llama-7b", "llama-13b"],
    "LLaMA",
    "https://arxiv.org/abs/2302.13971",
    "Open and efficient foundation language models by Meta",
)

register_model_info(
    ["open-llama-7b-v2-open-instruct", "open-llama-7b-open-instruct"],
    "Open LLaMa (Open Instruct)",
    "https://medium.com/vmware-data-ml-blog/starter-llm-for-the-enterprise-instruction-tuning-openllama-7b-d05fc3bbaccc",
    "Open LLaMa fine-tuned on instruction-following data by VMware",
)

register_model_info(
    ["dolly-v2-12b"],
    "Dolly",
    "https://www.databricks.com/blog/2023/04/12/dolly-first-open-commercially-viable-instruction-tuned-llm",
    "An instruction-tuned open large language model by Databricks",
)

register_model_info(
    ["stablelm-tuned-alpha-7b"],
    "StableLM",
    "https://github.com/stability-AI/stableLM",
    "Stability AI language models",
)

register_model_info(
    ["codet5p-6b"],
    "CodeT5p-6b",
    "https://huggingface.co/Salesforce/codet5p-6b",
    "Code completion model released by Salesforce",
)

register_model_info(
    ["fastchat-t5-3b", "fastchat-t5-3b-v1.0"],
    "FastChat-T5",
    "https://huggingface.co/lmsys/fastchat-t5-3b-v1.0",
    "A chat assistant fine-tuned from FLAN-T5 by LMSYS",
)

register_model_info(
    ["phoenix-inst-chat-7b"],
    "Phoenix-7B",
    "https://huggingface.co/FreedomIntelligence/phoenix-inst-chat-7b",
    "A multilingual chat assistant fine-tuned from Bloomz to democratize ChatGPT across languages by CUHK(SZ)",
)

register_model_info(
    ["realm-7b-v1"],
    "ReaLM",
    "https://github.com/FreedomIntelligence/ReaLM",
    "A chatbot fine-tuned from LLaMA2 with data generated via iterative calls to UserGPT and ChatGPT by CUHK(SZ) and SRIBD.",
)

register_model_info(
    ["billa-7b-sft"],
    "BiLLa-7B-SFT",
    "https://huggingface.co/Neutralzz/BiLLa-7B-SFT",
    "An instruction-tuned bilingual LLaMA with enhanced reasoning ability by an independent researcher",
)

register_model_info(
    ["h2ogpt-gm-oasst1-en-2048-open-llama-7b-preview-300bt-v2"],
    "h2oGPT-GM-7b",
    "https://huggingface.co/h2oai/h2ogpt-gm-oasst1-en-2048-open-llama-7b-preview-300bt-v2",
    "An instruction-tuned OpenLLaMA with enhanced conversational ability by H2O.ai",
)

register_model_info(
    ["baize-v2-7b", "baize-v2-13b"],
    "Baize v2",
    "https://github.com/project-baize/baize-chatbot#v2",
    "A chatbot fine-tuned from LLaMA with ChatGPT self-chat data and Self-Disillation with Feedback (SDF) by UCSD and SYSU.",
)

register_model_info(
    [
        "airoboros-l2-7b-2.1",
        "airoboros-l2-13b-2.1",
        "airoboros-c34b-2.1",
        "airoboros-l2-70b-2.1",
    ],
    "airoboros",
    "https://huggingface.co/jondurbin/airoboros-l2-70b-2.1",
    "An instruction-tuned LlaMa model tuned with 100% synthetic instruction-response pairs from GPT4",
)

register_model_info(
    [
        "spicyboros-7b-2.2",
        "spicyboros-13b-2.2",
        "spicyboros-70b-2.2",
    ],
    "spicyboros",
    "https://huggingface.co/jondurbin/spicyboros-70b-2.2",
    "De-aligned versions of the airoboros models",
)

register_model_info(
    ["Robin-7b-v2", "Robin-13b-v2", "Robin-33b-v2"],
    "Robin-v2",
    "https://huggingface.co/OptimalScale/robin-7b-v2-delta",
    "A chatbot fine-tuned from LLaMA-7b, achieving competitive performance on chitchat, commonsense reasoning and instruction-following tasks, by OptimalScale, HKUST.",
)

register_model_info(
    ["manticore-13b-chat"],
    "Manticore 13B Chat",
    "https://huggingface.co/openaccess-ai-collective/manticore-13b-chat-pyg",
    "A chatbot fine-tuned from LlaMa across several CoT and chat datasets.",
)

register_model_info(
    ["redpajama-incite-7b-chat"],
    "RedPajama-INCITE-7B-Chat",
    "https://huggingface.co/togethercomputer/RedPajama-INCITE-7B-Chat",
    "A chatbot fine-tuned from RedPajama-INCITE-7B-Base by Together",
)

register_model_info(
    [
        "falcon-7b",
        "falcon-7b-instruct",
        "falcon-40b",
        "falcon-40b-instruct",
        "falcon-180b",
        "falcon-180b-chat",
    ],
    "Falcon",
    "https://huggingface.co/tiiuae/falcon-180B",
    "TII's flagship series of large language models",
)

register_model_info(
    ["tigerbot-7b-sft"],
    "Tigerbot",
    "https://huggingface.co/TigerResearch/tigerbot-7b-sft",
    "A large-scale language model (LLM) with multiple languages and tasks.",
)

register_model_info(
    ["internlm-chat-7b", "internlm-chat-7b-8k"],
    "InternLM",
    "https://huggingface.co/internlm/internlm-chat-7b",
    "A multi-language large-scale language model (LLM), developed by SHLAB.",
)

register_model_info(
    ["Qwen-7B-Chat"],
    "Qwen",
    "https://huggingface.co/Qwen/Qwen-7B-Chat",
    "A multi-language large-scale language model (LLM), developed by Damo Academy.",
)

register_model_info(
    ["smaug-2-72b"],
    "Smaug-2-72B",
    "https://huggingface.co/abacusai/Smaug-2-72B",
    "An open model trained by Abacus.AI.",
)

register_model_info(
    ["Llama2-Chinese-13b-Chat", "LLama2-Chinese-13B"],
    "Llama2-Chinese",
    "https://huggingface.co/FlagAlpha/Llama2-Chinese-13b-Chat",
    "A multi-language large-scale language model (LLM), developed by FlagAlpha.",
)

register_model_info(
    ["Meta-Llama-3-8B-Instruct", "Meta-Llama-3-70B-Instruct"],
    "llama-3",
    "https://huggingface.co/meta-llama/Meta-Llama-3-8B-Instruct",
    "Meta developed and released the Meta Llama 3 family of large language models (LLMs), a collection of pretrained and instruction tuned generative text models in 8 and 70B sizes.",
)

register_model_info(
    ["Chinese-Alpaca-2-7B", "Chinese-Alpaca-2-13B"],
    "Chinese-Alpaca",
    "https://huggingface.co/hfl/chinese-alpaca-2-13b",
    "New extended Chinese vocabulary beyond Llama-2, open-sourcing the Chinese LLaMA-2 and Alpaca-2 LLMs.",
)

register_model_info(
    ["Vigogne-2-7B-Instruct", "Vigogne-2-13B-Instruct"],
    "Vigogne-Instruct",
    "https://huggingface.co/bofenghuang/vigogne-2-7b-instruct",
    "A French large language model (LLM) optimized for instruction-following, developed by Bofeng Huang",
)

register_model_info(
    ["Vigogne-2-7B-Chat", "Vigogne-2-13B-Chat"],
    "Vigogne-Chat",
    "https://huggingface.co/bofenghuang/vigogne-2-7b-chat",
    "A French large language model (LLM) optimized for instruction-following and multi-turn dialogues, developed by Bofeng Huang",
)

register_model_info(
    ["stable-vicuna-13B-HF"],
    "stable-vicuna",
    "https://huggingface.co/TheBloke/stable-vicuna-13B-HF",
    "A Vicuna model fine-tuned using RLHF via PPO on various conversational and instructional datasets.",
)

register_model_info(
    ["deluxe-chat-v1", "deluxe-chat-v1.1", "deluxe-chat-v1.2", "deluxe-chat-v1.3"],
    "DeluxeChat",
    "",
    "Deluxe Chat",
)

register_model_info(
    [
        "Xwin-LM-7B-V0.1",
        "Xwin-LM-13B-V0.1",
        "Xwin-LM-70B-V0.1",
        "Xwin-LM-7B-V0.2",
        "Xwin-LM-13B-V0.2",
    ],
    "Xwin-LM",
    "https://github.com/Xwin-LM/Xwin-LM",
    "Chat models developed by Xwin-LM team",
)

register_model_info(
    ["lemur-70b-chat"],
    "Lemur-Chat",
    "https://huggingface.co/OpenLemur/lemur-70b-chat-v1",
    "An openly accessible language model optimized for both natural language and coding capabilities ",
)

register_model_info(
    ["Mistral-7B-OpenOrca"],
    "Open-Orca",
    "https://huggingface.co/Open-Orca/Mistral-7B-OpenOrca",
    "A fine-tune of [Mistral 7B](https://huggingface.co/mistralai/Mistral-7B-v0.1) using [OpenOrca dataset](https://huggingface.co/datasets/Open-Orca/OpenOrca)",
)

register_model_info(
    ["dolphin-2.2.1-mistral-7b"],
    "dolphin-mistral",
    "https://huggingface.co/ehartford/dolphin-2.2.1-mistral-7b",
    "An uncensored fine-tuned Mistral 7B",
)

register_model_info(
    [
        "AquilaChat-7B",
        "AquilaChat2-7B",
        "AquilaChat2-34B",
    ],
    "Aquila-Chat",
    "https://huggingface.co/BAAI/AquilaChat2-34B",
    "Chat models developed by BAAI team",
)

register_model_info(
    ["xDAN-L1-Chat-RL-v1"],
    "xDAN-L1-Chat",
    "https://huggingface.co/xDAN-AI/xDAN-L1-Chat-RL-v1",
    "A large language chat model created by xDAN-AI.",
)

register_model_info(
    ["MetaMath-70B-V1.0", "MetaMath-7B-V1.0"],
    "MetaMath",
    "https://huggingface.co/meta-math",
    "A finetune of Llama2 on [MetaMathQA](https://huggingface.co/datasets/meta-math/MetaMathQA) that specializes in mathematical reasoning.",
)

register_model_info(
    ["Yuan2-2B-hf", "Yuan2-51B-hf", "Yuan2-102B-hf"],
    "IEIYuan",
    "https://huggingface.co/IEITYuan",
    "A Basemodel developed by IEI.",
)

register_model_info(
    [
        "llava-v1.6-34b",
        "llava-v1.6-vicuna-13b",
        "llava-v1.6-vicuna-7b",
        "llava-v1.6-mistral-7b",
        "llava-v1.5-13b",
        "llava-v1.5-7b",
    ],
    "LLaVA",
    "https://github.com/haotian-liu/LLaVA",
    "an open large language and vision assistant",
)

register_model_info(
    ["gemma-7b-it", "gemma-2b-it"],
    "Gemma",
    "https://blog.google/technology/developers/gemma-open-models/",
    "Gemma by Google",
)

register_model_info(
    [
        "cllm/consistency-llm-7b-codesearchnet",
        "cllm/consistency-llm-7b-gsm8k",
        "cllm/consistency-llm-7b-sharegpt48k",
        "cllm/consistency-llm-7b-spider",
    ],
    "consistency-llm",
    "https://huggingface.co/cllm",
    "consistency-llm is a new generation of parallel decoder LLMs with fast generation speed.",
)<|MERGE_RESOLUTION|>--- conflicted
+++ resolved
@@ -42,7 +42,28 @@
 
 register_model_info(
     [
-<<<<<<< HEAD
+        "claude-3-5-sonnet-20240620",
+        "claude-3-haiku-20240307",
+        "claude-3-sonnet-20240229",
+        "claude-3-opus-20240229",
+        "claude-2.1",
+        "claude-2.0",
+        "claude-1",
+    ],
+    "Claude",
+    "https://www.anthropic.com/news/claude-3-family",
+    "Claude by Anthropic",
+)
+
+register_model_info(
+    ["gemma-2-27b-it", "gemma-2-9b-it"],
+    "Gemma 2",
+    "https://ai.google.dev/gemma",
+    "Gemma 2 by Google",
+)
+
+register_model_info(
+    [
         "gemini-1.5-pro-api-0409-preview",
         "gemini-1.5-pro-tuned",
         "gemini-1.5-pro-api-preview",
@@ -52,47 +73,6 @@
         "gemini-advanced-0514",
     ],
     "Gemini",
-    "https://blog.google/technology/ai/google-gemini-next-generation-model-february-2024/",
-    "Gemini by Google",
-)
-
-register_model_info(
-    [
-=======
-        "claude-3-5-sonnet-20240620",
->>>>>>> e5dc446f
-        "claude-3-haiku-20240307",
-        "claude-3-sonnet-20240229",
-        "claude-3-opus-20240229",
-        "claude-2.1",
-        "claude-2.0",
-        "claude-1",
-    ],
-    "Claude",
-    "https://www.anthropic.com/news/claude-3-family",
-    "Claude by Anthropic",
-)
-
-register_model_info(
-<<<<<<< HEAD
-=======
-    ["gemma-2-27b-it", "gemma-2-9b-it"],
-    "Gemma 2",
-    "https://ai.google.dev/gemma",
-    "Gemma 2 by Google",
-)
-
-register_model_info(
-    [
-        "gemini-1.5-pro-api-0409-preview",
-        "gemini-1.5-pro-tuned",
-        "gemini-1.5-pro-api-preview",
-        "gemini-1.5-flash-api-preview",
-        "gemini-1.5-flash-api-0514",
-        "gemini-1.5-pro-api-0514",
-        "gemini-advanced-0514",
-    ],
-    "Gemini",
     "https://deepmind.google/technologies/gemini/",
     "Gemini by Google",
 )
@@ -112,7 +92,6 @@
 )
 
 register_model_info(
->>>>>>> e5dc446f
     ["llama-3-70b-instruct", "llama-3-8b-instruct"],
     "Llama 3",
     "https://ai.meta.com/blog/meta-llama-3/",
@@ -169,19 +148,6 @@
 )
 
 register_model_info(
-<<<<<<< HEAD
-    [
-        "codestral-2405",
-        "mixtral-8x22b-instruct-v0.1",
-    ],
-    "Mixtral of experts",
-    "https://mistral.ai/news/mixtral-8x22b/",
-    "A Mixture-of-Experts model by Mistral AI",
-)
-
-register_model_info(
-=======
->>>>>>> e5dc446f
     ["yi-large-preview", "yi-large"],
     "Yi-Large",
     "https://x.com/01AI_Yi/status/1789894091620458667",
@@ -222,11 +188,7 @@
 )
 
 register_model_info(
-<<<<<<< HEAD
-    ["reka-flash", "reka-flash-online"],
-=======
     ["reka-flash-preview-20240611", "reka-flash", "reka-flash-online"],
->>>>>>> e5dc446f
     "Reka Flash",
     "https://www.reka.ai/news/reka-flash-efficient-and-capable-multimodal-language-models",
     "Multimodal model by Reka",
@@ -303,11 +265,7 @@
 )
 
 register_model_info(
-<<<<<<< HEAD
-    ["glm-4-0116"],
-=======
     ["glm-4-0520", "glm-4-0116"],
->>>>>>> e5dc446f
     "GLM-4",
     "https://zhipuai.cn/devday",
     "Next-Gen Foundation Model by Zhipu AI",
