--- conflicted
+++ resolved
@@ -29,9 +29,6 @@
 
 
 register_model_info(
-<<<<<<< HEAD
-    ["mixtral-8x7b-instruct-v0.1", "mistral-medium", "mistral-7b-instruct"],
-=======
     [
         "IEITYuan/Yuan2-2B-Janus-hf",
         "IEITYuan/Yuan2-2B-hf",
@@ -44,8 +41,7 @@
 )
 
 register_model_info(
-    ["mixtral-8x7b-instruct-v0.1", "mistral-7b-instruct"],
->>>>>>> 707d9ba8
+    ["mixtral-8x7b-instruct-v0.1", "mistral-medium", "mistral-7b-instruct"],
     "Mixtral of experts",
     "https://mistral.ai/news/mixtral-of-experts/",
     "A Mixture-of-Experts model by Mistral AI",
