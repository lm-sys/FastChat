"""Additional information of the models."""
from collections import namedtuple
from typing import List


ModelInfo = namedtuple("ModelInfo", ["simple_name", "link", "description"])


model_info = {}


def register_model_info(
    full_names: List[str], simple_name: str, link: str, description: str
):
    info = ModelInfo(simple_name, link, description)

    for full_name in full_names:
        model_info[full_name] = info


def get_model_info(name: str) -> ModelInfo:
    if name in model_info:
        return model_info[name]
    else:
        # To fix this, please use `register_model_info` to register your model
        return ModelInfo(
            name, "", "Register the description at fastchat/model/model_registry.py"
        )


register_model_info(
    ["gpt-3.5-turbo"],
    "GPT-3.5",
    "https://openai.com/blog/chatgpt",
    "GPT-3.5 by OpenAI",
)
register_model_info(
    ["gpt-3.5-turbo-1106"],
    "GPT-3.5-Turbo-1106",
    "https://platform.openai.com/docs/models/gpt-3-5",
    "GPT-3.5-Turbo-1106 by OpenAI",
)
register_model_info(
    ["gpt-4"], "GPT-4", "https://openai.com/research/gpt-4", "ChatGPT-4 by OpenAI"
)
register_model_info(
    ["gpt-4-turbo"],
    "GPT-4-Turbo",
    "https://platform.openai.com/docs/models/gpt-4-and-gpt-4-turbo",
    "GPT-4-Turbo by OpenAI",
)
register_model_info(
    ["claude-2"],
    "Claude",
    "https://www.anthropic.com/index/claude-2",
    "Claude 2 by Anthropic",
)
register_model_info(
    ["claude-1"],
    "Claude",
    "https://www.anthropic.com/index/introducing-claude",
    "Claude by Anthropic",
)
register_model_info(
    ["claude-instant-1"],
    "Claude Instant",
    "https://www.anthropic.com/index/introducing-claude",
    "Claude Instant by Anthropic",
)
register_model_info(
    ["palm-2"],
    "PaLM 2 Chat",
    "https://cloud.google.com/vertex-ai/docs/release-notes#May_10_2023",
    "PaLM 2 for Chat (chat-bison@001) by Google",
)
register_model_info(
    [
        "vicuna-33b",
        "vicuna-33b-v1.3",
        "vicuna-13b",
        "vicuna-13b-v1.3",
        "vicuna-7b",
        "vicuna-7b-v1.3",
    ],
    "Vicuna",
    "https://lmsys.org/blog/2023-03-30-vicuna/",
    "a chat assistant fine-tuned on user-shared conversations by LMSYS",
)
register_model_info(
    ["llama-2-70b-chat", "llama-2-34b-chat", "llama-2-13b-chat", "llama-2-7b-chat"],
    "Llama 2",
    "https://ai.meta.com/llama/",
    "open foundation and fine-tuned chat models by Meta",
)
register_model_info(
    ["mistral-7b-instruct"],
    "Mistral",
    "https://huggingface.co/mistralai/Mistral-7B-Instruct-v0.1",
    "a large language model by Mistral AI team",
)
register_model_info(
    ["zephyr-7b-beta", "zephyr-7b-alpha"],
    "Zephyr",
    "https://huggingface.co/HuggingFaceH4/zephyr-7b-alpha",
    "a chatbot fine-tuned from Mistral by Hugging Face",
)
register_model_info(
    ["qwen-14b-chat"],
    "Qwen",
    "https://huggingface.co/Qwen/Qwen-14B-Chat",
    "a large language model by Alibaba Cloud",
)
register_model_info(
    ["codellama-34b-instruct", "codellama-13b-instruct", "codellama-7b-instruct"],
    "Code Llama",
    "https://ai.meta.com/blog/code-llama-large-language-model-coding/",
    "open foundation models for code by Meta",
)
register_model_info(
    ["wizardlm-70b", "wizardlm-30b", "wizardlm-13b"],
    "WizardLM",
    "https://github.com/nlpxucan/WizardLM",
    "an instruction-following LLM using evol-instruct by Microsoft",
)
register_model_info(
    ["wizardcoder-15b-v1.0"],
    "WizardLM",
    "https://github.com/nlpxucan/WizardLM/tree/main/WizardCoder",
    "Empowering Code Large Language Models with Evol-Instruct",
)
register_model_info(
    ["mpt-7b-chat", "mpt-30b-chat"],
    "MPT-Chat",
    "https://www.mosaicml.com/blog/mpt-30b",
    "a chatbot fine-tuned from MPT by MosaicML",
)
register_model_info(
    ["guanaco-33b", "guanaco-65b"],
    "Guanaco",
    "https://github.com/artidoro/qlora",
    "a model fine-tuned with QLoRA by UW",
)
register_model_info(
    ["gpt4all-13b-snoozy"],
    "GPT4All-Snoozy",
    "https://github.com/nomic-ai/gpt4all",
    "a finetuned LLaMA model on assistant style data by Nomic AI",
)
register_model_info(
    ["koala-13b"],
    "Koala",
    "https://bair.berkeley.edu/blog/2023/04/03/koala",
    "a dialogue model for academic research by BAIR",
)
register_model_info(
    ["RWKV-4-Raven-14B"],
    "RWKV-4-Raven",
    "https://huggingface.co/BlinkDL/rwkv-4-raven",
    "an RNN with transformer-level LLM performance",
)
register_model_info(
    ["chatglm-6b", "chatglm2-6b"],
    "ChatGLM",
    "https://chatglm.cn/blog",
    "an open bilingual dialogue language model by Tsinghua University",
)
register_model_info(
    ["alpaca-13b"],
    "Alpaca",
    "https://crfm.stanford.edu/2023/03/13/alpaca.html",
    "a model fine-tuned from LLaMA on instruction-following demonstrations by Stanford",
)
register_model_info(
    ["oasst-pythia-12b"],
    "OpenAssistant (oasst)",
    "https://open-assistant.io",
    "an Open Assistant for everyone by LAION",
)
register_model_info(
    ["oasst-sft-7-llama-30b"],
    "OpenAssistant (oasst)",
    "https://open-assistant.io",
    "an Open Assistant for everyone by LAION",
)
register_model_info(
    ["openchat-3.5"],
    "OpenChat 3.5",
    "https://github.com/imoneoi/openchat",
    "OpenChat 3.5 is a versatile, open-source language model fine-tuned using C-RLFT",
)
register_model_info(
    ["starling-lm-7b-alpha"],
    "Starling-LM-7B-alpha",
    "https://huggingface.co/berkeley-nest/Starling-LM-7B-alpha",
    "an open model trained using RLAIF by Berkeley",
)
register_model_info(
    ["llama-7b", "llama-13b"],
    "LLaMA",
    "https://arxiv.org/abs/2302.13971",
    "open and efficient foundation language models by Meta",
)
register_model_info(
    ["open-llama-7b-v2-open-instruct", "open-llama-7b-open-instruct"],
    "Open LLaMa (Open Instruct)",
    "https://medium.com/vmware-data-ml-blog/starter-llm-for-the-enterprise-instruction-tuning-openllama-7b-d05fc3bbaccc",
    "Open LLaMa fine-tuned on instruction-following data by VMware",
)
register_model_info(
    ["dolly-v2-12b"],
    "Dolly",
    "https://www.databricks.com/blog/2023/04/12/dolly-first-open-commercially-viable-instruction-tuned-llm",
    "an instruction-tuned open large language model by Databricks",
)
register_model_info(
    ["stablelm-tuned-alpha-7b"],
    "StableLM",
    "https://github.com/stability-AI/stableLM",
    "Stability AI language models",
)
register_model_info(
    ["codet5p-6b"],
    "CodeT5p-6b",
    "https://huggingface.co/Salesforce/codet5p-6b",
    "Code completion model released by Salesforce",
)
register_model_info(
    ["fastchat-t5-3b", "fastchat-t5-3b-v1.0"],
    "FastChat-T5",
    "https://huggingface.co/lmsys/fastchat-t5-3b-v1.0",
    "a chat assistant fine-tuned from FLAN-T5 by LMSYS",
)
register_model_info(
    ["phoenix-inst-chat-7b"],
    "Phoenix-7B",
    "https://huggingface.co/FreedomIntelligence/phoenix-inst-chat-7b",
    "a multilingual chat assistant fine-tuned from Bloomz to democratize ChatGPT across languages by CUHK(SZ)",
)
register_model_info(
    ["realm-7b-v1"],
    "ReaLM",
    "https://github.com/FreedomIntelligence/ReaLM",
    "A chatbot fine-tuned from LLaMA2 with data generated via iterative calls to UserGPT and ChatGPT by CUHK(SZ) and SRIBD.",
)
register_model_info(
    ["billa-7b-sft"],
    "BiLLa-7B-SFT",
    "https://huggingface.co/Neutralzz/BiLLa-7B-SFT",
    "an instruction-tuned bilingual LLaMA with enhanced reasoning ability by an independent researcher",
)
register_model_info(
    ["h2ogpt-gm-oasst1-en-2048-open-llama-7b-preview-300bt-v2"],
    "h2oGPT-GM-7b",
    "https://huggingface.co/h2oai/h2ogpt-gm-oasst1-en-2048-open-llama-7b-preview-300bt-v2",
    "an instruction-tuned OpenLLaMA with enhanced conversational ability by H2O.ai",
)
register_model_info(
    ["baize-v2-7b", "baize-v2-13b"],
    "Baize v2",
    "https://github.com/project-baize/baize-chatbot#v2",
    "A chatbot fine-tuned from LLaMA with ChatGPT self-chat data and Self-Disillation with Feedback (SDF) by UCSD and SYSU.",
)
register_model_info(
    [
        "airoboros-l2-7b-2.1",
        "airoboros-l2-13b-2.1",
        "airoboros-c34b-2.1",
        "airoboros-l2-70b-2.1",
    ],
    "airoboros",
    "https://huggingface.co/jondurbin/airoboros-l2-70b-2.1",
    "an instruction-tuned LlaMa model tuned with 100% synthetic instruction-response pairs from GPT4",
)
register_model_info(
    [
        "spicyboros-7b-2.2",
        "spicyboros-13b-2.2",
        "spicyboros-70b-2.2",
    ],
    "spicyboros",
    "https://huggingface.co/jondurbin/spicyboros-70b-2.2",
    "de-aligned versions of the airoboros models",
)
register_model_info(
    ["Robin-7b-v2", "Robin-13b-v2", "Robin-33b-v2"],
    "Robin-v2",
    "https://huggingface.co/OptimalScale/robin-7b-v2-delta",
    "A chatbot fine-tuned from LLaMA-7b, achieving competitive performance on chitchat, commonsense reasoning and instruction-following tasks, by OptimalScale, HKUST.",
)
register_model_info(
    ["manticore-13b-chat"],
    "Manticore 13B Chat",
    "https://huggingface.co/openaccess-ai-collective/manticore-13b-chat-pyg",
    "A chatbot fine-tuned from LlaMa across several CoT and chat datasets.",
)
register_model_info(
    ["redpajama-incite-7b-chat"],
    "RedPajama-INCITE-7B-Chat",
    "https://huggingface.co/togethercomputer/RedPajama-INCITE-7B-Chat",
    "A chatbot fine-tuned from RedPajama-INCITE-7B-Base by Together",
)
register_model_info(
    [
        "falcon-7b",
        "falcon-7b-instruct",
        "falcon-40b",
        "falcon-40b-instruct",
        "falcon-180b",
        "falcon-180b-chat",
    ],
    "Falcon",
    "https://huggingface.co/tiiuae/falcon-180B",
    "TII's flagship series of large language models",
)
register_model_info(
    ["tigerbot-7b-sft"],
    "Tigerbot",
    "https://huggingface.co/TigerResearch/tigerbot-7b-sft",
    "TigerBot is a large-scale language model (LLM) with multiple languages and tasks.",
)
register_model_info(
    ["internlm-chat-7b", "internlm-chat-7b-8k"],
    "InternLM",
    "https://huggingface.co/internlm/internlm-chat-7b",
    "InternLM is a multi-language large-scale language model (LLM), developed by SHLAB.",
)
register_model_info(
    ["Qwen-7B-Chat"],
    "Qwen",
    "https://huggingface.co/Qwen/Qwen-7B-Chat",
    "Qwen is a multi-language large-scale language model (LLM), developed by Damo Academy.",
)
register_model_info(
    ["Llama2-Chinese-13b-Chat", "LLama2-Chinese-13B"],
    "Llama2-Chinese",
    "https://huggingface.co/FlagAlpha/Llama2-Chinese-13b-Chat",
    "Llama2-Chinese is a multi-language large-scale language model (LLM), developed by FlagAlpha.",
)
register_model_info(
    ["Chinese-Alpaca-2-7B", "Chinese-Alpaca-2-13B"],
    "Chinese-Alpaca",
    "https://huggingface.co/hfl/chinese-alpaca-2-13b",
    "New extended Chinese vocabulary beyond Llama-2, open-sourcing the Chinese LLaMA-2 and Alpaca-2 LLMs.",
)
register_model_info(
    ["Vigogne-2-7B-Instruct", "Vigogne-2-13B-Instruct"],
    "Vigogne-Instruct",
    "https://huggingface.co/bofenghuang/vigogne-2-7b-instruct",
    "Vigogne-Instruct is a French large language model (LLM) optimized for instruction-following, developed by Bofeng Huang",
)
register_model_info(
    ["Vigogne-2-7B-Chat", "Vigogne-2-13B-Chat"],
    "Vigogne-Chat",
    "https://huggingface.co/bofenghuang/vigogne-2-7b-chat",
    "Vigogne-Chat is a French large language model (LLM) optimized for instruction-following and multi-turn dialogues, developed by Bofeng Huang",
)
register_model_info(
    ["stable-vicuna-13B-HF"],
    "stable-vicuna",
    "https://huggingface.co/TheBloke/stable-vicuna-13B-HF",
    "StableVicuna is a Vicuna model fine-tuned using RLHF via PPO on various conversational and instructional datasets.",
)
register_model_info(
    ["deluxe-chat-v1", "deluxe-chat-v1.1"],
    "DeluxeChat",
    "",
    "Deluxe Chat",
)
register_model_info(
    [
        "Xwin-LM-7B-V0.1",
        "Xwin-LM-13B-V0.1",
        "Xwin-LM-70B-V0.1",
        "Xwin-LM-7B-V0.2",
        "Xwin-LM-13B-V0.2",
    ],
    "Xwin-LM",
    "https://github.com/Xwin-LM/Xwin-LM",
    "Chat models developed by Xwin-LM team",
)

register_model_info(
    ["lemur-70b-chat"],
    "Lemur-Chat",
    "https://huggingface.co/OpenLemur/lemur-70b-chat-v1",
    "an openly accessible language model optimized for both natural language and coding capabilities ",
)

register_model_info(
    ["Mistral-7B-OpenOrca"],
    "Open-Orca",
    "https://huggingface.co/Open-Orca/Mistral-7B-OpenOrca",
    "A fine-tune of [Mistral 7B](https://huggingface.co/mistralai/Mistral-7B-v0.1) using [OpenOrca dataset](https://huggingface.co/datasets/Open-Orca/OpenOrca)",
)

register_model_info(
    [
        "AquilaChat-7B",
        "AquilaChat2-7B",
        "AquilaChat2-34B",
    ],
    "Aquila-Chat",
    "https://huggingface.co/BAAI/AquilaChat2-34B",
    "Chat models developed by BAAI team",
)

register_model_info(
<<<<<<< HEAD
    ["llava-v1.5-7b", "llava-v1.5-13b"],
    "Llava",
    "https://huggingface.co/liuhaotian/llava-v1.5-7b",
    "LLaVA is an open-source chatbot trained by fine-tuning LLaMA/Vicuna on GPT-generated multimodal instruction-following data.",
)

register_model_info(
    ["Yi-34B-Chat"],
=======
    ["Yi-34B-Chat", "Yi-6B-Chat"],
>>>>>>> 686ab045
    "Yi-Chat",
    "https://huggingface.co/01-ai",
    "A large language model by 01.AI.",
)<|MERGE_RESOLUTION|>--- conflicted
+++ resolved
@@ -405,7 +405,6 @@
 )
 
 register_model_info(
-<<<<<<< HEAD
     ["llava-v1.5-7b", "llava-v1.5-13b"],
     "Llava",
     "https://huggingface.co/liuhaotian/llava-v1.5-7b",
@@ -414,9 +413,7 @@
 
 register_model_info(
     ["Yi-34B-Chat"],
-=======
     ["Yi-34B-Chat", "Yi-6B-Chat"],
->>>>>>> 686ab045
     "Yi-Chat",
     "https://huggingface.co/01-ai",
     "A large language model by 01.AI.",
