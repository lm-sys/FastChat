"""Additional information of the models."""
from collections import namedtuple
from typing import List


ModelInfo = namedtuple("ModelInfo", ["simple_name", "link", "description"])


model_info = {}


def register_model_info(
    full_names: List[str], simple_name: str, link: str, description: str
):
    info = ModelInfo(simple_name, link, description)

    for full_name in full_names:
        model_info[full_name] = info


def get_model_info(name: str) -> ModelInfo:
    if name in model_info:
        return model_info[name]
    else:
        # To fix this, please use `register_model_info` to register your model
        return ModelInfo(
            name, "", "Register the description at fastchat/model/model_registry.py"
        )


register_model_info(
    ["gpt-3.5-turbo"],
    "GPT-3.5",
    "https://openai.com/blog/chatgpt",
    "GPT-3.5 by OpenAI",
)
register_model_info(
    ["gpt-3.5-turbo-1106"],
    "GPT-3.5-Turbo-1106",
    "https://platform.openai.com/docs/models/gpt-3-5",
    "GPT-3.5-Turbo-1106 by OpenAI",
)
register_model_info(
    ["gpt-4-turbo"],
    "GPT-4-Turbo",
    "https://platform.openai.com/docs/models/gpt-4-and-gpt-4-turbo",
    "GPT-4-Turbo by OpenAI",
)
register_model_info(
    ["gpt-4"], "GPT-4", "https://openai.com/research/gpt-4", "ChatGPT-4 by OpenAI"
)
register_model_info(
    ["claude-2.1", "claude-2.0"],
    "Claude",
    "https://www.anthropic.com/index/claude-2",
    "Claude 2 by Anthropic",
)
register_model_info(
    ["claude-1"],
    "Claude",
    "https://www.anthropic.com/index/introducing-claude",
    "Claude by Anthropic",
)
register_model_info(
    ["claude-instant-1", "claude-instant-1.2"],
    "Claude Instant",
    "https://www.anthropic.com/index/introducing-claude",
    "Claude Instant by Anthropic",
)
register_model_info(
    ["tulu-2-dpo-70b"],
    "Tulu 2",
    "https://huggingface.co/allenai/tulu-2-dpo-70b",
    "Tulu 2 by UW/AllenAI",
)
register_model_info(
    ["yi-34b-chat"],
    "Yi-Chat",
    "https://huggingface.co/01-ai/Yi-34B-Chat",
    "A large language model by 01 AI",
)
register_model_info(
    [
        "vicuna-33b",
        "vicuna-33b-v1.3",
        "vicuna-13b",
        "vicuna-13b-v1.3",
        "vicuna-7b",
        "vicuna-7b-v1.3",
    ],
    "Vicuna",
    "https://lmsys.org/blog/2023-03-30-vicuna/",
    "a chat assistant fine-tuned on user-shared conversations by LMSYS",
)
register_model_info(
    ["llama-2-70b-chat", "llama-2-34b-chat", "llama-2-13b-chat", "llama-2-7b-chat"],
    "Llama 2",
    "https://ai.meta.com/llama/",
    "open foundation and fine-tuned chat models by Meta",
)
register_model_info(
    ["chatglm3-6b", "chatglm2-6b", "chatglm-6b"],
    "ChatGLM",
    "https://chatglm.cn/blog",
    "an open bilingual dialogue language model by Tsinghua University",
)
register_model_info(
    ["openchat-3.5"],
    "OpenChat 3.5",
    "https://github.com/imoneoi/openchat",
    "an open model fine-tuned on Mistral-7B using C-RLFT",
)
register_model_info(
    ["mistral-7b-instruct"],
    "Mistral",
    "https://huggingface.co/mistralai/Mistral-7B-Instruct-v0.1",
    "a large language model by Mistral AI team",
)
register_model_info(
    ["zephyr-7b-beta", "zephyr-7b-alpha"],
    "Zephyr",
    "https://huggingface.co/HuggingFaceH4/zephyr-7b-alpha",
    "a chatbot fine-tuned from Mistral by Hugging Face",
)
register_model_info(
    ["qwen-14b-chat"],
    "Qwen",
    "https://huggingface.co/Qwen/Qwen-14B-Chat",
    "a large language model by Alibaba Cloud",
)
register_model_info(
    ["codellama-34b-instruct", "codellama-13b-instruct", "codellama-7b-instruct"],
    "Code Llama",
    "https://ai.meta.com/blog/code-llama-large-language-model-coding/",
    "open foundation models for code by Meta",
)
register_model_info(
    ["wizardlm-70b", "wizardlm-30b", "wizardlm-13b"],
    "WizardLM",
    "https://github.com/nlpxucan/WizardLM",
    "an instruction-following LLM using evol-instruct by Microsoft",
)
register_model_info(
    ["wizardcoder-15b-v1.0"],
    "WizardLM",
    "https://github.com/nlpxucan/WizardLM/tree/main/WizardCoder",
    "Empowering Code Large Language Models with Evol-Instruct",
)
register_model_info(
    ["mpt-7b-chat", "mpt-30b-chat"],
    "MPT-Chat",
    "https://www.mosaicml.com/blog/mpt-30b",
    "a chatbot fine-tuned from MPT by MosaicML",
)
register_model_info(
    ["guanaco-33b", "guanaco-65b"],
    "Guanaco",
    "https://github.com/artidoro/qlora",
    "a model fine-tuned with QLoRA by UW",
)
register_model_info(
    ["gpt4all-13b-snoozy"],
    "GPT4All-Snoozy",
    "https://github.com/nomic-ai/gpt4all",
    "a finetuned LLaMA model on assistant style data by Nomic AI",
)
register_model_info(
    ["koala-13b"],
    "Koala",
    "https://bair.berkeley.edu/blog/2023/04/03/koala",
    "a dialogue model for academic research by BAIR",
)
register_model_info(
    ["RWKV-4-Raven-14B"],
    "RWKV-4-Raven",
    "https://huggingface.co/BlinkDL/rwkv-4-raven",
    "an RNN with transformer-level LLM performance",
)
register_model_info(
    ["alpaca-13b"],
    "Alpaca",
    "https://crfm.stanford.edu/2023/03/13/alpaca.html",
    "a model fine-tuned from LLaMA on instruction-following demonstrations by Stanford",
)
register_model_info(
    ["oasst-pythia-12b"],
    "OpenAssistant (oasst)",
    "https://open-assistant.io",
    "an Open Assistant for everyone by LAION",
)
register_model_info(
    ["oasst-sft-7-llama-30b"],
    "OpenAssistant (oasst)",
    "https://open-assistant.io",
    "an Open Assistant for everyone by LAION",
)
register_model_info(
    ["palm-2"],
    "PaLM 2 Chat",
    "https://cloud.google.com/vertex-ai/docs/release-notes#May_10_2023",
    "PaLM 2 for Chat (chat-bison@001) by Google",
)
register_model_info(
    ["starling-lm-7b-alpha"],
    "Starling-LM-7B-alpha",
    "https://huggingface.co/berkeley-nest/Starling-LM-7B-alpha",
    "an open model trained using RLAIF by Berkeley",
)
register_model_info(
    ["llama-7b", "llama-13b"],
    "LLaMA",
    "https://arxiv.org/abs/2302.13971",
    "open and efficient foundation language models by Meta",
)
register_model_info(
    ["open-llama-7b-v2-open-instruct", "open-llama-7b-open-instruct"],
    "Open LLaMa (Open Instruct)",
    "https://medium.com/vmware-data-ml-blog/starter-llm-for-the-enterprise-instruction-tuning-openllama-7b-d05fc3bbaccc",
    "Open LLaMa fine-tuned on instruction-following data by VMware",
)
register_model_info(
    ["dolly-v2-12b"],
    "Dolly",
    "https://www.databricks.com/blog/2023/04/12/dolly-first-open-commercially-viable-instruction-tuned-llm",
    "an instruction-tuned open large language model by Databricks",
)
register_model_info(
    ["stablelm-tuned-alpha-7b"],
    "StableLM",
    "https://github.com/stability-AI/stableLM",
    "Stability AI language models",
)
register_model_info(
    ["codet5p-6b"],
    "CodeT5p-6b",
    "https://huggingface.co/Salesforce/codet5p-6b",
    "Code completion model released by Salesforce",
)
register_model_info(
    ["fastchat-t5-3b", "fastchat-t5-3b-v1.0"],
    "FastChat-T5",
    "https://huggingface.co/lmsys/fastchat-t5-3b-v1.0",
    "a chat assistant fine-tuned from FLAN-T5 by LMSYS",
)
register_model_info(
    ["phoenix-inst-chat-7b"],
    "Phoenix-7B",
    "https://huggingface.co/FreedomIntelligence/phoenix-inst-chat-7b",
    "a multilingual chat assistant fine-tuned from Bloomz to democratize ChatGPT across languages by CUHK(SZ)",
)
register_model_info(
    ["realm-7b-v1"],
    "ReaLM",
    "https://github.com/FreedomIntelligence/ReaLM",
    "A chatbot fine-tuned from LLaMA2 with data generated via iterative calls to UserGPT and ChatGPT by CUHK(SZ) and SRIBD.",
)
register_model_info(
    ["billa-7b-sft"],
    "BiLLa-7B-SFT",
    "https://huggingface.co/Neutralzz/BiLLa-7B-SFT",
    "an instruction-tuned bilingual LLaMA with enhanced reasoning ability by an independent researcher",
)
register_model_info(
    ["h2ogpt-gm-oasst1-en-2048-open-llama-7b-preview-300bt-v2"],
    "h2oGPT-GM-7b",
    "https://huggingface.co/h2oai/h2ogpt-gm-oasst1-en-2048-open-llama-7b-preview-300bt-v2",
    "an instruction-tuned OpenLLaMA with enhanced conversational ability by H2O.ai",
)
register_model_info(
    ["baize-v2-7b", "baize-v2-13b"],
    "Baize v2",
    "https://github.com/project-baize/baize-chatbot#v2",
    "A chatbot fine-tuned from LLaMA with ChatGPT self-chat data and Self-Disillation with Feedback (SDF) by UCSD and SYSU.",
)
register_model_info(
    [
        "airoboros-l2-7b-2.1",
        "airoboros-l2-13b-2.1",
        "airoboros-c34b-2.1",
        "airoboros-l2-70b-2.1",
    ],
    "airoboros",
    "https://huggingface.co/jondurbin/airoboros-l2-70b-2.1",
    "an instruction-tuned LlaMa model tuned with 100% synthetic instruction-response pairs from GPT4",
)
register_model_info(
    [
        "spicyboros-7b-2.2",
        "spicyboros-13b-2.2",
        "spicyboros-70b-2.2",
    ],
    "spicyboros",
    "https://huggingface.co/jondurbin/spicyboros-70b-2.2",
    "de-aligned versions of the airoboros models",
)
register_model_info(
    ["Robin-7b-v2", "Robin-13b-v2", "Robin-33b-v2"],
    "Robin-v2",
    "https://huggingface.co/OptimalScale/robin-7b-v2-delta",
    "A chatbot fine-tuned from LLaMA-7b, achieving competitive performance on chitchat, commonsense reasoning and instruction-following tasks, by OptimalScale, HKUST.",
)
register_model_info(
    ["manticore-13b-chat"],
    "Manticore 13B Chat",
    "https://huggingface.co/openaccess-ai-collective/manticore-13b-chat-pyg",
    "A chatbot fine-tuned from LlaMa across several CoT and chat datasets.",
)
register_model_info(
    ["redpajama-incite-7b-chat"],
    "RedPajama-INCITE-7B-Chat",
    "https://huggingface.co/togethercomputer/RedPajama-INCITE-7B-Chat",
    "A chatbot fine-tuned from RedPajama-INCITE-7B-Base by Together",
)
register_model_info(
    [
        "falcon-7b",
        "falcon-7b-instruct",
        "falcon-40b",
        "falcon-40b-instruct",
        "falcon-180b",
        "falcon-180b-chat",
    ],
    "Falcon",
    "https://huggingface.co/tiiuae/falcon-180B",
    "TII's flagship series of large language models",
)
register_model_info(
    ["tigerbot-7b-sft"],
    "Tigerbot",
    "https://huggingface.co/TigerResearch/tigerbot-7b-sft",
    "TigerBot is a large-scale language model (LLM) with multiple languages and tasks.",
)
register_model_info(
    ["internlm-chat-7b", "internlm-chat-7b-8k"],
    "InternLM",
    "https://huggingface.co/internlm/internlm-chat-7b",
    "InternLM is a multi-language large-scale language model (LLM), developed by SHLAB.",
)
register_model_info(
    ["Qwen-7B-Chat"],
    "Qwen",
    "https://huggingface.co/Qwen/Qwen-7B-Chat",
    "Qwen is a multi-language large-scale language model (LLM), developed by Damo Academy.",
)
register_model_info(
    ["Llama2-Chinese-13b-Chat", "LLama2-Chinese-13B"],
    "Llama2-Chinese",
    "https://huggingface.co/FlagAlpha/Llama2-Chinese-13b-Chat",
    "Llama2-Chinese is a multi-language large-scale language model (LLM), developed by FlagAlpha.",
)
register_model_info(
    ["Chinese-Alpaca-2-7B", "Chinese-Alpaca-2-13B"],
    "Chinese-Alpaca",
    "https://huggingface.co/hfl/chinese-alpaca-2-13b",
    "New extended Chinese vocabulary beyond Llama-2, open-sourcing the Chinese LLaMA-2 and Alpaca-2 LLMs.",
)
register_model_info(
    ["Vigogne-2-7B-Instruct", "Vigogne-2-13B-Instruct"],
    "Vigogne-Instruct",
    "https://huggingface.co/bofenghuang/vigogne-2-7b-instruct",
    "Vigogne-Instruct is a French large language model (LLM) optimized for instruction-following, developed by Bofeng Huang",
)
register_model_info(
    ["Vigogne-2-7B-Chat", "Vigogne-2-13B-Chat"],
    "Vigogne-Chat",
    "https://huggingface.co/bofenghuang/vigogne-2-7b-chat",
    "Vigogne-Chat is a French large language model (LLM) optimized for instruction-following and multi-turn dialogues, developed by Bofeng Huang",
)
register_model_info(
    ["stable-vicuna-13B-HF"],
    "stable-vicuna",
    "https://huggingface.co/TheBloke/stable-vicuna-13B-HF",
    "StableVicuna is a Vicuna model fine-tuned using RLHF via PPO on various conversational and instructional datasets.",
)
register_model_info(
    ["deluxe-chat-v1", "deluxe-chat-v1.1"],
    "DeluxeChat",
    "",
    "Deluxe Chat",
)
register_model_info(
    [
        "Xwin-LM-7B-V0.1",
        "Xwin-LM-13B-V0.1",
        "Xwin-LM-70B-V0.1",
        "Xwin-LM-7B-V0.2",
        "Xwin-LM-13B-V0.2",
    ],
    "Xwin-LM",
    "https://github.com/Xwin-LM/Xwin-LM",
    "Chat models developed by Xwin-LM team",
)

register_model_info(
    ["lemur-70b-chat"],
    "Lemur-Chat",
    "https://huggingface.co/OpenLemur/lemur-70b-chat-v1",
    "an openly accessible language model optimized for both natural language and coding capabilities ",
)

register_model_info(
    ["Mistral-7B-OpenOrca"],
    "Open-Orca",
    "https://huggingface.co/Open-Orca/Mistral-7B-OpenOrca",
    "A fine-tune of [Mistral 7B](https://huggingface.co/mistralai/Mistral-7B-v0.1) using [OpenOrca dataset](https://huggingface.co/datasets/Open-Orca/OpenOrca)",
)

register_model_info(
    [
        "AquilaChat-7B",
        "AquilaChat2-7B",
        "AquilaChat2-34B",
    ],
    "Aquila-Chat",
    "https://huggingface.co/BAAI/AquilaChat2-34B",
    "Chat models developed by BAAI team",
)
<<<<<<< HEAD
=======

register_model_info(
    ["Yi-34B-Chat", "Yi-6B-Chat"],
    "Yi-Chat",
    "https://huggingface.co/01-ai",
    "A large language model by 01.AI.",
)
>>>>>>> 686ab045
<|MERGE_RESOLUTION|>--- conflicted
+++ resolved
@@ -74,7 +74,7 @@
     "Tulu 2 by UW/AllenAI",
 )
 register_model_info(
-    ["yi-34b-chat"],
+    ["yi-34b-chat", "yi-6b-chat"],
     "Yi-Chat",
     "https://huggingface.co/01-ai/Yi-34B-Chat",
     "A large language model by 01 AI",
@@ -415,13 +415,3 @@
     "https://huggingface.co/BAAI/AquilaChat2-34B",
     "Chat models developed by BAAI team",
 )
-<<<<<<< HEAD
-=======
-
-register_model_info(
-    ["Yi-34B-Chat", "Yi-6B-Chat"],
-    "Yi-Chat",
-    "https://huggingface.co/01-ai",
-    "A large language model by 01.AI.",
-)
->>>>>>> 686ab045
