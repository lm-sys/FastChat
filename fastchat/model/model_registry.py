--- conflicted
+++ resolved
@@ -330,17 +330,6 @@
     "",
     "Deluxe Chat",
 )
-<<<<<<< HEAD
-=======
-
-register_model_info(
-    ["zephyr-7b-alpha"],
-    "Zephyr",
-    "https://huggingface.co/HuggingFaceH4/zephyr-7b-alpha",
-    "a chatbot fine-tuned from Mistral by Hugging Face",
-)
-
->>>>>>> 09e4357f
 register_model_info(
     [
         "Xwin-LM-7B-V0.1",
