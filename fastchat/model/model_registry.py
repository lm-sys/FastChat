"""Additional information of the models."""
from collections import namedtuple
from typing import List


ModelInfo = namedtuple("ModelInfo", ["simple_name", "link", "description"])


model_info = {}


def register_model_info(
    full_names: List[str], simple_name: str, link: str, description: str
):
    info = ModelInfo(simple_name, link, description)

    for full_name in full_names:
        model_info[full_name] = info


def get_model_info(name: str) -> ModelInfo:
    if name in model_info:
        return model_info[name]
    else:
        # To fix this, please use `register_model_info` to register your model
        return ModelInfo(
            name, "", "Register the description at fastchat/model/model_registry.py"
        )


register_model_info(
    ["gpt-4"], "ChatGPT-4", "https://openai.com/research/gpt-4", "ChatGPT-4 by OpenAI"
)
register_model_info(
    ["gpt-3.5-turbo"],
    "ChatGPT-3.5",
    "https://openai.com/blog/chatgpt",
    "ChatGPT-3.5 by OpenAI",
)
register_model_info(
    ["claude-2"],
    "Claude",
    "https://www.anthropic.com/index/claude-2",
    "Claude 2 by Anthropic",
)
register_model_info(
    ["claude-1"],
    "Claude",
    "https://www.anthropic.com/index/introducing-claude",
    "Claude by Anthropic",
)
register_model_info(
    ["claude-instant-1"],
    "Claude Instant",
    "https://www.anthropic.com/index/introducing-claude",
    "Claude Instant by Anthropic",
)
register_model_info(
    ["palm-2"],
    "PaLM 2 Chat",
    "https://cloud.google.com/vertex-ai/docs/release-notes#May_10_2023",
    "PaLM 2 for Chat (chat-bison@001) by Google",
)
register_model_info(
    ["llama-2-70b-chat", "llama-2-34b-chat", "llama-2-13b-chat", "llama-2-7b-chat"],
    "Llama 2",
    "https://ai.meta.com/llama/",
    "open foundation and fine-tuned chat models by Meta",
)
register_model_info(
    ["codellama-34b-instruct", "codellama-13b-instruct", "codellama-7b-instruct"],
    "Code Llama",
    "https://ai.meta.com/blog/code-llama-large-language-model-coding/",
    "open foundation models for code by Meta",
)
register_model_info(
    [
        "vicuna-33b",
        "vicuna-33b-v1.3",
        "vicuna-13b",
        "vicuna-13b-v1.3",
        "vicuna-7b",
        "vicuna-7b-v1.3",
    ],
    "Vicuna",
    "https://lmsys.org/blog/2023-03-30-vicuna/",
    "a chat assistant fine-tuned on user-shared conversations by LMSYS",
)
register_model_info(
    ["wizardlm-70b", "wizardlm-30b", "wizardlm-13b"],
    "WizardLM",
    "https://github.com/nlpxucan/WizardLM",
    "an instruction-following LLM using evol-instruct by Microsoft",
)
register_model_info(
    ["wizardcoder-15b-v1.0"],
    "WizardLM",
    "https://github.com/nlpxucan/WizardLM/tree/main/WizardCoder",
    "Empowering Code Large Language Models with Evol-Instruct",
)
register_model_info(
    ["mpt-7b-chat", "mpt-30b-chat"],
    "MPT-Chat",
    "https://www.mosaicml.com/blog/mpt-30b",
    "a chatbot fine-tuned from MPT by MosaicML",
)
register_model_info(
    ["guanaco-33b", "guanaco-65b"],
    "Guanaco",
    "https://github.com/artidoro/qlora",
    "a model fine-tuned with QLoRA by UW",
)
register_model_info(
    ["gpt4all-13b-snoozy"],
    "GPT4All-Snoozy",
    "https://github.com/nomic-ai/gpt4all",
    "a finetuned LLaMA model on assistant style data by Nomic AI",
)
register_model_info(
    ["koala-13b"],
    "Koala",
    "https://bair.berkeley.edu/blog/2023/04/03/koala",
    "a dialogue model for academic research by BAIR",
)
register_model_info(
    ["RWKV-4-Raven-14B"],
    "RWKV-4-Raven",
    "https://huggingface.co/BlinkDL/rwkv-4-raven",
    "an RNN with transformer-level LLM performance",
)
register_model_info(
    ["chatglm-6b", "chatglm2-6b"],
    "ChatGLM",
    "https://chatglm.cn/blog",
    "an open bilingual dialogue language model by Tsinghua University",
)
register_model_info(
    ["alpaca-13b"],
    "Alpaca",
    "https://crfm.stanford.edu/2023/03/13/alpaca.html",
    "a model fine-tuned from LLaMA on instruction-following demonstrations by Stanford",
)
register_model_info(
    ["oasst-pythia-12b"],
    "OpenAssistant (oasst)",
    "https://open-assistant.io",
    "an Open Assistant for everyone by LAION",
)
register_model_info(
    ["oasst-sft-7-llama-30b"],
    "OpenAssistant (oasst)",
    "https://open-assistant.io",
    "an Open Assistant for everyone by LAION",
)
register_model_info(
    ["llama-7b", "llama-13b"],
    "LLaMA",
    "https://arxiv.org/abs/2302.13971",
    "open and efficient foundation language models by Meta",
)
register_model_info(
    ["open-llama-7b-v2-open-instruct", "open-llama-7b-open-instruct"],
    "Open LLaMa (Open Instruct)",
    "https://medium.com/vmware-data-ml-blog/starter-llm-for-the-enterprise-instruction-tuning-openllama-7b-d05fc3bbaccc",
    "Open LLaMa fine-tuned on instruction-following data by VMware",
)
register_model_info(
    ["dolly-v2-12b"],
    "Dolly",
    "https://www.databricks.com/blog/2023/04/12/dolly-first-open-commercially-viable-instruction-tuned-llm",
    "an instruction-tuned open large language model by Databricks",
)
register_model_info(
    ["stablelm-tuned-alpha-7b"],
    "StableLM",
    "https://github.com/stability-AI/stableLM",
    "Stability AI language models",
)
register_model_info(
    ["codet5p-6b"],
    "CodeT5p-6b",
    "https://huggingface.co/Salesforce/codet5p-6b",
    "Code completion model released by Salesforce",
)
register_model_info(
    ["fastchat-t5-3b", "fastchat-t5-3b-v1.0"],
    "FastChat-T5",
    "https://huggingface.co/lmsys/fastchat-t5-3b-v1.0",
    "a chat assistant fine-tuned from FLAN-T5 by LMSYS",
)
register_model_info(
    ["phoenix-inst-chat-7b"],
    "Phoenix-7B",
    "https://huggingface.co/FreedomIntelligence/phoenix-inst-chat-7b",
    "a multilingual chat assistant fine-tuned from Bloomz to democratize ChatGPT across languages by CUHK(SZ)",
)
register_model_info(
    ["realm-7b-v1"],
    "ReaLM",
    "https://github.com/FreedomIntelligence/ReaLM",
    "A chatbot fine-tuned from LLaMA2 with data generated via iterative calls to UserGPT and ChatGPT by CUHK(SZ) and SRIBD.",
)
register_model_info(
    ["billa-7b-sft"],
    "BiLLa-7B-SFT",
    "https://huggingface.co/Neutralzz/BiLLa-7B-SFT",
    "an instruction-tuned bilingual LLaMA with enhanced reasoning ability by an independent researcher",
)
register_model_info(
    ["h2ogpt-gm-oasst1-en-2048-open-llama-7b-preview-300bt-v2"],
    "h2oGPT-GM-7b",
    "https://huggingface.co/h2oai/h2ogpt-gm-oasst1-en-2048-open-llama-7b-preview-300bt-v2",
    "an instruction-tuned OpenLLaMA with enhanced conversational ability by H2O.ai",
)
register_model_info(
    ["baize-v2-7b", "baize-v2-13b"],
    "Baize v2",
    "https://github.com/project-baize/baize-chatbot#v2",
    "A chatbot fine-tuned from LLaMA with ChatGPT self-chat data and Self-Disillation with Feedback (SDF) by UCSD and SYSU.",
)
register_model_info(
    [
        "airoboros-l2-7b-2.1",
        "airoboros-l2-13b-2.1",
        "airoboros-c34b-2.1",
        "airoboros-l2-70b-2.1",
    ],
    "airoboros",
    "https://huggingface.co/jondurbin/airoboros-l2-70b-2.1",
    "an instruction-tuned LlaMa model tuned with 100% synthetic instruction-response pairs from GPT4",
)
register_model_info(
    [
        "spicyboros-7b-2.2",
        "spicyboros-13b-2.2",
        "spicyboros-70b-2.2",
    ],
    "spicyboros",
    "https://huggingface.co/jondurbin/spicyboros-70b-2.2",
    "de-aligned versions of the airoboros models",
)
register_model_info(
    ["Robin-7b-v2", "Robin-13b-v2", "Robin-33b-v2"],
    "Robin-v2",
    "https://huggingface.co/OptimalScale/robin-7b-v2-delta",
    "A chatbot fine-tuned from LLaMA-7b, achieving competitive performance on chitchat, commonsense reasoning and instruction-following tasks, by OptimalScale, HKUST.",
)
register_model_info(
    ["manticore-13b-chat"],
    "Manticore 13B Chat",
    "https://huggingface.co/openaccess-ai-collective/manticore-13b-chat-pyg",
    "A chatbot fine-tuned from LlaMa across several CoT and chat datasets.",
)
register_model_info(
    ["redpajama-incite-7b-chat"],
    "RedPajama-INCITE-7B-Chat",
    "https://huggingface.co/togethercomputer/RedPajama-INCITE-7B-Chat",
    "A chatbot fine-tuned from RedPajama-INCITE-7B-Base by Together",
)
register_model_info(
    [
        "falcon-7b",
        "falcon-7b-instruct",
        "falcon-40b",
        "falcon-40b-instruct",
        "falcon-180b",
        "falcon-180b-chat",
    ],
    "Falcon",
    "https://huggingface.co/tiiuae/falcon-180B",
    "TII's flagship series of large language models",
)
register_model_info(
    ["tigerbot-7b-sft"],
    "Tigerbot",
    "https://huggingface.co/TigerResearch/tigerbot-7b-sft",
    "TigerBot is a large-scale language model (LLM) with multiple languages and tasks.",
)
register_model_info(
    ["internlm-chat-7b", "internlm-chat-7b-8k"],
    "InternLM",
    "https://huggingface.co/internlm/internlm-chat-7b",
    "InternLM is a multi-language large-scale language model (LLM), developed by SHLAB.",
)
register_model_info(
    ["Qwen-7B-Chat"],
    "Qwen",
    "https://huggingface.co/Qwen/Qwen-7B-Chat",
    "Qwen is a multi-language large-scale language model (LLM), developed by Damo Academy.",
)
register_model_info(
    ["Llama2-Chinese-13b-Chat", "LLama2-Chinese-13B"],
    "Llama2-Chinese",
    "https://huggingface.co/FlagAlpha/Llama2-Chinese-13b-Chat",
    "Llama2-Chinese is a multi-language large-scale language model (LLM), developed by FlagAlpha.",
)
register_model_info(
    ["Vigogne-2-7B-Instruct", "Vigogne-2-13B-Instruct"],
    "Vigogne-Instruct",
    "https://huggingface.co/bofenghuang/vigogne-2-7b-instruct",
    "Vigogne-Instruct is a French large language model (LLM) optimized for instruction-following, developed by Bofeng Huang",
)
register_model_info(
    ["Vigogne-2-7B-Chat", "Vigogne-2-13B-Chat"],
    "Vigogne-Chat",
    "https://huggingface.co/bofenghuang/vigogne-2-7b-chat",
    "Vigogne-Chat is a French large language model (LLM) optimized for instruction-following and multi-turn dialogues, developed by Bofeng Huang",
)
register_model_info(
    ["mistral-7b-instruct"],
    "Mistral",
    "https://huggingface.co/mistralai/Mistral-7B-Instruct-v0.1",
    "a large language model by Mistral AI team",
)
register_model_info(
<<<<<<< HEAD
    ["zephyr-7b-alpha"],
    "Zephyr",
    "https://huggingface.co/HuggingFaceH4/zephyr-7b-alpha",
    "a chatbot fine-tuned from Mistral by Hugging Face",
=======
    ["deluxe-chat-v1"],
    "DeluxeChat",
    "",
    "Deluxe Chat",
>>>>>>> 0c37d989
)<|MERGE_RESOLUTION|>--- conflicted
+++ resolved
@@ -313,15 +313,15 @@
     "a large language model by Mistral AI team",
 )
 register_model_info(
-<<<<<<< HEAD
+    ["deluxe-chat-v1"],
+    "DeluxeChat",
+    "",
+    "Deluxe Chat",
+)
+
+register_model_info(
     ["zephyr-7b-alpha"],
     "Zephyr",
     "https://huggingface.co/HuggingFaceH4/zephyr-7b-alpha",
     "a chatbot fine-tuned from Mistral by Hugging Face",
-=======
-    ["deluxe-chat-v1"],
-    "DeluxeChat",
-    "",
-    "Deluxe Chat",
->>>>>>> 0c37d989
 )