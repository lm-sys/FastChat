import dataclasses
import gc
import glob
import os

from accelerate import init_empty_weights
from accelerate.utils import set_module_tensor_to_device
from huggingface_hub import snapshot_download
import torch
from torch import Tensor
from torch.nn import functional as F
import torch.nn as nn
from tqdm import tqdm
from transformers import AutoConfig, AutoModelForCausalLM, AutoTokenizer,AutoModel


@dataclasses.dataclass
class CompressionConfig:
    """Group-wise quantization."""

    num_bits: int
    group_size: int
    group_dim: int
    symmetric: bool
    enabled: bool = True


default_compression_config = CompressionConfig(
    num_bits=8, group_size=256, group_dim=1, symmetric=True, enabled=True
)


class CLinear(nn.Module):
    """Compressed Linear Layer."""

    def __init__(self, weight=None, bias=None, device=None):
        super().__init__()
        if weight is None:
            self.weight = None
        elif isinstance(weight, Tensor):
            self.weight = compress(weight.data.to(device), default_compression_config)
        else:
            self.weight = weight
        self.bias = bias

    def forward(self, input: Tensor) -> Tensor:
        weight = decompress(self.weight, default_compression_config)
        if self.bias is None:
            return F.linear(input.to(weight.dtype), weight)
        return F.linear(input.to(weight.dtype), weight, self.bias.to(weight.dtype))


def compress_module(module, target_device):
    for attr_str in dir(module):
        target_attr = getattr(module, attr_str)
        if type(target_attr) == torch.nn.Linear:
            setattr(
                module,
                attr_str,
                CLinear(target_attr.weight, target_attr.bias, target_device),
            )
    for name, child in module.named_children():
        compress_module(child, target_device)


def get_compressed_list(module, prefix=""):
    compressed_list = []
    for attr_str in dir(module):
        target_attr = getattr(module, attr_str)
        if type(target_attr) == torch.nn.Linear:
            full_name = (
                f"{prefix}.{attr_str}.weight" if prefix else f"{attr_str}.weight"
            )
            compressed_list.append(full_name)
    for name, child in module.named_children():
        child_prefix = f"{prefix}.{name}" if prefix else name
        for each in get_compressed_list(child, child_prefix):
            compressed_list.append(each)
    return compressed_list


def apply_compressed_weight(module, compressed_state_dict, target_device, prefix=""):
    for attr_str in dir(module):
        target_attr = getattr(module, attr_str)
        if type(target_attr) == torch.nn.Linear:
            full_name = (
                f"{prefix}.{attr_str}.weight" if prefix else f"{attr_str}.weight"
            )
            setattr(
                module,
                attr_str,
                CLinear(
                    compressed_state_dict[full_name], target_attr.bias, target_device
                ),
            )
    for name, child in module.named_children():
        child_prefix = f"{prefix}.{name}" if prefix else name
        apply_compressed_weight(
            child, compressed_state_dict, target_device, child_prefix
        )


def load_compress_model(model_path, device, torch_dtype, use_fast, revision="main"):
    # partially load model
<<<<<<< HEAD
    # `use_fast=True`` is not supported for some models.
    try:
        tokenizer = AutoTokenizer.from_pretrained(
        model_path, use_fast=use_fast, revision=revision,trust_remote_code=True)
    
    except Exception as e:
        tokenizer = AutoTokenizer.from_pretrained(
        model_path, use_fast=False, revision=revision,trust_remote_code=True)
=======
    tokenizer = AutoTokenizer.from_pretrained(
        model_path, use_fast=use_fast, trust_remote_code=True, revision=revision
    )

>>>>>>> 3190b309
    with init_empty_weights():
        # `trust_remote_code` should be set as `True` for both AutoConfig and AutoModel
        config = AutoConfig.from_pretrained(
            model_path,
            low_cpu_mem_usage=True,
            torch_dtype=torch_dtype,
            trust_remote_code=True,
            revision=revision,
            trust_remote_code=True
        )
<<<<<<< HEAD
        # some models are loaded by AutoModel but not AutoModelForCausalLM, such as chatglm, chatglm2
        try:
            model = AutoModelForCausalLM.from_config(config,trust_remote_code=True)
        except Exception as e:
            model = AutoModel.from_config(config,trust_remote_code=True)
=======
        model = AutoModelForCausalLM.from_config(config, trust_remote_code=True)
>>>>>>> 3190b309
        linear_weights = get_compressed_list(model)

    if os.path.exists(model_path):
        # `model_path` is a local folder
        base_pattern = os.path.join(model_path, "pytorch_model*.bin")
    else:
        # `model_path` is a cached Hugging Face repo
        # We don't necessarily need to download the model' repo again if there is a cache. So check the default huggingface cache first.
        model_path_temp = os.path.join(os.getenv("HOME"),".cache/huggingface/hub","models--"+model_path.replace("/","--"),"snapshots/")
        if os.path.exists(model_path_temp):
            temp_last_dir = os.listdir(model_path_temp)[-1]
            model_path = os.path.join(model_path_temp, temp_last_dir)
        else:
            model_path = snapshot_download(model_path, revision=revision)
        base_pattern = os.path.join(model_path, "pytorch_model*.bin")

    files = glob.glob(base_pattern)

    compressed_state_dict = {}

    for filename in tqdm(files):
        tmp_state_dict = torch.load(filename)
        for name in tmp_state_dict:
            if name in linear_weights:
                tensor = tmp_state_dict[name].to(device).data.to(torch_dtype)
                compressed_state_dict[name] = compress(
                    tensor, default_compression_config
                )
            else:
                compressed_state_dict[name] = tmp_state_dict[name].to(device)
            tmp_state_dict[name] = None
            tensor = None
            gc.collect()
            torch.cuda.empty_cache()

    for name in model.state_dict():
        if name not in linear_weights:
            set_module_tensor_to_device(
                model, name, device, value=compressed_state_dict[name]
            )
    apply_compressed_weight(model, compressed_state_dict, device)

    model.to(device)

    return model, tokenizer


def compress(tensor, config):
    """Simulate group-wise quantization."""
    if not config.enabled:
        return tensor

    group_size, num_bits, group_dim, symmetric = (
        config.group_size,
        config.num_bits,
        config.group_dim,
        config.symmetric,
    )
    assert num_bits <= 8

    original_shape = tensor.shape
    num_groups = (original_shape[group_dim] + group_size - 1) // group_size
    new_shape = (
        original_shape[:group_dim]
        + (num_groups, group_size)
        + original_shape[group_dim + 1 :]
    )

    # Pad
    pad_len = (group_size - original_shape[group_dim] % group_size) % group_size
    if pad_len != 0:
        pad_shape = (
            original_shape[:group_dim] + (pad_len,) + original_shape[group_dim + 1 :]
        )
        tensor = torch.cat(
            [tensor, torch.zeros(pad_shape, dtype=tensor.dtype, device=tensor.device)],
            dim=group_dim,
        )
    data = tensor.view(new_shape)

    # Quantize
    if symmetric:
        B = 2 ** (num_bits - 1) - 1
        scale = B / torch.max(data.abs(), dim=group_dim + 1, keepdim=True)[0]
        data = data * scale
        data = data.clamp_(-B, B).round_().to(torch.int8)
        return data, scale, original_shape
    else:
        B = 2**num_bits - 1
        mn = torch.min(data, dim=group_dim + 1, keepdim=True)[0]
        mx = torch.max(data, dim=group_dim + 1, keepdim=True)[0]

        scale = B / (mx - mn)
        data = data - mn
        data.mul_(scale)

        data = data.clamp_(0, B).round_().to(torch.uint8)
        return data, mn, scale, original_shape


def decompress(packed_data, config):
    """Simulate group-wise dequantization."""
    if not config.enabled:
        return packed_data

    group_size, num_bits, group_dim, symmetric = (
        config.group_size,
        config.num_bits,
        config.group_dim,
        config.symmetric,
    )

    # Dequantize
    if symmetric:
        data, scale, original_shape = packed_data
        data = data / scale
    else:
        data, mn, scale, original_shape = packed_data
        data = data / scale
        data.add_(mn)

    # Unpad
    pad_len = (group_size - original_shape[group_dim] % group_size) % group_size
    if pad_len:
        padded_original_shape = (
            original_shape[:group_dim]
            + (original_shape[group_dim] + pad_len,)
            + original_shape[group_dim + 1 :]
        )
        data = data.reshape(padded_original_shape)
        indices = [slice(0, x) for x in original_shape]
        return data[indices].contiguous()
    else:
        return data.view(original_shape)<|MERGE_RESOLUTION|>--- conflicted
+++ resolved
@@ -102,7 +102,6 @@
 
 def load_compress_model(model_path, device, torch_dtype, use_fast, revision="main"):
     # partially load model
-<<<<<<< HEAD
     # `use_fast=True`` is not supported for some models.
     try:
         tokenizer = AutoTokenizer.from_pretrained(
@@ -111,12 +110,6 @@
     except Exception as e:
         tokenizer = AutoTokenizer.from_pretrained(
         model_path, use_fast=False, revision=revision,trust_remote_code=True)
-=======
-    tokenizer = AutoTokenizer.from_pretrained(
-        model_path, use_fast=use_fast, trust_remote_code=True, revision=revision
-    )
-
->>>>>>> 3190b309
     with init_empty_weights():
         # `trust_remote_code` should be set as `True` for both AutoConfig and AutoModel
         config = AutoConfig.from_pretrained(
@@ -127,15 +120,11 @@
             revision=revision,
             trust_remote_code=True
         )
-<<<<<<< HEAD
         # some models are loaded by AutoModel but not AutoModelForCausalLM, such as chatglm, chatglm2
         try:
             model = AutoModelForCausalLM.from_config(config,trust_remote_code=True)
         except Exception as e:
             model = AutoModel.from_config(config,trust_remote_code=True)
-=======
-        model = AutoModelForCausalLM.from_config(config, trust_remote_code=True)
->>>>>>> 3190b309
         linear_weights = get_compressed_list(model)
 
     if os.path.exists(model_path):
