--- conflicted
+++ resolved
@@ -11,11 +11,7 @@
 from torch.nn import functional as F
 import torch.nn as nn
 from tqdm import tqdm
-<<<<<<< HEAD
-from transformers import AutoConfig, AutoModelForCausalLM, AutoTokenizer,AutoModel
-=======
 from transformers import AutoConfig, AutoModelForCausalLM, AutoTokenizer, AutoModel
->>>>>>> b452b934
 
 
 @dataclasses.dataclass
@@ -109,20 +105,12 @@
     # `use_fast=True`` is not supported for some models.
     try:
         tokenizer = AutoTokenizer.from_pretrained(
-<<<<<<< HEAD
-        model_path, use_fast=use_fast, revision=revision,trust_remote_code=True)
-    
-    except TypeError:
-        tokenizer = AutoTokenizer.from_pretrained(
-        model_path, use_fast=False, revision=revision,trust_remote_code=True)
-=======
             model_path, use_fast=use_fast, revision=revision, trust_remote_code=True
         )
     except TypeError:
         tokenizer = AutoTokenizer.from_pretrained(
             model_path, use_fast=False, revision=revision, trust_remote_code=True
         )
->>>>>>> b452b934
     with init_empty_weights():
         # `trust_remote_code` should be set as `True` for both AutoConfig and AutoModel
         config = AutoConfig.from_pretrained(
@@ -133,33 +121,18 @@
             revision=revision,
             trust_remote_code=True
         )
-<<<<<<< HEAD
-        # some models are loaded by AutoModel but not AutoModelForCausalLM, such as chatglm, chatglm2
-        try:
-            model = AutoModelForCausalLM.from_config(config,trust_remote_code=True)
-        except NameError:
-            model = AutoModel.from_config(config,trust_remote_code=True)
-=======
         # some models are loaded by AutoModel but not AutoModelForCausalLM,
         # such as chatglm, chatglm2
         try:
             model = AutoModelForCausalLM.from_config(config, trust_remote_code=True)
         except NameError:
             model = AutoModel.from_config(config, trust_remote_code=True)
->>>>>>> b452b934
         linear_weights = get_compressed_list(model)
     if os.path.exists(model_path):
         # `model_path` is a local folder
         base_pattern = os.path.join(model_path, "pytorch_model*.bin")
     else:
         # `model_path` is a cached Hugging Face repo
-<<<<<<< HEAD
-        # We don't necessarily need to download the model' repo again if there is a cache. So check the default huggingface cache first.
-        model_path_temp = os.path.join(os.getenv("HOME"),".cache/huggingface/hub","models--"+model_path.replace("/","--"),"snapshots/")
-        if os.path.exists(model_path_temp):
-            temp_last_dir = os.listdir(model_path_temp)[-1]
-            model_path = os.path.join(model_path_temp, temp_last_dir)
-=======
         # We don't necessarily need to download the model' repo again if there is a cache.
         # So check the default huggingface cache first.
         model_path_temp = os.path.join(
@@ -179,7 +152,6 @@
 
         if downloaded:
             model_path = model_path_temp
->>>>>>> b452b934
         else:
             model_path = snapshot_download(model_path, revision=revision)
         base_pattern = os.path.join(model_path, "pytorch_model*.bin")
