"""
Apply the delta weights on top of a base model.

Usage:
python3 -m fastchat.model.apply_delta --base ~/model_weights/llama-13b --target ~/model_weights/vicuna-13b --delta lmsys/vicuna-13b-delta-v1.1
"""
import argparse

import torch
from tqdm import tqdm
from transformers import AutoTokenizer, AutoModelForCausalLM
from transformers import LlamaTokenizer, AutoConfig
import gc
from torch import nn

def apply_delta(base_model_path, target_model_path, delta_path):
<<<<<<< HEAD

    print(f"Loading the delta from {delta_path}")
    delta_tokenizer = AutoTokenizer.from_pretrained(delta_path, use_fast=False)


    DEFAULT_PAD_TOKEN = "[PAD]"
    base_tokenizer = AutoTokenizer.from_pretrained(base_model_path, use_fast=False)
    num_new_tokens = base_tokenizer.add_special_tokens(dict(pad_token=DEFAULT_PAD_TOKEN))
    print("num_new_tokens: ",num_new_tokens)

    delta_num = 0
    delta_state_dict = torch.load(f"{delta_path}/pytorch_model-0000{str(delta_num%3+1)}-of-00003.bin", map_location=torch.device('cpu'))

    

    print("Applying the delta")
    for i in range(42):
        if i < 10:
            file_name = f"pytorch_model-0000{str(i)}-of-00041.bin"
        else:
            file_name = f"pytorch_model-000{str(i)}-of-00041.bin"
        state_dict_path = f"{base_model_path}/{file_name}"

        state_dict = torch.load(state_dict_path, map_location=torch.device('cpu'))

        for name, param in tqdm(state_dict.items(), desc="Applying delta"):

            while(name not in delta_state_dict):
                delta_num = (delta_num + 1) % 3
                delta_state_dict = torch.load(f"{delta_path}/pytorch_model-0000{str(delta_num%3+1)}-of-00003.bin", map_location=torch.device('cpu'))
                gc.collect()

            if param.shape != delta_state_dict[name].shape:
                new_embeddings = torch.zeros(len(base_tokenizer),state_dict[name].shape[1])
                new_embeddings[:len(base_tokenizer)-num_new_tokens] = state_dict[name]
                state_dict[name] = new_embeddings
                
            state_dict[name] += delta_state_dict[name]

        # 保存更新后的 state_dict
        torch.save(state_dict, f"{target_model_path}/{file_name}")
        state_dict = None 
        gc.collect()
        del state_dict


    print(f"Saving the target model to {target_model_path}")
    delta_tokenizer.save_pretrained(target_model_path)
=======
    print(f"Loading the base model from {base_model_path}")
    base = AutoModelForCausalLM.from_pretrained(
        base_model_path, torch_dtype=torch.float16, low_cpu_mem_usage=True)
    base_tokenizer = AutoTokenizer.from_pretrained(
        base_model_path, use_fast=False)

    print(f"Loading the delta from {delta_path}")
    delta = AutoModelForCausalLM.from_pretrained(delta_path, torch_dtype=torch.float16, low_cpu_mem_usage=True)

    print("Applying the delta")
    for name, param in tqdm(base.state_dict().items(), desc="Applying delta"):
        assert name in delta.state_dict()
        param.data += delta.state_dict()[name]

    print(f"Saving the target model to {target_model_path}")
    base.save_pretrained(target_model_path)
    base_tokenizer.save_pretrained(target_model_path)
>>>>>>> 1a204a53


if __name__ == "__main__":
    parser = argparse.ArgumentParser()
    parser.add_argument("--base-model-path", type=str, required=True)
    parser.add_argument("--target-model-path", type=str, required=True)
    parser.add_argument("--delta-path", type=str, required=True)

    args = parser.parse_args()

    apply_delta(args.base_model_path, args.target_model_path, args.delta_path)<|MERGE_RESOLUTION|>--- conflicted
+++ resolved
@@ -14,74 +14,32 @@
 from torch import nn
 
 def apply_delta(base_model_path, target_model_path, delta_path):
-<<<<<<< HEAD
+    print("Loading base model")
+    base = AutoModelForCausalLM.from_pretrained(
+        base_model_path, torch_dtype=torch.float16, low_cpu_mem_usage=True)
 
-    print(f"Loading the delta from {delta_path}")
-    delta_tokenizer = AutoTokenizer.from_pretrained(delta_path, use_fast=False)
-
+    print("Loading delta")
+    delta = AutoModelForCausalLM.from_pretrained(delta_path, torch_dtype=torch.float16, low_cpu_mem_usage=True)
+    delta_tokenizer = AutoTokenizer.from_pretrained(delta_path)
 
     DEFAULT_PAD_TOKEN = "[PAD]"
-    base_tokenizer = AutoTokenizer.from_pretrained(base_model_path, use_fast=False)
+    base_tokenizer = AutoTokenizer.from_pretrained(base_model_path)
     num_new_tokens = base_tokenizer.add_special_tokens(dict(pad_token=DEFAULT_PAD_TOKEN))
-    print("num_new_tokens: ",num_new_tokens)
 
-    delta_num = 0
-    delta_state_dict = torch.load(f"{delta_path}/pytorch_model-0000{str(delta_num%3+1)}-of-00003.bin", map_location=torch.device('cpu'))
+    base.resize_token_embeddings(len(base_tokenizer))
+    input_embeddings = base.get_input_embeddings().weight.data
+    output_embeddings = base.get_output_embeddings().weight.data
+    input_embeddings[-num_new_tokens:] = 0
+    output_embeddings[-num_new_tokens:] = 0
 
-    
-
-    print("Applying the delta")
-    for i in range(42):
-        if i < 10:
-            file_name = f"pytorch_model-0000{str(i)}-of-00041.bin"
-        else:
-            file_name = f"pytorch_model-000{str(i)}-of-00041.bin"
-        state_dict_path = f"{base_model_path}/{file_name}"
-
-        state_dict = torch.load(state_dict_path, map_location=torch.device('cpu'))
-
-        for name, param in tqdm(state_dict.items(), desc="Applying delta"):
-
-            while(name not in delta_state_dict):
-                delta_num = (delta_num + 1) % 3
-                delta_state_dict = torch.load(f"{delta_path}/pytorch_model-0000{str(delta_num%3+1)}-of-00003.bin", map_location=torch.device('cpu'))
-                gc.collect()
-
-            if param.shape != delta_state_dict[name].shape:
-                new_embeddings = torch.zeros(len(base_tokenizer),state_dict[name].shape[1])
-                new_embeddings[:len(base_tokenizer)-num_new_tokens] = state_dict[name]
-                state_dict[name] = new_embeddings
-                
-            state_dict[name] += delta_state_dict[name]
-
-        # 保存更新后的 state_dict
-        torch.save(state_dict, f"{target_model_path}/{file_name}")
-        state_dict = None 
-        gc.collect()
-        del state_dict
-
-
-    print(f"Saving the target model to {target_model_path}")
-    delta_tokenizer.save_pretrained(target_model_path)
-=======
-    print(f"Loading the base model from {base_model_path}")
-    base = AutoModelForCausalLM.from_pretrained(
-        base_model_path, torch_dtype=torch.float16, low_cpu_mem_usage=True)
-    base_tokenizer = AutoTokenizer.from_pretrained(
-        base_model_path, use_fast=False)
-
-    print(f"Loading the delta from {delta_path}")
-    delta = AutoModelForCausalLM.from_pretrained(delta_path, torch_dtype=torch.float16, low_cpu_mem_usage=True)
-
-    print("Applying the delta")
+    print("Applying delta")
     for name, param in tqdm(base.state_dict().items(), desc="Applying delta"):
         assert name in delta.state_dict()
         param.data += delta.state_dict()[name]
 
-    print(f"Saving the target model to {target_model_path}")
+    print("Saving target model")
     base.save_pretrained(target_model_path)
-    base_tokenizer.save_pretrained(target_model_path)
->>>>>>> 1a204a53
+    delta_tokenizer.save_pretrained(target_model_path)
 
 
 if __name__ == "__main__":
