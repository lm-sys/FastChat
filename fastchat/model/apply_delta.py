--- conflicted
+++ resolved
@@ -37,11 +37,7 @@
         new_state_dict = {}
 
         current_size = 0
-<<<<<<< HEAD
-
-=======
     try:
->>>>>>> eebec7e7
         for name, param in state_dict.items():
             param_size = param.numel() * param.element_size()
 
@@ -65,13 +61,10 @@
         gc.collect()
         new_state_dict = {}
         part += 1
-<<<<<<< HEAD
-=======
     except Exception as e:
         print(f"An error occurred during split_files: {e}")
         shutil.rmtree(tmp_path)
         raise
->>>>>>> eebec7e7
 
 
 def apply_delta_low_cpu_mem(base_model_path, target_model_path, delta_path):
