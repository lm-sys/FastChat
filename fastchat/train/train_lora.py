# Usage: deepspeed train_lora.py --deepspeed <$PATH_TO_DEEPSPEED_CONFIG>

# Adopted from tatsu-lab@stanford_alpaca. Below is the original copyright:
#    Copyright 2023 Rohan Taori, Ishaan Gulrajani, Tianyi Zhang, Yann Dubois, Xuechen Li
#
#    Licensed under the Apache License, Version 2.0 (the "License");
#    you may not use this file except in compliance with the License.
#    You may obtain a copy of the License at
#
#        http://www.apache.org/licenses/LICENSE-2.0
#
#    Unless required by applicable law or agreed to in writing, software
#    distributed under the License is distributed on an "AS IS" BASIS,
#    WITHOUT WARRANTIES OR CONDITIONS OF ANY KIND, either express or implied.
#    See the License for the specific language governing permissions and
#    limitations under the License.

from dataclasses import dataclass, field
import logging
import pathlib
import typing
import os

from deepspeed import zero
from deepspeed.runtime.zero.partition_parameters import ZeroParamStatus
from peft import LoraConfig, get_peft_model, prepare_model_for_kbit_training
import transformers
from transformers import Trainer, BitsAndBytesConfig, deepspeed
import torch

from train import (
    DataArguments,
    ModelArguments,
    TrainingArguments,
    make_supervised_data_module,
)

from fastchat.train.llama_flash_attn_monkey_patch import (
    replace_llama_attn_with_flash_attn,
)


@dataclass
class LoraArguments:
    lora_r: int = 8
    lora_alpha: int = 16
    lora_dropout: float = 0.05
    lora_target_modules: typing.List[str] = field(
        default_factory=lambda: ["q_proj", "v_proj"]
    )
    lora_weight_path: str = ""
    lora_bias: str = "none"
    q_lora: bool = False


def maybe_zero_3(param):
    if hasattr(param, "ds_id"):
        assert param.ds_status == ZeroParamStatus.NOT_AVAILABLE
        with zero.GatheredParameters([param]):
            param = param.data.detach().cpu().clone()
    else:
        param = param.detach().cpu().clone()
    return param


# Borrowed from peft.utils.get_peft_model_state_dict
def get_peft_state_maybe_zero_3(named_params, bias):
    if bias == "none":
        to_return = {k: t for k, t in named_params if "lora_" in k}
    elif bias == "all":
        to_return = {k: t for k, t in named_params if "lora_" in k or "bias" in k}
    elif bias == "lora_only":
        to_return = {}
        maybe_lora_bias = {}
        lora_bias_names = set()
        for k, t in named_params:
            if "lora_" in k:
                to_return[k] = t
                bias_name = k.split("lora_")[0] + "bias"
                lora_bias_names.add(bias_name)
            elif "bias" in k:
                maybe_lora_bias[k] = t
        for k, t in maybe_lora_bias:
            if bias_name in lora_bias_names:
                to_return[bias_name] = t
    else:
        raise NotImplementedError
    to_return = {k: maybe_zero_3(v) for k, v in to_return.items()}
    return to_return


def train():
    parser = transformers.HfArgumentParser(
        (ModelArguments, DataArguments, TrainingArguments, LoraArguments)
    )
    (
        model_args,
        data_args,
        training_args,
        lora_args,
    ) = parser.parse_args_into_dataclasses()

<<<<<<< HEAD
    if model_args.flash_attn == True:
        print("Using Flash Attention!")
        replace_llama_attn_with_flash_attn()

    device_map = "auto"
    world_size = int(os.environ.get("WORLD_SIZE", 1))
    ddp = world_size != 1
    device_map = {"": int(os.environ.get("LOCAL_RANK") or 0)} if ddp else None

    if lora_args.q_lora:
=======
    device_map = None
    world_size = int(os.environ.get("WORLD_SIZE", 1))
    ddp = world_size != 1
    if lora_args.q_lora:
        device_map = {"": int(os.environ.get("LOCAL_RANK") or 0)} if ddp else None
>>>>>>> f60b6609
        if len(training_args.fsdp) > 0 or deepspeed.is_deepspeed_zero3_enabled():
            logging.warning(
                "FSDP and ZeRO3 are both currently incompatible with QLoRA."
            )

    compute_dtype = (
        torch.float16
        if training_args.fp16
        else (torch.bfloat16 if training_args.bf16 else torch.float32)
    )

    base_model = transformers.AutoModelForCausalLM.from_pretrained(
        model_args.model_name_or_path,
        cache_dir=training_args.cache_dir,
        device_map=device_map,
        torch_dtype=torch.float16,
        quantization_config=BitsAndBytesConfig(
            load_in_4bit=True,
            bnb_4bit_use_double_quant=True,
            bnb_4bit_quant_type="nf4",
            bnb_4bit_compute_dtype=compute_dtype,
        )
        if lora_args.q_lora
        else None,
    )

    lora_config = LoraConfig(
        r=lora_args.lora_r,
        lora_alpha=lora_args.lora_alpha,
        target_modules=lora_args.lora_target_modules,
        lora_dropout=lora_args.lora_dropout,
        bias=lora_args.lora_bias,
        task_type="CAUSAL_LM",
    )

    if lora_args.q_lora:
        model = prepare_model_for_kbit_training(
            base_model, use_gradient_checkpointing=training_args.gradient_checkpointing
        )
        if not ddp and torch.cuda.device_count() > 1:
            # keeps Trainer from trying its own DataParallelism when more than 1 gpu is available
            model.is_parallelizable = True
            model.model_parallel = True

    model = get_peft_model(base_model, lora_config)
    if training_args.deepspeed is not None and training_args.local_rank == 0:
        model.print_trainable_parameters()

    if training_args.gradient_checkpointing:
        model.enable_input_require_grads()

    tokenizer = transformers.AutoTokenizer.from_pretrained(
        model_args.model_name_or_path,
        cache_dir=training_args.cache_dir,
        model_max_length=training_args.model_max_length,
        padding_side="right",
        use_fast=False,
    )
    tokenizer.pad_token = tokenizer.unk_token

    data_module = make_supervised_data_module(tokenizer=tokenizer, data_args=data_args)
    trainer = Trainer(
        model=model, tokenizer=tokenizer, args=training_args, **data_module
    )

    print(f"Training data has {len(data_module['train_dataset'])} examples")
    print(f"Eval data has {len(data_module['eval_dataset'])} examples")

    if torch.cuda.device_count() > 1:
        model.is_parallelizable = True
        model.model_parallel = True
    model.config.use_cache = False

    if list(pathlib.Path(training_args.output_dir).glob("checkpoint-*")):
        trainer.train(resume_from_checkpoint=True)
    else:
        trainer.train()

    trainer.save_state()

    # check if zero3 mode enabled
    if deepspeed.is_deepspeed_zero3_enabled():
        # use deepspeed engine internal function to gather state dict
        # state_dict_zero3 contains whole parameters of base and lora adapters
        # we will not extract lora parameters since peft save_pretrained will do that
        # https://github.com/huggingface/peft/blob/3714aa2fff158fdfa637b2b65952580801d890b2/src/peft/peft_model.py#L125
        # https://github.com/huggingface/peft/blob/3714aa2fff158fdfa637b2b65952580801d890b2/src/peft/utils/save_and_load.py#L19
        state_dict_zero3 = trainer.model_wrapped._zero3_consolidated_16bit_state_dict()
        if training_args.local_rank == 0:
            state_dict = state_dict_zero3
    else:
        # in other mode we use original code from fastchat team, to make sure our change is minimum
        state_dict = get_peft_state_maybe_zero_3(
            model.named_parameters(), lora_args.lora_bias
        )

    if training_args.local_rank == 0:
        # Save full model weights (including lora weights) to lora_weight_path
        trainer.save_model(lora_args.lora_weight_path)

        # Workaround to use peft save_pretrained
        fine_tuned_weight_path = os.path.join(
            lora_args.lora_weight_path, "pytorch_model.bin"
        )
        lora_model = get_peft_model(
            base_model, lora_config
        )  # Need base_model (original llama) and lora_config to create a PEFT model
        lora_model.load_state_dict(
            torch.load(fine_tuned_weight_path, map_location="cpu")
        )
        lora_model.save_pretrained(
            lora_args.lora_weight_path
        )  # use save_pretrained to later use PeftModel.from_pretrained

        print("Save pretrained successfully!")


if __name__ == "__main__":
    with torch.autocast("cuda"):
        train()<|MERGE_RESOLUTION|>--- conflicted
+++ resolved
@@ -28,16 +28,27 @@
 from transformers import Trainer, BitsAndBytesConfig, deepspeed
 import torch
 
-from train import (
+from fastchat.train import (
     DataArguments,
     ModelArguments,
-    TrainingArguments,
     make_supervised_data_module,
 )
 
 from fastchat.train.llama_flash_attn_monkey_patch import (
     replace_llama_attn_with_flash_attn,
 )
+
+@dataclass
+class TrainingArguments(transformers.TrainingArguments):
+    cache_dir: typing.Optional[str] = field(default=None)
+    optim: str = field(default="adamw_torch")
+    model_max_length: int = field(
+        default=512,
+        metadata={
+            "help": "Maximum sequence length. Sequences will be right padded (and possibly truncated)."
+        },
+    )
+    flash_attn: bool = False
 
 
 @dataclass
@@ -100,24 +111,15 @@
         lora_args,
     ) = parser.parse_args_into_dataclasses()
 
-<<<<<<< HEAD
-    if model_args.flash_attn == True:
-        print("Using Flash Attention!")
+    if training_args.flash_attn:
         replace_llama_attn_with_flash_attn()
 
     device_map = "auto"
     world_size = int(os.environ.get("WORLD_SIZE", 1))
     ddp = world_size != 1
     device_map = {"": int(os.environ.get("LOCAL_RANK") or 0)} if ddp else None
-
-    if lora_args.q_lora:
-=======
-    device_map = None
-    world_size = int(os.environ.get("WORLD_SIZE", 1))
-    ddp = world_size != 1
     if lora_args.q_lora:
         device_map = {"": int(os.environ.get("LOCAL_RANK") or 0)} if ddp else None
->>>>>>> f60b6609
         if len(training_args.fsdp) > 0 or deepspeed.is_deepspeed_zero3_enabled():
             logging.warning(
                 "FSDP and ZeRO3 are both currently incompatible with QLoRA."
@@ -129,7 +131,7 @@
         else (torch.bfloat16 if training_args.bf16 else torch.float32)
     )
 
-    base_model = transformers.AutoModelForCausalLM.from_pretrained(
+    model = transformers.AutoModelForCausalLM.from_pretrained(
         model_args.model_name_or_path,
         cache_dir=training_args.cache_dir,
         device_map=device_map,
@@ -143,7 +145,6 @@
         if lora_args.q_lora
         else None,
     )
-
     lora_config = LoraConfig(
         r=lora_args.lora_r,
         lora_alpha=lora_args.lora_alpha,
@@ -155,14 +156,14 @@
 
     if lora_args.q_lora:
         model = prepare_model_for_kbit_training(
-            base_model, use_gradient_checkpointing=training_args.gradient_checkpointing
+            model, use_gradient_checkpointing=training_args.gradient_checkpointing
         )
         if not ddp and torch.cuda.device_count() > 1:
             # keeps Trainer from trying its own DataParallelism when more than 1 gpu is available
             model.is_parallelizable = True
             model.model_parallel = True
 
-    model = get_peft_model(base_model, lora_config)
+    model = get_peft_model(model, lora_config)
     if training_args.deepspeed is not None and training_args.local_rank == 0:
         model.print_trainable_parameters()
 
@@ -185,17 +186,12 @@
 
     print(f"Training data has {len(data_module['train_dataset'])} examples")
     print(f"Eval data has {len(data_module['eval_dataset'])} examples")
-
-    if torch.cuda.device_count() > 1:
-        model.is_parallelizable = True
-        model.model_parallel = True
     model.config.use_cache = False
 
     if list(pathlib.Path(training_args.output_dir).glob("checkpoint-*")):
         trainer.train(resume_from_checkpoint=True)
     else:
         trainer.train()
-
     trainer.save_state()
 
     # check if zero3 mode enabled
@@ -215,26 +211,8 @@
         )
 
     if training_args.local_rank == 0:
-        # Save full model weights (including lora weights) to lora_weight_path
-        trainer.save_model(lora_args.lora_weight_path)
-
-        # Workaround to use peft save_pretrained
-        fine_tuned_weight_path = os.path.join(
-            lora_args.lora_weight_path, "pytorch_model.bin"
-        )
-        lora_model = get_peft_model(
-            base_model, lora_config
-        )  # Need base_model (original llama) and lora_config to create a PEFT model
-        lora_model.load_state_dict(
-            torch.load(fine_tuned_weight_path, map_location="cpu")
-        )
-        lora_model.save_pretrained(
-            lora_args.lora_weight_path
-        )  # use save_pretrained to later use PeftModel.from_pretrained
-
-        print("Save pretrained successfully!")
+        model.save_pretrained(training_args.output_dir, state_dict=state_dict)
 
 
 if __name__ == "__main__":
-    with torch.autocast("cuda"):
-        train()+    train()