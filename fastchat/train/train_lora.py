--- conflicted
+++ resolved
@@ -38,10 +38,18 @@
     replace_llama_attn_with_flash_attn,
 )
 
-<<<<<<< HEAD
-=======
-
->>>>>>> ae8abd20
+@dataclass
+class TrainingArguments(transformers.TrainingArguments):
+    cache_dir: typing.Optional[str] = field(default=None)
+    optim: str = field(default="adamw_torch")
+    model_max_length: int = field(
+        default=512,
+        metadata={
+            "help": "Maximum sequence length. Sequences will be right padded (and possibly truncated)."
+        },
+    )
+    flash_attn: bool = False
+
 @dataclass
 class TrainingArguments(transformers.TrainingArguments):
     cache_dir: typing.Optional[str] = field(default=None)
@@ -118,11 +126,7 @@
     if training_args.flash_attn:
         replace_llama_attn_with_flash_attn()
 
-<<<<<<< HEAD
-    device_map = "auto"
-=======
     device_map = None
->>>>>>> ae8abd20
     world_size = int(os.environ.get("WORLD_SIZE", 1))
     ddp = world_size != 1
     device_map = {"": int(os.environ.get("LOCAL_RANK") or 0)} if ddp else None
