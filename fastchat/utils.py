--- conflicted
+++ resolved
@@ -58,22 +58,12 @@
     logger = logging.getLogger(logger_name)
     logger.setLevel(logging.INFO)
 
-<<<<<<< HEAD
-    # Add a file handler for all loggers
-    if handler is None:
-        os.makedirs(LOGDIR, exist_ok=True)
-        filename = os.path.join(LOGDIR, logger_filename)
-        handler = logging.handlers.TimedRotatingFileHandler(
-            filename, when='D', utc=True, encoding='utf-8')
-        handler.setFormatter(formatter)
-=======
     os.makedirs(LOGDIR, exist_ok=True)
     filename = os.path.join(LOGDIR, logger_filename)
     handler = logging.handlers.TimedRotatingFileHandler(
         filename, when="D", utc=True, encoding="utf-8"
     )
     handler.setFormatter(formatter)
->>>>>>> e752e3e5
 
     for logger in [stdout_logger, stderr_logger, logger]:
         if logger in visited_loggers:
