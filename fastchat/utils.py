"""
Common utilities.
"""
from asyncio import AbstractEventLoop
from io import BytesIO
import base64
import json
import logging
import logging.handlers
import os
import platform
import sys
import time
from typing import AsyncGenerator, Generator
import warnings

import requests

from fastchat.constants import LOGDIR


handler = None
visited_loggers = set()


def build_logger(logger_name, logger_filename):
    global handler

    formatter = logging.Formatter(
        fmt="%(asctime)s | %(levelname)s | %(name)s | %(message)s",
        datefmt="%Y-%m-%d %H:%M:%S",
    )

    # Set the format of root handlers
    if not logging.getLogger().handlers:
        if sys.version_info[1] >= 9:
            # This is for windows
            logging.basicConfig(level=logging.INFO, encoding="utf-8")
        else:
            if platform.system() == "Windows":
                warnings.warn(
                    "If you are running on Windows, "
                    "we recommend you use Python >= 3.9 for UTF-8 encoding."
                )
            logging.basicConfig(level=logging.INFO)
    logging.getLogger().handlers[0].setFormatter(formatter)

    # Redirect stdout and stderr to loggers
    stdout_logger = logging.getLogger("stdout")
    stdout_logger.setLevel(logging.INFO)
    sl = StreamToLogger(stdout_logger, logging.INFO)
    sys.stdout = sl

    stderr_logger = logging.getLogger("stderr")
    stderr_logger.setLevel(logging.ERROR)
    sl = StreamToLogger(stderr_logger, logging.ERROR)
    sys.stderr = sl

    # Get logger
    logger = logging.getLogger(logger_name)
    logger.setLevel(logging.INFO)

    # Avoid httpx flooding POST logs
    logging.getLogger("httpx").setLevel(logging.WARNING)

    # if LOGDIR is empty, then don't try output log to local file
    if LOGDIR != "":
        os.makedirs(LOGDIR, exist_ok=True)
        filename = os.path.join(LOGDIR, logger_filename)
        handler = logging.handlers.TimedRotatingFileHandler(
            filename, when="D", utc=True, encoding="utf-8"
        )
        handler.setFormatter(formatter)

        for l in [stdout_logger, stderr_logger, logger]:
            if l in visited_loggers:
                continue
            visited_loggers.add(l)
            l.addHandler(handler)

    return logger


class StreamToLogger(object):
    """
    Fake file-like stream object that redirects writes to a logger instance.
    """

    def __init__(self, logger, log_level=logging.INFO):
        self.terminal = sys.stdout
        self.logger = logger
        self.log_level = log_level
        self.linebuf = ""

    def __getattr__(self, attr):
        return getattr(self.terminal, attr)

    def write(self, buf):
        temp_linebuf = self.linebuf + buf
        self.linebuf = ""
        for line in temp_linebuf.splitlines(True):
            # From the io.TextIOWrapper docs:
            #   On output, if newline is None, any '\n' characters written
            #   are translated to the system default line separator.
            # By default sys.stdout.write() expects '\n' newlines and then
            # translates them so this is still cross platform.
            if line[-1] == "\n":
                encoded_message = line.encode("utf-8", "ignore").decode("utf-8")
                self.logger.log(self.log_level, encoded_message.rstrip())
            else:
                self.linebuf += line

    def flush(self):
        if self.linebuf != "":
            encoded_message = self.linebuf.encode("utf-8", "ignore").decode("utf-8")
            self.logger.log(self.log_level, encoded_message.rstrip())
        self.linebuf = ""


def disable_torch_init():
    """
    Disable the redundant torch default initialization to accelerate model creation.
    """
    import torch

    setattr(torch.nn.Linear, "reset_parameters", lambda self: None)
    setattr(torch.nn.LayerNorm, "reset_parameters", lambda self: None)


def get_gpu_memory(max_gpus=None):
    """Get available memory for each GPU."""
    import torch

    gpu_memory = []
    num_gpus = (
        torch.cuda.device_count()
        if max_gpus is None
        else min(max_gpus, torch.cuda.device_count())
    )

    for gpu_id in range(num_gpus):
        with torch.cuda.device(gpu_id):
            device = torch.cuda.current_device()
            gpu_properties = torch.cuda.get_device_properties(device)
            total_memory = gpu_properties.total_memory / (1024**3)
            allocated_memory = torch.cuda.memory_allocated() / (1024**3)
            available_memory = total_memory - allocated_memory
            gpu_memory.append(available_memory)
    return gpu_memory


def oai_moderation(text, custom_thresholds=None):
    """
    Check whether the text violates OpenAI moderation API.
    """
    import openai

    client = openai.OpenAI(api_key=os.environ["OPENAI_API_KEY"])

    # default to true to be conservative
    flagged = True
    MAX_RETRY = 3
    for _ in range(MAX_RETRY):
        try:
            res = client.moderations.create(input=text)
            flagged = res.results[0].flagged
            if custom_thresholds is not None:
                for category, threshold in custom_thresholds.items():
                    if getattr(res.results[0].category_scores, category) > threshold:
                        flagged = True
            break
        except (openai.OpenAIError, KeyError, IndexError) as e:
            print(f"MODERATION ERROR: {e}\nInput: {text}")
    return flagged


def moderation_filter(text, model_list, do_moderation=False):
    # Apply moderation for below models
    MODEL_KEYWORDS = ["claude", "gpt", "bard", "mistral-large", "command-r", "dbrx", "gemini", "reka"]

    custom_thresholds = {"sexual": 0.3}
    # set a stricter threshold for claude
    for model in model_list:
        if "claude" in model:
            custom_thresholds = {"sexual": 0.2}

    for keyword in MODEL_KEYWORDS:
        for model in model_list:
            if keyword in model:
                do_moderation = True
                break

    if do_moderation:
        return oai_moderation(text, custom_thresholds)
    return False


def clean_flant5_ckpt(ckpt_path):
    """
    Flan-t5 trained with HF+FSDP saves corrupted  weights for shared embeddings,
    Use this function to make sure it can be correctly loaded.
    """
    import torch

    index_file = os.path.join(ckpt_path, "pytorch_model.bin.index.json")
    index_json = json.load(open(index_file, "r"))

    weightmap = index_json["weight_map"]

    share_weight_file = weightmap["shared.weight"]
    share_weight = torch.load(os.path.join(ckpt_path, share_weight_file))[
        "shared.weight"
    ]

    for weight_name in ["decoder.embed_tokens.weight", "encoder.embed_tokens.weight"]:
        weight_file = weightmap[weight_name]
        weight = torch.load(os.path.join(ckpt_path, weight_file))
        weight[weight_name] = share_weight
        torch.save(weight, os.path.join(ckpt_path, weight_file))


def pretty_print_semaphore(semaphore):
    """Print a semaphore in better format."""
    if semaphore is None:
        return "None"
    return f"Semaphore(value={semaphore._value}, locked={semaphore.locked()})"


"""A javascript function to get url parameters for the gradio web server."""
get_window_url_params_js = """
function() {
    const params = new URLSearchParams(window.location.search);
    url_params = Object.fromEntries(params);
    console.log("url_params", url_params);
    return url_params;
    }
"""

get_window_url_params_with_tos_js = """
function() {
    const params = new URLSearchParams(window.location.search);
    const url_params = Object.fromEntries(params);
    console.log("url_params", url_params);

    const urlContainsLeaderboard = Object.keys(url_params).some(key => key.toLowerCase().includes("leaderboard"));
<<<<<<< HEAD
    if (!urlContainsLeaderboard) {
        const msg = "Users of this website are required to agree to the following terms:\\n\\nThe service is a research preview. It only provides limited safety measures and may generate offensive content. It must not be used for any illegal, harmful, violent, racist, or sexual purposes.\\nPlease do not upload any private information.\\nThe service collects user dialogue data, including both text and images, and reserves the right to distribute it under a Creative Commons Attribution (CC-BY) or a similar license."
        alert(msg);
=======
    const msg = "Users of this website are required to agree to the following terms:\\n\\nThe service is a research preview. It only provides limited safety measures and may generate offensive content. It must not be used for any illegal, harmful, violent, racist, or sexual purposes.\\nPlease do not upload any private information.\\nThe service collects user dialogue data, including both text and images, and reserves the right to distribute it under a Creative Commons Attribution (CC-BY) or a similar license.";
    if (!urlContainsLeaderboard) {
        alert(msg);
        window.alerted_before = true;
>>>>>>> 7eda31a2
    }
    return url_params;
    }
"""

alert_js = """
() => {
    if (window.alerted_before) return;
    const msg = "Users of this website are required to agree to the following terms:\\n\\nThe service is a research preview. It only provides limited safety measures and may generate offensive content. It must not be used for any illegal, harmful, violent, racist, or sexual purposes.\\nPlease do not upload any private information.\\nThe service collects user dialogue data, including both text and images, and reserves the right to distribute it under a Creative Commons Attribution (CC-BY) or a similar license.";
    alert(msg);
    window.alerted_before = true;
}
"""

def iter_over_async(
    async_gen: AsyncGenerator, event_loop: AbstractEventLoop
) -> Generator:
    """
    Convert async generator to sync generator

    :param async_gen: the AsyncGenerator to convert
    :param event_loop: the event loop to run on
    :returns: Sync generator
    """
    ait = async_gen.__aiter__()

    async def get_next():
        try:
            obj = await ait.__anext__()
            return False, obj
        except StopAsyncIteration:
            return True, None

    while True:
        done, obj = event_loop.run_until_complete(get_next())
        if done:
            break
        yield obj


def detect_language(text: str) -> str:
    """Detect the langauge of a string."""
    import polyglot  # pip3 install polyglot pyicu pycld2
    from polyglot.detect import Detector
    from polyglot.detect.base import logger as polyglot_logger
    import pycld2

    polyglot_logger.setLevel("ERROR")

    try:
        lang_code = Detector(text).language.name
    except (pycld2.error, polyglot.detect.base.UnknownLanguage):
        lang_code = "unknown"
    return lang_code


def parse_gradio_auth_creds(filename: str):
    """Parse a username:password file for gradio authorization."""
    gradio_auth_creds = []
    with open(filename, "r", encoding="utf8") as file:
        for line in file.readlines():
            gradio_auth_creds += [x.strip() for x in line.split(",") if x.strip()]
    if gradio_auth_creds:
        auth = [tuple(cred.split(":")) for cred in gradio_auth_creds]
    else:
        auth = None
    return auth


def is_partial_stop(output: str, stop_str: str):
    """Check whether the output contains a partial stop str."""
    for i in range(0, min(len(output), len(stop_str))):
        if stop_str.startswith(output[-i:]):
            return True
    return False


def run_cmd(cmd: str):
    """Run a bash command."""
    print(cmd)
    return os.system(cmd)


def is_sentence_complete(output: str):
    """Check whether the output is a complete sentence."""
    end_symbols = (".", "?", "!", "...", "。", "？", "！", "…", '"', "'", "”")
    return output.endswith(end_symbols)


# Models don't use the same configuration key for determining the maximum
# sequence length.  Store them here so we can sanely check them.
# NOTE: The ordering here is important.  Some models have two of these and we
# have a preference for which value gets used.
SEQUENCE_LENGTH_KEYS = [
    "max_position_embeddings",
    "max_sequence_length",
    "seq_length",
    "max_seq_len",
    "model_max_length",
]


def get_context_length(config):
    """Get the context length of a model from a huggingface model config."""
    rope_scaling = getattr(config, "rope_scaling", None)
    if rope_scaling:
        rope_scaling_factor = config.rope_scaling["factor"]
    else:
        rope_scaling_factor = 1

    for key in SEQUENCE_LENGTH_KEYS:
        val = getattr(config, key, None)
        if val is not None:
            return int(rope_scaling_factor * val)
    return 2048


def str_to_torch_dtype(dtype: str):
    import torch

    if dtype is None:
        return None
    elif dtype == "float32":
        return torch.float32
    elif dtype == "float16":
        return torch.float16
    elif dtype == "bfloat16":
        return torch.bfloat16
    else:
        raise ValueError(f"Unrecognized dtype: {dtype}")


def load_image(image_file):
    from PIL import Image
    import requests

    image = None

    if image_file.startswith("http://") or image_file.startswith("https://"):
        timeout = int(os.getenv("REQUEST_TIMEOUT", "3"))
        response = requests.get(image_file, timeout=timeout)
        image = Image.open(BytesIO(response.content))
    elif image_file.lower().endswith(("png", "jpg", "jpeg", "webp", "gif")):
        image = Image.open(image_file)
    elif image_file.startswith("data:"):
        image_file = image_file.split(",")[1]
        image = Image.open(BytesIO(base64.b64decode(image_file)))
    else:
        image = Image.open(BytesIO(base64.b64decode(image_file)))

    return image


def upload_image_file_to_gcs(image, filename):
    from google.cloud import storage
    import io

    storage_client = storage.Client()
    # upload file to GCS
    bucket = storage_client.get_bucket("arena_user_content")

    blob = bucket.blob(f"{filename}")
    if not blob.exists():
        buffer = io.BytesIO()
        image.save(buffer, format="PNG")
        buffer.seek(0)
        blob.upload_from_file(buffer, content_type="image/png")

    return blob.public_url


def get_image_file_from_gcs(filename):
    from google.cloud import storage

    storage_client = storage.Client()
    bucket = storage_client.get_bucket("arena_user_content")
    blob = bucket.blob(f"{filename}")
    contents = blob.download_as_bytes()

    return contents


def pil_image_to_byte_array(pil_image, format="JPEG"):
    img_byte_arr = BytesIO()
    pil_image.save(img_byte_arr, format=format)
    img_byte_arr = img_byte_arr.getvalue()
    return img_byte_arr


def convert_image_to_byte_array(image):
    if type(image) == str:
        with open(image, "rb") as image_data:
            image_bytes = image_data.read()
    else:
        image_bytes = pil_image_to_byte_array(
            image, format="JPEG"
        )  # Use 'PNG' or other formats as needed

    return image_bytes


def image_moderation_request(image, endpoint, api_key):
    print(f"moderating image: {image}")

    headers = {"Content-Type": "image/jpeg", "Ocp-Apim-Subscription-Key": api_key}

    # Specify the API URL
    image_bytes = convert_image_to_byte_array(image)

    MAX_RETRIES = 3
    for _ in range(MAX_RETRIES):
        response = requests.post(endpoint, headers=headers, data=image_bytes).json()
        if response["Status"] == 3000:
            break
        else:
            time.sleep(0.5)

    return response


def image_moderation_provider(image, api_type):
    if api_type == "nsfw":
        endpoint = os.environ["AZURE_IMG_MODERATION_ENDPOINT"]
        api_key = os.environ["AZURE_IMG_MODERATION_API_KEY"]
        response = image_moderation_request(image, endpoint, api_key)
        return response["IsImageAdultClassified"] or response["IsImageRacyClassified"]
    elif api_type == "csam":
        endpoint = (
            "https://api.microsoftmoderator.com/photodna/v1.0/Match?enhance=false"
        )
        api_key = os.environ["PHOTODNA_API_KEY"]
        response = image_moderation_request(image, endpoint, api_key)
        return response["IsMatch"]


def image_moderation_filter(image):
    nsfw_flagged = image_moderation_provider(image, "nsfw")
    csam_flagged = image_moderation_provider(image, "csam")
    return nsfw_flagged, csam_flagged<|MERGE_RESOLUTION|>--- conflicted
+++ resolved
@@ -243,16 +243,10 @@
     console.log("url_params", url_params);
 
     const urlContainsLeaderboard = Object.keys(url_params).some(key => key.toLowerCase().includes("leaderboard"));
-<<<<<<< HEAD
-    if (!urlContainsLeaderboard) {
-        const msg = "Users of this website are required to agree to the following terms:\\n\\nThe service is a research preview. It only provides limited safety measures and may generate offensive content. It must not be used for any illegal, harmful, violent, racist, or sexual purposes.\\nPlease do not upload any private information.\\nThe service collects user dialogue data, including both text and images, and reserves the right to distribute it under a Creative Commons Attribution (CC-BY) or a similar license."
-        alert(msg);
-=======
-    const msg = "Users of this website are required to agree to the following terms:\\n\\nThe service is a research preview. It only provides limited safety measures and may generate offensive content. It must not be used for any illegal, harmful, violent, racist, or sexual purposes.\\nPlease do not upload any private information.\\nThe service collects user dialogue data, including both text and images, and reserves the right to distribute it under a Creative Commons Attribution (CC-BY) or a similar license.";
+    const msg = "Users of tßhis website are required to agree to the following terms:\\n\\nThe service is a research preview. It only provides limited safety measures and may generate offensive content. It must not be used for any illegal, harmful, violent, racist, or sexual purposes.\\nPlease do not upload any private information.\\nThe service collects user dialogue data, including both text and images, and reserves the right to distribute it under a Creative Commons Attribution (CC-BY) or a similar license.";
     if (!urlContainsLeaderboard) {
         alert(msg);
         window.alerted_before = true;
->>>>>>> 7eda31a2
     }
     return url_params;
     }
