[build-system]
requires = ["setuptools>=61.0", "setuptools_scm[toml]>=6.2"]
build-backend = "setuptools.build_meta"

[tool.setuptools_scm]
local_scheme = "no-local-version"
write_to = "fastchat/version.py"

[project]
name = "fschat"
<<<<<<< HEAD
dynamic = ["version"]
=======
version = "0.2.18"
>>>>>>> 246c616b
description = "An open platform for training, serving, and evaluating large language model based chatbots."
readme = "README.md"
requires-python = ">=3.8"
classifiers = [
    "Programming Language :: Python :: 3",
    "License :: OSI Approved :: Apache Software License",
]
dependencies = [
    "accelerate", "fastapi", "gradio==3.35.2", "httpx", "markdown2[all]", "nh3", "numpy",
    "peft", "prompt_toolkit>=3.0.0", "pydantic<=2.0", "requests", "rich>=10.0.0", "sentencepiece",
    "shortuuid", "shortuuid", "tiktoken", "tokenizers>=0.12.1", "torch",
    "transformers>=4.28.0,<4.29.0", "uvicorn", "wandb",
]

[project.optional-dependencies]
dev = ["black==23.3.0", "pylint==2.8.2"]

[project.urls]
"Homepage" = "https://github.com/lm-sys/fastchat"
"Bug Tracker" = "https://github.com/lm-sys/fastchat/issues"

[tool.setuptools.packages.find]
exclude = ["assets*", "benchmark*", "docs", "dist*", "playground*", "scripts*", "tests*"]

[tool.wheel]
exclude = ["assets*", "benchmark*", "docs", "dist*", "playground*", "scripts*", "tests*"]<|MERGE_RESOLUTION|>--- conflicted
+++ resolved
@@ -8,11 +8,7 @@
 
 [project]
 name = "fschat"
-<<<<<<< HEAD
 dynamic = ["version"]
-=======
-version = "0.2.18"
->>>>>>> 246c616b
 description = "An open platform for training, serving, and evaluating large language model based chatbots."
 readme = "README.md"
 requires-python = ">=3.8"
