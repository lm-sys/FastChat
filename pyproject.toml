[build-system]
requires = ["setuptools>=61.0"]
build-backend = "setuptools.build_meta"

[project]
name = "fschat"
version = "0.2.17"
description = "An open platform for training, serving, and evaluating large language model based chatbots."
readme = "README.md"
requires-python = ">=3.8"
classifiers = [
    "Programming Language :: Python :: 3",
    "License :: OSI Approved :: Apache Software License",
]
dependencies = [
<<<<<<< HEAD
    "accelerate", "fastapi", "gradio==3.23", "markdown2[all]", "numpy",
    "requests", "sentencepiece", "tokenizers==0.12.1",
    "torch", "uvicorn", "wandb", "safetensors",
    "transformers @ git+https://github.com/huggingface/transformers.git@c612628045822f909020f7eb6784c79700813eda"
=======
    "accelerate", "fastapi", "gradio==3.35.2", "httpx", "markdown2[all]", "nh3", "numpy",
    "peft", "prompt_toolkit>=3.0.0", "pydantic", "requests", "rich>=10.0.0", "sentencepiece",
    "shortuuid", "shortuuid", "tiktoken", "tokenizers>=0.12.1", "torch",
    "transformers>=4.28.0,<4.29.0", "uvicorn", "wandb",
>>>>>>> e752e3e5
]

[project.optional-dependencies]
dev = ["black==23.3.0", "pylint==2.8.2"]

[project.urls]
"Homepage" = "https://github.com/lm-sys/fastchat"
"Bug Tracker" = "https://github.com/lm-sys/fastchat/issues"

[tool.setuptools.packages.find]
exclude = ["assets*", "benchmark*", "docs", "dist*", "playground*", "scripts*", "tests*"]

[tool.wheel]
exclude = ["assets*", "benchmark*", "docs", "dist*", "playground*", "scripts*", "tests*"]<|MERGE_RESOLUTION|>--- conflicted
+++ resolved
@@ -13,17 +13,10 @@
     "License :: OSI Approved :: Apache Software License",
 ]
 dependencies = [
-<<<<<<< HEAD
-    "accelerate", "fastapi", "gradio==3.23", "markdown2[all]", "numpy",
-    "requests", "sentencepiece", "tokenizers==0.12.1",
-    "torch", "uvicorn", "wandb", "safetensors",
-    "transformers @ git+https://github.com/huggingface/transformers.git@c612628045822f909020f7eb6784c79700813eda"
-=======
     "accelerate", "fastapi", "gradio==3.35.2", "httpx", "markdown2[all]", "nh3", "numpy",
     "peft", "prompt_toolkit>=3.0.0", "pydantic", "requests", "rich>=10.0.0", "sentencepiece",
     "shortuuid", "shortuuid", "tiktoken", "tokenizers>=0.12.1", "torch",
     "transformers>=4.28.0,<4.29.0", "uvicorn", "wandb",
->>>>>>> e752e3e5
 ]
 
 [project.optional-dependencies]
